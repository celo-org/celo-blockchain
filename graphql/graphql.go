--- conflicted
+++ resolved
@@ -469,25 +469,6 @@
 	return hexutil.Uint64(header.Time), nil
 }
 
-<<<<<<< HEAD
-=======
-func (b *Block) Nonce(ctx context.Context) (hexutil.Bytes, error) {
-	header, err := b.resolveHeader(ctx)
-	if err != nil {
-		return hexutil.Bytes{}, err
-	}
-	return header.Nonce[:], nil
-}
-
-func (b *Block) MixHash(ctx context.Context) (common.Hash, error) {
-	header, err := b.resolveHeader(ctx)
-	if err != nil {
-		return common.Hash{}, err
-	}
-	return header.MixDigest, nil
-}
-
->>>>>>> e7872729
 func (b *Block) TransactionsRoot(ctx context.Context) (common.Hash, error) {
 	header, err := b.resolveHeader(ctx)
 	if err != nil {
