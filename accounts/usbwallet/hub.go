// Copyright 2017 The go-ethereum Authors
// This file is part of the go-ethereum library.
//
// The go-ethereum library is free software: you can redistribute it and/or modify
// it under the terms of the GNU Lesser General Public License as published by
// the Free Software Foundation, either version 3 of the License, or
// (at your option) any later version.
//
// The go-ethereum library is distributed in the hope that it will be useful,
// but WITHOUT ANY WARRANTY; without even the implied warranty of
// MERCHANTABILITY or FITNESS FOR A PARTICULAR PURPOSE. See the
// GNU Lesser General Public License for more details.
//
// You should have received a copy of the GNU Lesser General Public License
// along with the go-ethereum library. If not, see <http://www.gnu.org/licenses/>.

package usbwallet

import (
	"errors"
	"runtime"
	"sync"
	"sync/atomic"
	"time"

	"github.com/ethereum/go-ethereum/accounts"
	"github.com/ethereum/go-ethereum/event"
	"github.com/ethereum/go-ethereum/log"
	"github.com/karalabe/usb"
)

// LedgerScheme is the protocol scheme prefixing account and wallet URLs.
const LedgerScheme = "ledger"

// TrezorScheme is the protocol scheme prefixing account and wallet URLs.
const TrezorScheme = "trezor"

// refreshCycle is the maximum time between wallet refreshes (if USB hotplug
// notifications don't work).
const refreshCycle = time.Second

// refreshThrottling is the minimum time between wallet refreshes to avoid USB
// trashing.
const refreshThrottling = 500 * time.Millisecond

// Hub is a accounts.Backend that can find and handle generic USB hardware wallets.
type Hub struct {
	scheme     string                  // Protocol scheme prefixing account and wallet URLs.
	vendorID   uint16                  // USB vendor identifier used for device discovery
	productIDs []uint16                // USB product identifiers used for device discovery
	usageID    uint16                  // USB usage page identifier used for macOS device discovery
	endpointID int                     // USB endpoint identifier used for non-macOS device discovery
	makeDriver func(log.Logger) driver // Factory method to construct a vendor specific driver

	refreshed   time.Time               // Time instance when the list of wallets was last refreshed
	wallets     []accounts.Wallet       // List of USB wallet devices currently tracking
	updateFeed  event.Feed              // Event feed to notify wallet additions/removals
	updateScope event.SubscriptionScope // Subscription scope tracking current live listeners
	updating    bool                    // Whether the event notification loop is running

	quit chan chan error

	stateLock sync.RWMutex // Protects the internals of the hub from racey access

	// TODO(karalabe): remove if hotplug lands on Windows
	commsPend int        // Number of operations blocking enumeration
	commsLock sync.Mutex // Lock protecting the pending counter and enumeration
	enumFails uint32     // Number of times enumeration has failed
}

// NewLedgerHub creates a new hardware wallet manager for Ledger devices.
func NewLedgerHub() (*Hub, error) {
<<<<<<< HEAD
	return newHub(LedgerScheme, 0x2c97, []uint16{0x0000 /* Ledger Blue */, 0x0001 /* Ledger Nano S */, 0x0004 /* Ledger Nano X */}, 0xffa0, 0, newLedgerDriver)
=======
	return newHub(LedgerScheme, 0x2c97, []uint16{
		// Original product IDs
		0x0000, /* Ledger Blue */
		0x0001, /* Ledger Nano S */
		0x0004, /* Ledger Nano X */

		// Upcoming product IDs: https://www.ledger.com/2019/05/17/windows-10-update-sunsetting-u2f-tunnel-transport-for-ledger-devices/
		0x0015, /* HID + U2F + WebUSB Ledger Blue */
		0x1015, /* HID + U2F + WebUSB Ledger Nano S */
		0x4015, /* HID + U2F + WebUSB Ledger Nano X */
		0x0011, /* HID + WebUSB Ledger Blue */
		0x1011, /* HID + WebUSB Ledger Nano S */
		0x4011, /* HID + WebUSB Ledger Nano X */
	}, 0xffa0, 0, newLedgerDriver)
>>>>>>> 66f16768
}

// NewTrezorHubWithHID creates a new hardware wallet manager for Trezor devices.
func NewTrezorHubWithHID() (*Hub, error) {
	return newHub(TrezorScheme, 0x534c, []uint16{0x0001 /* Trezor HID */}, 0xff00, 0, newTrezorDriver)
}

// NewTrezorHubWithWebUSB creates a new hardware wallet manager for Trezor devices with
// firmware version > 1.8.0
func NewTrezorHubWithWebUSB() (*Hub, error) {
	return newHub(TrezorScheme, 0x1209, []uint16{0x53c1 /* Trezor WebUSB */}, 0xffff /* No usage id on webusb, don't match unset (0) */, 0, newTrezorDriver)
}

// newHub creates a new hardware wallet manager for generic USB devices.
func newHub(scheme string, vendorID uint16, productIDs []uint16, usageID uint16, endpointID int, makeDriver func(log.Logger) driver) (*Hub, error) {
	if !usb.Supported() {
		return nil, errors.New("unsupported platform")
	}
	hub := &Hub{
		scheme:     scheme,
		vendorID:   vendorID,
		productIDs: productIDs,
		usageID:    usageID,
		endpointID: endpointID,
		makeDriver: makeDriver,
		quit:       make(chan chan error),
	}
	hub.refreshWallets()
	return hub, nil
}

// Wallets implements accounts.Backend, returning all the currently tracked USB
// devices that appear to be hardware wallets.
func (hub *Hub) Wallets() []accounts.Wallet {
	// Make sure the list of wallets is up to date
	hub.refreshWallets()

	hub.stateLock.RLock()
	defer hub.stateLock.RUnlock()

	cpy := make([]accounts.Wallet, len(hub.wallets))
	copy(cpy, hub.wallets)
	return cpy
}

// refreshWallets scans the USB devices attached to the machine and updates the
// list of wallets based on the found devices.
func (hub *Hub) refreshWallets() {
	// Don't scan the USB like crazy it the user fetches wallets in a loop
	hub.stateLock.RLock()
	elapsed := time.Since(hub.refreshed)
	hub.stateLock.RUnlock()

	if elapsed < refreshThrottling {
		return
	}
	// If USB enumeration is continually failing, don't keep trying indefinitely
	if atomic.LoadUint32(&hub.enumFails) > 2 {
		return
	}
	// Retrieve the current list of USB wallet devices
	var devices []usb.DeviceInfo

	if runtime.GOOS == "linux" {
		// hidapi on Linux opens the device during enumeration to retrieve some infos,
		// breaking the Ledger protocol if that is waiting for user confirmation. This
		// is a bug acknowledged at Ledger, but it won't be fixed on old devices so we
		// need to prevent concurrent comms ourselves. The more elegant solution would
		// be to ditch enumeration in favor of hotplug events, but that don't work yet
		// on Windows so if we need to hack it anyway, this is more elegant for now.
		hub.commsLock.Lock()
		if hub.commsPend > 0 { // A confirmation is pending, don't refresh
			hub.commsLock.Unlock()
			return
		}
	}
	infos, err := usb.Enumerate(hub.vendorID, 0)
	if err != nil {
		failcount := atomic.AddUint32(&hub.enumFails, 1)
		if runtime.GOOS == "linux" {
			// See rationale before the enumeration why this is needed and only on Linux.
			hub.commsLock.Unlock()
		}
		log.Error("Failed to enumerate USB devices", "hub", hub.scheme,
			"vendor", hub.vendorID, "failcount", failcount, "err", err)
		return
	}
	atomic.StoreUint32(&hub.enumFails, 0)

	for _, info := range infos {
		for _, id := range hub.productIDs {
			// Windows and Macos use UsageID matching, Linux uses Interface matching
			if info.ProductID == id && (info.UsagePage == hub.usageID || info.Interface == hub.endpointID) {
				devices = append(devices, info)
				break
			}
		}
	}
	if runtime.GOOS == "linux" {
		// See rationale before the enumeration why this is needed and only on Linux.
		hub.commsLock.Unlock()
	}
	// Transform the current list of wallets into the new one
	hub.stateLock.Lock()

	var (
		wallets = make([]accounts.Wallet, 0, len(devices))
		events  []accounts.WalletEvent
	)

	for _, device := range devices {
		url := accounts.URL{Scheme: hub.scheme, Path: device.Path}

		// Drop wallets in front of the next device or those that failed for some reason
		for len(hub.wallets) > 0 {
			// Abort if we're past the current device and found an operational one
			_, failure := hub.wallets[0].Status()
			if hub.wallets[0].URL().Cmp(url) >= 0 || failure == nil {
				break
			}
			// Drop the stale and failed devices
			events = append(events, accounts.WalletEvent{Wallet: hub.wallets[0], Kind: accounts.WalletDropped})
			hub.wallets = hub.wallets[1:]
		}
		// If there are no more wallets or the device is before the next, wrap new wallet
		if len(hub.wallets) == 0 || hub.wallets[0].URL().Cmp(url) > 0 {
			logger := log.New("url", url)
			wallet := &wallet{hub: hub, driver: hub.makeDriver(logger), url: &url, info: device, log: logger}

			events = append(events, accounts.WalletEvent{Wallet: wallet, Kind: accounts.WalletArrived})
			wallets = append(wallets, wallet)
			continue
		}
		// If the device is the same as the first wallet, keep it
		if hub.wallets[0].URL().Cmp(url) == 0 {
			wallets = append(wallets, hub.wallets[0])
			hub.wallets = hub.wallets[1:]
			continue
		}
	}
	// Drop any leftover wallets and set the new batch
	for _, wallet := range hub.wallets {
		events = append(events, accounts.WalletEvent{Wallet: wallet, Kind: accounts.WalletDropped})
	}
	hub.refreshed = time.Now()
	hub.wallets = wallets
	hub.stateLock.Unlock()

	// Fire all wallet events and return
	for _, event := range events {
		hub.updateFeed.Send(event)
	}
}

// Subscribe implements accounts.Backend, creating an async subscription to
// receive notifications on the addition or removal of USB wallets.
func (hub *Hub) Subscribe(sink chan<- accounts.WalletEvent) event.Subscription {
	// We need the mutex to reliably start/stop the update loop
	hub.stateLock.Lock()
	defer hub.stateLock.Unlock()

	// Subscribe the caller and track the subscriber count
	sub := hub.updateScope.Track(hub.updateFeed.Subscribe(sink))

	// Subscribers require an active notification loop, start it
	if !hub.updating {
		hub.updating = true
		go hub.updater()
	}
	return sub
}

// updater is responsible for maintaining an up-to-date list of wallets managed
// by the USB hub, and for firing wallet addition/removal events.
func (hub *Hub) updater() {
	for {
		// TODO: Wait for a USB hotplug event (not supported yet) or a refresh timeout
		// <-hub.changes
		time.Sleep(refreshCycle)

		// Run the wallet refresher
		hub.refreshWallets()

		// If all our subscribers left, stop the updater
		hub.stateLock.Lock()
		if hub.updateScope.Count() == 0 {
			hub.updating = false
			hub.stateLock.Unlock()
			return
		}
		hub.stateLock.Unlock()
	}
}<|MERGE_RESOLUTION|>--- conflicted
+++ resolved
@@ -70,9 +70,6 @@
 
 // NewLedgerHub creates a new hardware wallet manager for Ledger devices.
 func NewLedgerHub() (*Hub, error) {
-<<<<<<< HEAD
-	return newHub(LedgerScheme, 0x2c97, []uint16{0x0000 /* Ledger Blue */, 0x0001 /* Ledger Nano S */, 0x0004 /* Ledger Nano X */}, 0xffa0, 0, newLedgerDriver)
-=======
 	return newHub(LedgerScheme, 0x2c97, []uint16{
 		// Original product IDs
 		0x0000, /* Ledger Blue */
@@ -87,7 +84,6 @@
 		0x1011, /* HID + WebUSB Ledger Nano S */
 		0x4011, /* HID + WebUSB Ledger Nano X */
 	}, 0xffa0, 0, newLedgerDriver)
->>>>>>> 66f16768
 }
 
 // NewTrezorHubWithHID creates a new hardware wallet manager for Trezor devices.
