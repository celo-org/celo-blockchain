package genesis

import (
	"math/big"
	"time"

	"github.com/celo-org/celo-blockchain/common"
	"github.com/celo-org/celo-blockchain/common/decimal/token"
	"github.com/celo-org/celo-blockchain/core"
	"github.com/celo-org/celo-blockchain/core/types"
	blscrypto "github.com/celo-org/celo-blockchain/crypto/bls"
	"github.com/celo-org/celo-blockchain/params"

	"github.com/celo-org/celo-blockchain/mycelo/env"
	"github.com/celo-org/celo-blockchain/rlp"
)

// Keccak256 of "The Times 09/Apr/2020 With $2.3 Trillion Injection, Fed’s Plan Far Exceeds Its 2008 Rescue"
var genesisMsgHash = common.HexToHash("ecc833a7747eaa8327335e8e0c6b6d8aa3a38d0063591e43ce116ccf5c89753e")

// CreateCommonGenesisConfig generates a config starting point which templates can then customize further
func CreateCommonGenesisConfig(chainID *big.Int, adminAccountAddress common.Address, istanbulConfig params.IstanbulConfig) *Config {
	gForkBlock := common.Big2
	genesisConfig := BaseConfig(gForkBlock)
	genesisConfig.ChainID = chainID
	genesisConfig.GenesisTimestamp = uint64(time.Now().Unix())
	genesisConfig.Istanbul = istanbulConfig
	genesisConfig.Hardforks = HardforkConfig{
<<<<<<< HEAD
		ChurritoBlock: common.Big0,
		DonutBlock:    common.Big0,
		EspressoBlock: common.Big0,
		GForkBlock:    gForkBlock,
=======
		ChurritoBlock:    common.Big0,
		DonutBlock:       common.Big0,
		EspressoBlock:    common.Big0,
		GingerbreadBlock: common.Big0,
>>>>>>> 4aa53a07
	}

	// Make admin account manager of Governance & Reserve
	adminMultisig := MultiSigParameters{
		Signatories:                      []common.Address{adminAccountAddress},
		NumRequiredConfirmations:         1,
		NumInternalRequiredConfirmations: 1,
	}

	genesisConfig.ReserveSpenderMultiSig = adminMultisig
	genesisConfig.GovernanceApproverMultiSig = adminMultisig

	// Ensure nothing is frozen
	genesisConfig.GoldToken.Frozen = false
	genesisConfig.StableToken.Frozen = false
	genesisConfig.Exchange.Frozen = false
	genesisConfig.Reserve.FrozenAssetsDays = 0
	genesisConfig.EpochRewards.Frozen = false

	return genesisConfig
}

func FundAccounts(genesisConfig *Config, accounts []env.Account) {
	cusdBalances := make([]Balance, len(accounts))
	ceurBalances := make([]Balance, len(accounts))
	crealBalances := make([]Balance, len(accounts))
	goldBalances := make([]Balance, len(accounts))
	for i, acc := range accounts {
		cusdBalances[i] = Balance{Account: acc.Address, Amount: (*big.Int)(token.MustNew("50000"))}  // 50k cUSD
		ceurBalances[i] = Balance{Account: acc.Address, Amount: (*big.Int)(token.MustNew("50000"))}  // 50k cEUR
		crealBalances[i] = Balance{Account: acc.Address, Amount: (*big.Int)(token.MustNew("50000"))} // 50k cREAL
		goldBalances[i] = Balance{Account: acc.Address, Amount: (*big.Int)(token.MustNew("50000"))}  // 50k CELO
	}
	genesisConfig.StableToken.InitialBalances = cusdBalances
	genesisConfig.StableTokenEUR.InitialBalances = ceurBalances
	genesisConfig.StableTokenBRL.InitialBalances = crealBalances
	genesisConfig.GoldToken.InitialBalances = goldBalances
}

// GenerateGenesis will create a new genesis block with full celo blockchain already configured
func GenerateGenesis(accounts *env.AccountsConfig, cfg *Config, contractsBuildPath string) (*core.Genesis, error) {

	extraData, err := generateGenesisExtraData(accounts.ValidatorAccounts())
	if err != nil {
		return nil, err
	}

	genesisAlloc, err := generateGenesisState(accounts, cfg, contractsBuildPath)
	if err != nil {
		return nil, err
	}

	return &core.Genesis{
		Config:    cfg.ChainConfig(),
		ExtraData: extraData,
		Coinbase:  accounts.AdminAccount().Address,
		Timestamp: cfg.GenesisTimestamp,
		Alloc:     genesisAlloc,
	}, nil
}

func generateGenesisExtraData(validatorAccounts []env.Account) ([]byte, error) {
	addresses := make([]common.Address, len(validatorAccounts))
	blsKeys := make([]blscrypto.SerializedPublicKey, len(validatorAccounts))

	for i := 0; i < len(validatorAccounts); i++ {
		var err error
		addresses[i] = validatorAccounts[i].Address
		blsKeys[i], err = validatorAccounts[i].BLSPublicKey()
		if err != nil {
			return nil, err
		}
	}

	istExtra := types.IstanbulExtra{
		AddedValidators:           addresses,
		AddedValidatorsPublicKeys: blsKeys,
		RemovedValidators:         big.NewInt(0),
		Seal:                      []byte{},
		AggregatedSeal:            types.IstanbulAggregatedSeal{},
		ParentAggregatedSeal:      types.IstanbulAggregatedSeal{},
	}

	payload, err := rlp.EncodeToBytes(&istExtra)
	if err != nil {
		return nil, err
	}

	var extraBytes []byte
	extraBytes = append(extraBytes, genesisMsgHash.Bytes()...)
	extraBytes = append(extraBytes, payload...)

	return extraBytes, nil
}<|MERGE_RESOLUTION|>--- conflicted
+++ resolved
@@ -20,23 +20,16 @@
 
 // CreateCommonGenesisConfig generates a config starting point which templates can then customize further
 func CreateCommonGenesisConfig(chainID *big.Int, adminAccountAddress common.Address, istanbulConfig params.IstanbulConfig) *Config {
-	gForkBlock := common.Big2
-	genesisConfig := BaseConfig(gForkBlock)
+	gingerbreadBlock := common.Big2
+	genesisConfig := BaseConfig(gingerbreadBlock)
 	genesisConfig.ChainID = chainID
 	genesisConfig.GenesisTimestamp = uint64(time.Now().Unix())
 	genesisConfig.Istanbul = istanbulConfig
 	genesisConfig.Hardforks = HardforkConfig{
-<<<<<<< HEAD
-		ChurritoBlock: common.Big0,
-		DonutBlock:    common.Big0,
-		EspressoBlock: common.Big0,
-		GForkBlock:    gForkBlock,
-=======
 		ChurritoBlock:    common.Big0,
 		DonutBlock:       common.Big0,
 		EspressoBlock:    common.Big0,
-		GingerbreadBlock: common.Big0,
->>>>>>> 4aa53a07
+		GingerbreadBlock: gingerbreadBlock,
 	}
 
 	// Make admin account manager of Governance & Reserve
