--- conflicted
+++ resolved
@@ -94,8 +94,7 @@
 	if err != nil {
 		return nil, nil, nil, err
 	}
-<<<<<<< HEAD
-	return validatorEpochPayment, totalVoterRewards, nil
+	return validatorEpochReward, totalVoterRewards, totalCommunityReward, nil
 }
 
 func EpochRewardsIsFrozen(header *types.Header, state vm.StateDB) (bool, error) {
@@ -105,7 +104,4 @@
 		return false, err
 	}
 	return frozen, nil
-=======
-	return validatorEpochReward, totalVoterRewards, totalCommunityReward, nil
->>>>>>> 1c42b5fc
 }