// Copyright 2017 The Celo Authors
// This file is part of the celo library.
//
// The celo library is free software: you can redistribute it and/or modify
// it under the terms of the GNU Lesser General Public License as published by
// the Free Software Foundation, either version 3 of the License, or
// (at your option) any later version.
//
// The celo library is distributed in the hope that it will be useful,
// but WITHOUT ANY WARRANTY; without even the implied warranty of
// MERCHANTABILITY or FITNESS FOR A PARTICULAR PURPOSE. See the
// GNU Lesser General Public License for more details.
//
// You should have received a copy of the GNU Lesser General Public License
// along with the celo library. If not, see <http://www.gnu.org/licenses/>.
package validators

import (
	"fmt"
	"math/big"
	"strings"

	"github.com/ethereum/go-ethereum/accounts/abi"
	"github.com/ethereum/go-ethereum/common"
	"github.com/ethereum/go-ethereum/consensus/istanbul"
	"github.com/ethereum/go-ethereum/contract_comm"
	"github.com/ethereum/go-ethereum/core/types"
	"github.com/ethereum/go-ethereum/core/vm"
	blscrypto "github.com/ethereum/go-ethereum/crypto/bls"
	"github.com/ethereum/go-ethereum/params"
)

// This is taken from celo-monorepo/packages/protocol/build/<env>/contracts/Validators.json
const validatorsABIString string = `[
  {
    "constant": true,
    "inputs": [],
    "name": "getRegisteredValidators",
    "outputs": [
    {
      "name": "",
      "type": "address[]"
    }
    ],
    "payable": false,
    "stateMutability": "view",
    "type": "function"
  },
<<<<<<< HEAD
	    {
      "constant": true,
      "inputs": [
        {
          "name": "account",
          "type": "address"
        }
      ],
      "name": "getValidator",
      "outputs": [
        {
          "name": "name",
          "type": "string"
        },
        {
          "name": "url",
          "type": "string"
        },
        {
          "name": "publicKeysData",
          "type": "bytes"
        },
        {
          "name": "affiliation",
          "type": "address"
        },
        {
          "name": "score",
          "type": "uint256"
        }
      ],
      "payable": false,
      "stateMutability": "view",
      "type": "function"
    },

					    {
      "constant": false,
      "inputs": [
        {
          "name": "validator",
          "type": "address"
        }
      ],
      "name": "distributeEpochPayment",
      "outputs": [],
      "payable": false,
      "stateMutability": "nonpayable",
      "type": "function"
    },
		    {
      "constant": false,
      "inputs": [
        {
          "name": "validator",
          "type": "address"
        },
        {
          "name": "uptime",
          "type": "uint256"
        }
      ],
      "name": "updateValidatorScore",
      "outputs": [],
      "payable": false,
      "stateMutability": "nonpayable",
      "type": "function"
    },
		    {
      "constant": true,
      "inputs": [
        {
          "name": "account",
          "type": "address"
        }
      ],
      "name": "getMembershipInLastEpoch",
      "outputs": [
        {
          "name": "",
          "type": "address"
        }
      ],
      "payable": false,
      "stateMutability": "view",
      "type": "function"
    }
=======
  {
        "name": "getValidator",
        "inputs": [
          {
            "name": "account",
            "type": "address"
          }
        ],
        "outputs": [
          {
            "name": "name",
            "type": "string"
          },
          {
            "name": "url",
            "type": "string"
          },
          {
            "name": "publicKeysData",
            "type": "bytes"
          },
          {
            "name": "affiliation",
            "type": "address"
          }
        ],
        "payable": false,
        "stateMutability": "view",
          "type": "function"
          }
>>>>>>> 76e57cb9
]`

var validatorsABI, _ = abi.JSON(strings.NewReader(validatorsABIString))

func RetrieveRegisteredValidators(header *types.Header, state vm.StateDB) (map[common.Address]bool, error) {
	var regVals []common.Address

	// Get the new epoch's validator set
	if _, err := contract_comm.MakeStaticCall(params.ValidatorsRegistryId, validatorsABI, "getRegisteredValidators", []interface{}{}, &regVals, params.MaxGasForGetRegisteredValidators, header, state); err != nil {
		return nil, err
	}

	returnMap := make(map[common.Address]bool)

	for _, address := range regVals {
		returnMap[address] = true
	}

	return returnMap, nil
}

func GetValidatorData(header *types.Header, state vm.StateDB, validatorAddresses []common.Address) ([]istanbul.ValidatorData, error) {
	var validatorData []istanbul.ValidatorData
	for _, addr := range validatorAddresses {
		validator := struct {
			Name           string
			Url            string
			PublicKeysData []byte
			Affiliation    common.Address
			Score          *big.Int
		}{}
		_, err := contract_comm.MakeStaticCall(params.ValidatorsRegistryId, validatorsABI, "getValidator", []interface{}{addr}, &validator, params.MaxGasForGetValidator, header, state)
		if err != nil {
			return nil, err
		}
		expectedLength := 64 + blscrypto.PUBLICKEYBYTES + blscrypto.SIGNATUREBYTES
		if len(validator.PublicKeysData) != expectedLength {
			return nil, fmt.Errorf("length of publicKeysData incorrect. Expected %d, got %d", expectedLength, len(validator.PublicKeysData))
		}
		blsPublicKey := validator.PublicKeysData[64 : 64+blscrypto.PUBLICKEYBYTES]
		validatorData = append(validatorData, istanbul.ValidatorData{
			addr,
			blsPublicKey,
		})
	}
	return validatorData, nil
<<<<<<< HEAD
}

func UpdateValidatorScore(header *types.Header, state vm.StateDB, address common.Address, uptime *big.Int) error {
	_, err := contract_comm.MakeCall(
		params.ValidatorsRegistryId,
		validatorsABI,
		"updateValidatorScore",
		[]interface{}{address, uptime},
		nil,
		params.MaxGasForUpdateValidatorScore,
		common.Big0,
		header,
		state,
	)
	return err
}

func DistributeEpochPayment(header *types.Header, state vm.StateDB, address common.Address) error {
	_, err := contract_comm.MakeCall(
		params.ValidatorsRegistryId,
		validatorsABI,
		"distributeEpochPayment",
		[]interface{}{address},
		nil,
		params.MaxGasForDistributeEpochPayment,
		common.Big0,
		header,
		state,
	)
	return err
}

func GetMembershipInLastEpoch(header *types.Header, state vm.StateDB, validator common.Address) (common.Address, error) {
	var group common.Address
	_, err := contract_comm.MakeStaticCall(params.ValidatorsRegistryId, validatorsABI, "getMembershipInLastEpoch", []interface{}{validator}, &group, params.MaxGasForGetMembershipInLastEpoch, header, state)
	if err != nil {
		return common.ZeroAddress, err
	}
	return group, nil
=======
>>>>>>> 76e57cb9
}<|MERGE_RESOLUTION|>--- conflicted
+++ resolved
@@ -46,7 +46,6 @@
     "stateMutability": "view",
     "type": "function"
   },
-<<<<<<< HEAD
 	    {
       "constant": true,
       "inputs": [
@@ -59,10 +58,6 @@
       "outputs": [
         {
           "name": "name",
-          "type": "string"
-        },
-        {
-          "name": "url",
           "type": "string"
         },
         {
@@ -134,38 +129,6 @@
       "stateMutability": "view",
       "type": "function"
     }
-=======
-  {
-        "name": "getValidator",
-        "inputs": [
-          {
-            "name": "account",
-            "type": "address"
-          }
-        ],
-        "outputs": [
-          {
-            "name": "name",
-            "type": "string"
-          },
-          {
-            "name": "url",
-            "type": "string"
-          },
-          {
-            "name": "publicKeysData",
-            "type": "bytes"
-          },
-          {
-            "name": "affiliation",
-            "type": "address"
-          }
-        ],
-        "payable": false,
-        "stateMutability": "view",
-          "type": "function"
-          }
->>>>>>> 76e57cb9
 ]`
 
 var validatorsABI, _ = abi.JSON(strings.NewReader(validatorsABIString))
@@ -212,7 +175,6 @@
 		})
 	}
 	return validatorData, nil
-<<<<<<< HEAD
 }
 
 func UpdateValidatorScore(header *types.Header, state vm.StateDB, address common.Address, uptime *big.Int) error {
@@ -252,6 +214,4 @@
 		return common.ZeroAddress, err
 	}
 	return group, nil
-=======
->>>>>>> 76e57cb9
 }