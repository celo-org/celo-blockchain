// Copyright 2017 The Celo Authors
// This file is part of the celo library.
//
// The celo library is free software: you can redistribute it and/or modify
// it under the terms of the GNU Lesser General Public License as published by
// the Free Software Foundation, either version 3 of the License, or
// (at your option) any later version.
//
// The celo library is distributed in the hope that it will be useful,
// but WITHOUT ANY WARRANTY; without even the implied warranty of
// MERCHANTABILITY or FITNESS FOR A PARTICULAR PURPOSE. See the
// GNU Lesser General Public License for more details.
//
// You should have received a copy of the GNU Lesser General Public License
// along with the celo library. If not, see <http://www.gnu.org/licenses/>.

package blockchain_parameters

import (
	"math/big"
	"strings"
	"time"

	"github.com/ethereum/go-ethereum/accounts/abi"
	"github.com/ethereum/go-ethereum/contract_comm"
	"github.com/ethereum/go-ethereum/core/types"
	"github.com/ethereum/go-ethereum/core/vm"
	"github.com/ethereum/go-ethereum/log"
	"github.com/ethereum/go-ethereum/params"
)

const (
	blockchainParametersABIString = `[{
			"constant": true,
			"inputs": [],
			"name": "getMinimumClientVersion",
			"outputs": [
			  {
				"name": "major",
				"type": "uint256"
			  },
			  {
				"name": "minor",
				"type": "uint256"
			  },
			  {
				"name": "patch",
				"type": "uint256"
			  }
			],
			"payable": false,
			"stateMutability": "view",
			"type": "function"
	},
	{
		"constant": true,
		"inputs": [],
<<<<<<< HEAD
		"name": "blockGasLimit",
=======
		"name": "intrinsicGasForAlternativeGasCurrency",
>>>>>>> 7ae61e45
		"outputs": [
		  {
			"name": "",
			"type": "uint256"
		  }
		],
		"payable": false,
		"stateMutability": "view",
		"type": "function"
<<<<<<< HEAD
	  }]`
=======
	  }
]`
>>>>>>> 7ae61e45
)

var blockchainParametersABI abi.ABI

func init() {
	var err error
	blockchainParametersABI, err = abi.JSON(strings.NewReader(blockchainParametersABIString))
	if err != nil {
		log.Crit("Error reading ABI for BlockchainParameters", "err", err)
	}
}

func GetMinimumVersion(header *types.Header, state vm.StateDB) (*params.VersionInfo, error) {
	version := [3]*big.Int{big.NewInt(0), big.NewInt(0), big.NewInt(0)}
	var err error
	_, err = contract_comm.MakeStaticCall(
		params.BlockchainParametersRegistryId,
		blockchainParametersABI,
		"getMinimumClientVersion",
		[]interface{}{},
		&version,
		params.MaxGasForReadBlockchainParameter,
		header,
		state,
	)
	if err != nil {
		return nil, err
	}
	return &params.VersionInfo{version[0].Uint64(), version[1].Uint64(), version[2].Uint64()}, nil
}

func GetGasCost(header *types.Header, state vm.StateDB, defaultGas uint64, method string) uint64 {
	var gas *big.Int
	var err error
	_, err = contract_comm.MakeStaticCall(
		params.BlockchainParametersRegistryId,
		blockchainParametersABI,
		method,
		[]interface{}{},
		&gas,
		params.MaxGasForReadBlockchainParameter,
		header,
		state,
	)
	if err != nil {
		log.Trace("Default gas", "gas", defaultGas, "method", method)
		return defaultGas
	}
	log.Trace("Reading gas", "gas", gas)
	return gas.Uint64()
}

func GetIntrinsicGasForAlternativeGasCurrency(header *types.Header, state vm.StateDB) uint64 {
	return GetGasCost(header, state, params.IntrinsicGasForAlternativeGasCurrency, "intrinsicGasForAlternativeGasCurrency")
}

func CheckMinimumVersion(header *types.Header, state vm.StateDB) {
	version, err := GetMinimumVersion(header, state)

	if err != nil {
		log.Warn("Error checking client version", "err", err, "contract id", params.BlockchainParametersRegistryId)
		return
	}

	if params.CurrentVersionInfo.Cmp(version) == -1 {
		time.Sleep(10 * time.Second)
		log.Crit("Client version older than required", "current", params.Version, "required", version)
	}

}

func SpawnCheck() {
	go func() {
		for {
			time.Sleep(60 * time.Second)
			CheckMinimumVersion(nil, nil)
		}
	}()
}

func GetBlockGasLimit(header *types.Header, state vm.StateDB) (uint64, error) {
	var gasLimit *big.Int
	_, err := contract_comm.MakeStaticCall(
		params.BlockchainParametersRegistryId,
		blockchainParametersABI,
		"blockGasLimit",
		[]interface{}{},
		&gasLimit,
		params.MaxGasForBlockGasLimit,
		header,
		state,
	)
	if err != nil {
		return 0, err
	}
	return gasLimit.Uint64(), err
}<|MERGE_RESOLUTION|>--- conflicted
+++ resolved
@@ -55,11 +55,7 @@
 	{
 		"constant": true,
 		"inputs": [],
-<<<<<<< HEAD
 		"name": "blockGasLimit",
-=======
-		"name": "intrinsicGasForAlternativeGasCurrency",
->>>>>>> 7ae61e45
 		"outputs": [
 		  {
 			"name": "",
@@ -69,12 +65,22 @@
 		"payable": false,
 		"stateMutability": "view",
 		"type": "function"
-<<<<<<< HEAD
-	  }]`
-=======
+	  },
+	  {
+		"constant": true,
+		"inputs": [],
+		"name": "intrinsicGasForAlternativeGasCurrency",
+		"outputs": [
+		  {
+			"name": "",
+			"type": "uint256"
+		  }
+		],
+		"payable": false,
+		"stateMutability": "view",
+		"type": "function"
 	  }
 ]`
->>>>>>> 7ae61e45
 )
 
 var blockchainParametersABI abi.ABI
@@ -163,7 +169,7 @@
 		"blockGasLimit",
 		[]interface{}{},
 		&gasLimit,
-		params.MaxGasForBlockGasLimit,
+		params.MaxGasForReadBlockchainParameter,
 		header,
 		state,
 	)
