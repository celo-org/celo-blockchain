--- conflicted
+++ resolved
@@ -57,17 +57,8 @@
 	return fmt.Sprintf("Celo verification code: %s:%d:%s", base64.URLEncoding.EncodeToString(signature), request.VerificationIndex, base64.URLEncoding.EncodeToString(verificationRewardsAddress.Bytes())), nil
 }
 
-<<<<<<< HEAD
-func sendSms(phoneNumber string, message string, account common.Address) error {
-	// Send the actual text message using our mining pool.
-	// TODO: Make mining pool be configurable via command line arguments.
-	url := "https://mining-pool.celo.org/v0.1/sms"
+func sendSms(phoneNumber string, message string, account common.Address, verificationServiceURL string) error {
 	values := map[string]string{"phoneNumber": phoneNumber, "message": message, "account": base64.URLEncoding.EncodeToString(account.Bytes())}
-=======
-func sendSms(phoneNumber string, message string, verificationServiceURL string) error {
-	// Send the actual text message using our mining pool.
-	values := map[string]string{"phoneNumber": phoneNumber, "message": message}
->>>>>>> b089c7cf
 	jsonValue, _ := json.Marshal(values)
 	var err error
 
@@ -109,11 +100,7 @@
 			}
 
 			log.Debug(fmt.Sprintf("[Celo] Sending verification message: \"%s\"", message), nil, nil)
-<<<<<<< HEAD
-			err = sendSms(phoneNumber, message, request.Account)
-=======
-			err = sendSms(phoneNumber, message, verificationServiceURL)
->>>>>>> b089c7cf
+			err = sendSms(phoneNumber, message, request.Account, verificationServiceURL)
 			if err != nil {
 				log.Error("[Celo] Failed to send SMS", "err", err)
 			}
