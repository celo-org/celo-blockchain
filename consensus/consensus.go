// Copyright 2017 The go-ethereum Authors
// This file is part of the go-ethereum library.
//
// The go-ethereum library is free software: you can redistribute it and/or modify
// it under the terms of the GNU Lesser General Public License as published by
// the Free Software Foundation, either version 3 of the License, or
// (at your option) any later version.
//
// The go-ethereum library is distributed in the hope that it will be useful,
// but WITHOUT ANY WARRANTY; without even the implied warranty of
// MERCHANTABILITY or FITNESS FOR A PARTICULAR PURPOSE. See the
// GNU Lesser General Public License for more details.
//
// You should have received a copy of the GNU Lesser General Public License
// along with the go-ethereum library. If not, see <http://www.gnu.org/licenses/>.

// Package consensus implements different Ethereum consensus engines.
package consensus

import (
	"math/big"

	"github.com/celo-org/celo-blockchain/common"
	"github.com/celo-org/celo-blockchain/consensus/istanbul"
	"github.com/celo-org/celo-blockchain/core/state"
	"github.com/celo-org/celo-blockchain/core/types"
	"github.com/celo-org/celo-blockchain/core/vm"
	"github.com/celo-org/celo-blockchain/ethdb"
	"github.com/celo-org/celo-blockchain/p2p"
	"github.com/celo-org/celo-blockchain/params"
	"github.com/celo-org/celo-blockchain/rpc"
)

// ChainHeaderReader defines a small collection of methods needed to access the local
// blockchain during header verification.
type ChainHeaderReader interface {
	// Config retrieves the blockchain's chain configuration.
	Config() *params.ChainConfig

	// CurrentHeader retrieves the current header from the local chain.
	CurrentHeader() *types.Header

	// GetHeader retrieves a block header from the database by hash and number.
	GetHeader(hash common.Hash, number uint64) *types.Header

	// GetHeaderByNumber retrieves a block header from the database by number.
	GetHeaderByNumber(number uint64) *types.Header

	// GetHeaderByHash retrieves a block header from the database by its hash.
	GetHeaderByHash(hash common.Hash) *types.Header
}

// ChainContext defines a small collection of methods needed to access the local
// blockchain
type ChainContext interface {
	ChainHeaderReader

	// NewEVMRunnerForCurrentBlock creates the System's EVMRunner for current block & state
	NewEVMRunnerForCurrentBlock() (vm.EVMRunner, error)

	// NewEVMRunner creates the System's EVMRunner for given header & sttate
	NewEVMRunner(header *types.Header, state vm.StateDB) vm.EVMRunner
}

// Engine is an algorithm agnostic consensus engine.
type Engine interface {
	// Author retrieves the Ethereum address of the account that minted the given
	// block, which may be different from the header's coinbase if a consensus
	// engine is based on signatures.
	Author(header *types.Header) (common.Address, error)

	// VerifyHeader checks whether a header conforms to the consensus rules of a
	// given engine. Verifying the seal may be done optionally here, or explicitly
	// via the VerifySeal method.
	VerifyHeader(chain ChainHeaderReader, header *types.Header, seal bool) error

	// VerifyHeaders is similar to VerifyHeader, but verifies a batch of headers
	// concurrently. The method returns a quit channel to abort the operations and
	// a results channel to retrieve the async verifications (the order is that of
	// the input slice).
	VerifyHeaders(chain ChainHeaderReader, headers []*types.Header, seals []bool) (chan<- struct{}, <-chan error)

	// VerifySeal checks whether the crypto seal on a header is valid according to
	// the consensus rules of the given engine.
	VerifySeal(header *types.Header) error

	// Prepare initializes the consensus fields of a block header according to the
	// rules of a particular engine. The changes are executed inline.
	Prepare(chain ChainHeaderReader, header *types.Header) error

	// Finalize runs any post-transaction state modifications (e.g. block rewards)
	// but does not assemble the block.
	//
	// Note: The block header and state database might be updated to reflect any
	// consensus rules that happen at finalization (e.g. block rewards).
	Finalize(chain ChainHeaderReader, header *types.Header, state *state.StateDB, txs []*types.Transaction)

	// FinalizeAndAssemble runs any post-transaction state modifications (e.g. block
	// rewards) and assembles the final block.
	//
	// Note: The block header and state database might be updated to reflect any
	// consensus rules that happen at finalization (e.g. block rewards).
	FinalizeAndAssemble(chain ChainHeaderReader, header *types.Header, state *state.StateDB, txs []*types.Transaction, receipts []*types.Receipt, randomness *types.Randomness) (*types.Block, error)

	// Seal generates a new sealing request for the given input block.
	//
<<<<<<< HEAD
	// Note, the method returns immediately and will send the result async. More
	// than one result may also be returned depending on the consensus algorithm.
	Seal(chain ChainHeaderReader, block *types.Block, results chan<- *types.Block, stop <-chan struct{}) error

	// SealHash returns the hash of a block prior to it being sealed.
	SealHash(header *types.Header) common.Hash
=======
	// Note: The engine will insert the resulting block.
	Seal(chain ChainReader, block *types.Block) error
>>>>>>> ab78658a

	// GetValidators returns the list of current validators.
	GetValidators(blockNumber *big.Int, headerHash common.Hash) []istanbul.Validator

	EpochSize() uint64

	// APIs returns the RPC APIs this consensus engine provides.
	APIs(chain ChainHeaderReader) []rpc.API

	// Close terminates any background threads maintained by the consensus engine.
	Close() error
}

type Genesis interface {
	GetAlloc() GenesisAlloc

	UnmarshalFromDB(db ethdb.Database) error
}

type GenesisAlloc map[common.Address]GenesisAccount

type GenesisAccount interface {
	GetPublicKey() []byte
}

// Handler should be implemented if the consensus needs to handle and send peer messages
type Handler interface {
	// NewWork handles a new work event from the miner
	NewWork() error

	// HandleMsg handles a message from peer
	HandleMsg(address common.Address, data p2p.Msg, peer Peer) (bool, error)

	// SetBroadcaster sets the broadcaster to send message to peers
	SetBroadcaster(Broadcaster)

	// SetP2PServer sets the p2p server to connect/disconnect to/from peers
	SetP2PServer(P2PServer)

	// RegisterPeer will notify the consensus engine that a new peer has been added
	RegisterPeer(peer Peer, fromProxiedNode bool) error

	// UnregisterPeer will notify the consensus engine that a new peer has been removed
	UnregisterPeer(peer Peer, fromProxiedNode bool)

	// Handshake will begin a handshake with a new peer. It returns if the peer
	// has identified itself as a validator and should bypass any max peer checks.
	Handshake(peer Peer) (bool, error)
}

// PoW is a consensus engine based on proof-of-work.
type PoW interface {
	Engine

	// Hashrate returns the current mining hashrate of a PoW consensus engine.
	Hashrate() float64
}

// Istanbul is a consensus engine to avoid byzantine failure
type Istanbul interface {
	Engine

	// IsProxiedValidator returns true if this node is a proxied validator
	IsProxiedValidator() bool

	// IsProxy returns true if this node is a proxy
	IsProxy() bool

	// IsPrimary returns true if this node is the primary validator
	IsPrimary() bool

	// IsPrimaryForSeq returns true if this node is the primary validator for the sequence
	IsPrimaryForSeq(seq *big.Int) bool

	// SetChain injects the blockchain and related functions to the istanbul consensus engine
	SetChain(chain ChainContext, currentBlock func() *types.Block, stateAt func(common.Hash) (*state.StateDB, error))

	// SetCallBacks sets call back functions
	SetCallBacks(hasBadBlock func(common.Hash) bool,
		processBlock func(*types.Block, *state.StateDB) (types.Receipts, []*types.Log, uint64, error),
		validateState func(*types.Block, *state.StateDB, types.Receipts, uint64) error,
		onNewConsensusBlock func(block *types.Block, receipts []*types.Receipt, logs []*types.Log, state *state.StateDB)) error

	// StartValidating starts the validating engine
	StartValidating() error

	// StopValidating stops the validating engine
	StopValidating() error

	// StartAnnouncing starts the announcing
	StartAnnouncing() error

	// StopAnnouncing stops the announcing
	StopAnnouncing() error

	// StartProxiedValidatorEngine starts the proxied validator engine
	StartProxiedValidatorEngine() error

	// StopProxiedValidatorEngine stops the proxied validator engine
	StopProxiedValidatorEngine() error

	// UpdateValSetDiff will update the validator set diff in the header, if the mined header is the last block of the epoch.
	// The changes are executed inline.
	UpdateValSetDiff(chain ChainHeaderReader, header *types.Header, state *state.StateDB) error

	// IsLastBlockOfEpoch will check to see if the header is from the last block of an epoch
	IsLastBlockOfEpoch(header *types.Header) bool

	// LookbackWindow returns the size of the lookback window for calculating uptime (in blocks)
	LookbackWindow(header *types.Header, state *state.StateDB) uint64

	// ValidatorAddress will return the istanbul engine's validator address
	ValidatorAddress() common.Address

	// GenerateRandomness will generate the random beacon randomness
	GenerateRandomness(parentHash common.Hash) (common.Hash, common.Hash, error)
}<|MERGE_RESOLUTION|>--- conflicted
+++ resolved
@@ -104,17 +104,8 @@
 
 	// Seal generates a new sealing request for the given input block.
 	//
-<<<<<<< HEAD
-	// Note, the method returns immediately and will send the result async. More
-	// than one result may also be returned depending on the consensus algorithm.
-	Seal(chain ChainHeaderReader, block *types.Block, results chan<- *types.Block, stop <-chan struct{}) error
-
-	// SealHash returns the hash of a block prior to it being sealed.
-	SealHash(header *types.Header) common.Hash
-=======
 	// Note: The engine will insert the resulting block.
-	Seal(chain ChainReader, block *types.Block) error
->>>>>>> ab78658a
+	Seal(chain ChainHeaderReader, block *types.Block) error
 
 	// GetValidators returns the list of current validators.
 	GetValidators(blockNumber *big.Int, headerHash common.Hash) []istanbul.Validator
