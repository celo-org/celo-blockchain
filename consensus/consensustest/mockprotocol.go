// Copyright 2017 The Celo Authors
// This file is part of the celo library.
//
// The celo library is free software: you can redistribute it and/or modify
// it under the terms of the GNU Lesser General Public License as published by
// the Free Software Foundation, either version 3 of the License, or
// (at your option) any later version.
//
// The celo library is distributed in the hope that it will be useful,
// but WITHOUT ANY WARRANTY; without even the implied warranty of
// MERCHANTABILITY or FITNESS FOR A PARTICULAR PURPOSE. See the
// GNU Lesser General Public License for more details.
//
// You should have received a copy of the GNU Lesser General Public License
// along with the celo library. If not, see <http://www.gnu.org/licenses/>.

package consensustest

import (
	"crypto/ecdsa"
	"errors"
	"fmt"
	"math/big"
	"net"
	"runtime"
	"time"

	"github.com/celo-org/celo-blockchain/common"
	"github.com/celo-org/celo-blockchain/common/hexutil"
	"github.com/celo-org/celo-blockchain/consensus"
	"github.com/celo-org/celo-blockchain/core/state"
	"github.com/celo-org/celo-blockchain/core/types"
	"github.com/celo-org/celo-blockchain/crypto"
	"github.com/celo-org/celo-blockchain/p2p"
	"github.com/celo-org/celo-blockchain/p2p/enode"
	"github.com/celo-org/celo-blockchain/params"
	"github.com/celo-org/celo-blockchain/rpc"
)

var (
	errFakeFail = errors.New("mockEngine fake fail")
)

type MockBroadcaster struct{}

func (b *MockBroadcaster) Enqueue(id string, block *types.Block) {
}

func (b *MockBroadcaster) FindPeers(targets map[enode.ID]bool, purpose p2p.PurposeFlag) map[enode.ID]consensus.Peer {
	return make(map[enode.ID]consensus.Peer)
}

type MockP2PServer struct {
	Node *enode.Node
}

var defaultPubKey *ecdsa.PublicKey = &ecdsa.PublicKey{
	Curve: crypto.S256(),
	X:     hexutil.MustDecodeBig("0x760c4460e5336ac9bbd87952a3c7ec4363fc0a97bd31c86430806e287b437fd1"),
	Y:     hexutil.MustDecodeBig("0xb01abc6e1db640cf3106b520344af1d58b00b57823db3e1407cbc433e1b6d04d")}

func NewMockP2PServer(pubKey *ecdsa.PublicKey) *MockP2PServer {
	if pubKey == nil {
		pubKey = defaultPubKey
	}

	mockNode := enode.NewV4(
		pubKey,
		net.IP{192, 168, 0, 1},
		30303,
		30303)

	return &MockP2PServer{Node: mockNode}
}

func (serv *MockP2PServer) Self() *enode.Node {
	return serv.Node
}

func (serv *MockP2PServer) AddPeer(node *enode.Node, purpose p2p.PurposeFlag) {}

func (serv *MockP2PServer) RemovePeer(node *enode.Node, purpose p2p.PurposeFlag) {}

func (serv *MockP2PServer) AddTrustedPeer(node *enode.Node, purpose p2p.PurposeFlag) {}

func (serv *MockP2PServer) RemoveTrustedPeer(node *enode.Node, purpose p2p.PurposeFlag) {}

type MockPeer struct {
	node     *enode.Node
	purposes p2p.PurposeFlag
}

func NewMockPeer(node *enode.Node, purposes p2p.PurposeFlag) *MockPeer {
	mockPeer := &MockPeer{node: node, purposes: purposes}

	return mockPeer
}

func (mp *MockPeer) Send(msgCode uint64, data interface{}) error {
	return nil
}

func (mp *MockPeer) Node() *enode.Node {
	return mp.node
}

func (mp *MockPeer) Version() int {
	return 0
}

func (mp *MockPeer) ReadMsg() (p2p.Msg, error) {
	return p2p.Msg{}, nil
}

func (mp *MockPeer) Inbound() bool {
	return false
}

func (mp *MockPeer) PurposeIsSet(purpose p2p.PurposeFlag) bool {
	return true
}

type Mode uint

// MockEngine provides a minimal fake implementation of a consensus engine for use in blockchain tests.
type MockEngine struct {
	consensus.Engine

	mode Mode

	fakeFail  uint64        // Block number which fails consensus even in fake mode
	fakeDelay time.Duration // Time delay to sleep for before returning from verify

	processBlock        func(block *types.Block, statedb *state.StateDB) (types.Receipts, []*types.Log, uint64, error)
	validateState       func(block *types.Block, statedb *state.StateDB, receipts types.Receipts, usedGas uint64) error
	onNewConsensusBlock func(block *types.Block, receipts []*types.Receipt, logs []*types.Log, state *state.StateDB)
}

const (
	Fake Mode = iota
	FullFake
)

var (
	// Max time from current time allowed for blocks, before they're considered future blocks
	allowedFutureBlockTime = 15 * time.Second

	errZeroBlockTime = errors.New("timestamp equals parent's")
)

// NewFaker creates a MockEngine consensus engine that accepts
// all blocks' seal as valid, though they still have to conform to the Ethereum
// consensus rules.
func NewFaker() *MockEngine {
	return &MockEngine{
		mode: Fake,
	}
}

// NewFakeFailer creates a MockEngine consensus engine that
// accepts all blocks as valid apart from the single one specified, though they
// still have to conform to the Ethereum consensus rules.
func NewFakeFailer(blockNumber uint64) *MockEngine {
	return &MockEngine{
		mode:     Fake,
		fakeFail: blockNumber,
	}
}

// NewFakeDelayer creates a MockEngine consensus engine that
// accepts all blocks as valid, but delays verifications by some time, though
// they still have to conform to the Ethereum consensus rules.
func NewFakeDelayer(delay time.Duration) *MockEngine {
	return &MockEngine{
		mode:      Fake,
		fakeDelay: delay,
	}
}

// NewFullFaker creates an MockEngine consensus engine with a full fake scheme that
// accepts all blocks as valid, without checking any consensus rules whatsoever.
func NewFullFaker() *MockEngine {
	return &MockEngine{
		mode: FullFake,
	}
}

func (e *MockEngine) accumulateRewards(config *params.ChainConfig, state *state.StateDB, header *types.Header) {
	// Simply touch coinbase account
	reward := big.NewInt(1)
	state.AddBalance(header.Coinbase, reward)
}

func (e *MockEngine) Finalize(chain consensus.ChainHeaderReader, header *types.Header, statedb *state.StateDB, txs []*types.Transaction) {
	e.accumulateRewards(chain.Config(), statedb, header)
	header.Root = statedb.IntermediateRoot(chain.Config().IsEIP158(header.Number))
}

func (e *MockEngine) FinalizeAndAssemble(chain consensus.ChainHeaderReader, header *types.Header, statedb *state.StateDB, txs []*types.Transaction, receipts []*types.Receipt, randomness *types.Randomness) (*types.Block, error) {
	e.accumulateRewards(chain.Config(), statedb, header)
	header.Root = statedb.IntermediateRoot(chain.Config().IsEIP158(header.Number))

	// Header seems complete, assemble into a block and return
	return types.NewBlock(header, txs, receipts, randomness), nil
}

func (e *MockEngine) Author(header *types.Header) (common.Address, error) {
	return header.Coinbase, nil
}

func (e *MockEngine) VerifyHeader(chain consensus.ChainHeaderReader, header *types.Header, seal bool) error {
	if e.mode == FullFake {
		return nil
	}
	// Short circuit if the header is known, or if its parent is unknown
	number := header.Number.Uint64()
	if chain.GetHeader(header.Hash(), number) != nil {
		return nil
	}
	parent := chain.GetHeader(header.ParentHash, number-1)
	if parent == nil {
		return consensus.ErrUnknownAncestor
	}
	// Sanity checks passed, do a proper verification
	return e.verifyHeader(chain, header, parent, seal)
}

// verifyHeader checks whether a header conforms to the consensus rules
func (e *MockEngine) verifyHeader(chain consensus.ChainHeaderReader, header, parent *types.Header, seal bool) error {
	// Ensure that the header's extra-data section is of a reasonable size
	if uint64(len(header.Extra)) > params.MaximumExtraDataSize {
		return fmt.Errorf("extra-data too long: %d > %d", len(header.Extra), params.MaximumExtraDataSize)
	}
	// Verify the header's timestamp
	if header.Time > uint64(time.Now().Add(allowedFutureBlockTime).Unix()) {
		return consensus.ErrFutureBlock
	}
	if header.Time <= parent.Time {
		return errZeroBlockTime
	}
	// Verify that the block number is parent's +1
	if diff := new(big.Int).Sub(header.Number, parent.Number); diff.Cmp(big.NewInt(1)) != 0 {
		return consensus.ErrInvalidNumber
	}
	// Verify the engine specific seal securing the block
	if seal {
		if err := e.VerifySeal(header); err != nil {
			return err
		}
	}
	return nil
}

func (e *MockEngine) VerifySeal(header *types.Header) error {
	return e.verifySeal(header)
}

func (e *MockEngine) verifySeal(header *types.Header) error {
	time.Sleep(e.fakeDelay)
	if e.fakeFail == header.Number.Uint64() {
		return errFakeFail
	}
	return nil
}

// VerifyHeaders is similar to VerifyHeader, but verifies a batch of headers
// concurrently. The method returns a quit channel to abort the operations and
// a results channel to retrieve the async verifications.
func (e *MockEngine) VerifyHeaders(chain consensus.ChainHeaderReader, headers []*types.Header, seals []bool) (chan<- struct{}, <-chan error) {
	if e.mode == FullFake || len(headers) == 0 {
		abort, results := make(chan struct{}), make(chan error, len(headers))
		for i := 0; i < len(headers); i++ {
			results <- nil
		}
		return abort, results
	}

	// Spawn as many workers as allowed threads
	workers := runtime.GOMAXPROCS(0)
	if len(headers) < workers {
		workers = len(headers)
	}

	// Create a task channel and spawn the verifiers
	var (
		inputs = make(chan int)
		done   = make(chan int, workers)
		errors = make([]error, len(headers))
		abort  = make(chan struct{})
	)
	for i := 0; i < workers; i++ {
		go func() {
			for index := range inputs {
				errors[index] = e.verifyHeaderWorker(chain, headers, seals, index)
				done <- index
			}
		}()
	}

	errorsOut := make(chan error, len(headers))
	go func() {
		defer close(inputs)
		var (
			in, out = 0, 0
			checked = make([]bool, len(headers))
			inputs  = inputs
		)
		for {
			select {
			case inputs <- in:
				if in++; in == len(headers) {
					// Reached end of headers. Stop sending to workers.
					inputs = nil
				}
			case index := <-done:
				for checked[index] = true; checked[out]; out++ {
					errorsOut <- errors[out]
					if out == len(headers)-1 {
						return
					}
				}
			case <-abort:
				return
			}
		}
	}()
	return abort, errorsOut
}

func (e *MockEngine) verifyHeaderWorker(chain consensus.ChainHeaderReader, headers []*types.Header, seals []bool, index int) error {
	var parent *types.Header
	if index == 0 {
		parent = chain.GetHeader(headers[0].ParentHash, headers[0].Number.Uint64()-1)
	} else if headers[index-1].Hash() == headers[index].ParentHash {
		parent = headers[index-1]
	}
	if parent == nil {
		return consensus.ErrUnknownAncestor
	}
	if chain.GetHeader(headers[index].Hash(), headers[index].Number.Uint64()) != nil {
		return nil // known block
	}
	return e.verifyHeader(chain, headers[index], parent, seals[index])
}

func (e *MockEngine) Prepare(chain consensus.ChainHeaderReader, header *types.Header) error {
	parent := chain.GetHeader(header.ParentHash, header.Number.Uint64()-1)
	if parent == nil {
		return consensus.ErrUnknownAncestor
	}
	return nil
}

type fullChain interface {
	CurrentBlock() *types.Block
	StateAt(common.Hash) (*state.StateDB, error)
}

<<<<<<< HEAD
func (e *MockEngine) Seal(chain consensus.ChainHeaderReader, block *types.Block, results chan<- *types.Block, stop <-chan struct{}) error {
=======
func (e *MockEngine) Seal(chain consensus.ChainReader, block *types.Block) error {
>>>>>>> ab78658a
	header := block.Header()
	finalBlock := block.WithHeader(header)
	c := chain.(fullChain)

	parent := c.CurrentBlock()

	state, err := c.StateAt(parent.Root())
	if err != nil {
		return err
	}

	receipts, logs, _, err := e.processBlock(finalBlock, state)
	if err != nil {
		return err
	}
	e.onNewConsensusBlock(block, receipts, logs, state)

	return nil
}

// APIs implements consensus.Engine, returning the user facing RPC APIs.
func (e *MockEngine) APIs(chain consensus.ChainHeaderReader) []rpc.API {
	return []rpc.API{}
}

// Close closes the exit channel to notify all backend threads exiting.
func (e *MockEngine) Close() error {
	return nil
}

// EpochSize size of the epoch
func (e *MockEngine) EpochSize() uint64 {
	return 100
}

// SetCallBacks sets call back functions
func (e *MockEngine) SetCallBacks(hasBadBlock func(common.Hash) bool,
	processBlock func(*types.Block, *state.StateDB) (types.Receipts, []*types.Log, uint64, error),
	validateState func(*types.Block, *state.StateDB, types.Receipts, uint64) error,
	onNewConsensusBlock func(block *types.Block, receipts []*types.Receipt, logs []*types.Log, state *state.StateDB)) error {
	e.processBlock = processBlock
	e.validateState = validateState
	e.onNewConsensusBlock = onNewConsensusBlock

	return nil

}<|MERGE_RESOLUTION|>--- conflicted
+++ resolved
@@ -356,11 +356,7 @@
 	StateAt(common.Hash) (*state.StateDB, error)
 }
 
-<<<<<<< HEAD
-func (e *MockEngine) Seal(chain consensus.ChainHeaderReader, block *types.Block, results chan<- *types.Block, stop <-chan struct{}) error {
-=======
-func (e *MockEngine) Seal(chain consensus.ChainReader, block *types.Block) error {
->>>>>>> ab78658a
+func (e *MockEngine) Seal(chain consensus.ChainHeaderReader, block *types.Block) error {
 	header := block.Header()
 	finalBlock := block.WithHeader(header)
 	c := chain.(fullChain)
