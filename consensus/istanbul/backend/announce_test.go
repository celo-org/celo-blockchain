package backend

import (
	"testing"
	"time"

	"github.com/celo-org/celo-blockchain/common"
	"github.com/celo-org/celo-blockchain/consensus/istanbul"
	"github.com/celo-org/celo-blockchain/consensus/istanbul/announce"
	"github.com/celo-org/celo-blockchain/rlp"
)

// This file is kept in the backend package since, while actually testing the announce protocol code, it requires
// several dependencies from the istanbul code.

// This test function will test the announce message generator and handler.
// It will also test the gossip query generator and handler.
func TestAnnounceGossipQueryMsg(t *testing.T) {
	t.Skip() // Flaky
	// Create three backends
	numValidators := 3
	genesisCfg, nodeKeys := getGenesisAndKeys(numValidators, true)

	chain0, engine0, _ := newBlockChainWithKeys(false, common.Address{}, false, genesisCfg, nodeKeys[0])
	defer chain0.Stop()
	chain1, engine1, _ := newBlockChainWithKeys(false, common.Address{}, false, genesisCfg, nodeKeys[1])
	defer chain1.Stop()
	chain2, engine2, _ := newBlockChainWithKeys(false, common.Address{}, false, genesisCfg, nodeKeys[2])
	defer chain2.Stop()

	// Wait a bit so that the announce versions are generated for the engines
	time.Sleep(6 * time.Second)

	engine0Address := engine0.Address()
	engine1Address := engine1.Address()
	engine2Address := engine2.Address()

	engine0AnnounceVersion := engine0.GetAnnounceVersion()
	engine1AnnounceVersion := engine1.GetAnnounceVersion()
	engine2AnnounceVersion := engine2.GetAnnounceVersion()

	engine0Enode := engine0.SelfNode()

	// Create version certificate messages for engine1 and engine2, so that engine0 will send a queryEnodeMessage to them
	vCert1, err := istanbul.NewVersionCertificate(engine1AnnounceVersion, engine1.Sign)
	if err != nil {
		t.Errorf("Error in generating version certificate for engine1.  Error: %v", err)
	}

	vCert2, err := istanbul.NewVersionCertificate(engine1AnnounceVersion, engine2.Sign)
	if err != nil {
		t.Errorf("Error in generating version certificate for engine2.  Error: %v", err)
	}

	// Have engine0 handle vCert messages from engine1 and engine2

<<<<<<< HEAD
	vCert1MsgPayload, err := istanbul.NewMessage([]*istanbul.VersionCertificate{vCert1}, engine1Address).Payload()
=======
	vCert1MsgPayload, err := istanbul.NewVersionCeritifcatesMessage([]*istanbul.VersionCertificate{vCert1}, engine1Address).Payload()
>>>>>>> 4dd573cd
	if err != nil {
		t.Errorf("Error in encoding vCert1.  Error: %v", err)
	}
	err = engine0.announceManager.HandleVersionCertificatesMsg(common.Address{}, nil, vCert1MsgPayload)
	if err != nil {
		t.Errorf("Error in handling vCert1.  Error: %v", err)
	}

<<<<<<< HEAD
	vCert2MsgPayload, err := istanbul.NewMessage([]*istanbul.VersionCertificate{vCert2}, engine2Address).Payload()
=======
	vCert2MsgPayload, err := istanbul.NewVersionCeritifcatesMessage([]*istanbul.VersionCertificate{vCert2}, engine2Address).Payload()
>>>>>>> 4dd573cd
	if err != nil {
		t.Errorf("Error in encoding vCert2.  Error: %v", err)
	}
	err = engine0.announceManager.HandleVersionCertificatesMsg(common.Address{}, nil, vCert2MsgPayload)
	if err != nil {
		t.Errorf("Error in handling vCert2.  Error: %v", err)
	}

	// Verify that engine0 will query for both engine1 and engine2's enodeURL
	qeep := announce.NewQueryEnodeEntryProvider(engine0.valEnodeTable)
	qeEntries, err := qeep.GetQueryEnodeValEnodeEntries(false, engine0.wallets().Ecdsa.Address)
	if err != nil {
		t.Errorf("Error in retrieving entries for queryEnode request")
	}

	if len(qeEntries) != 2 {
		t.Errorf("qeEntries size is incorrect.  Have: %d, Want: 2", len(qeEntries))
	}

	for _, expectedEntry := range []*istanbul.AddressEntry{{Address: engine1Address, HighestKnownVersion: engine1AnnounceVersion},
		{Address: engine2Address, HighestKnownVersion: engine2AnnounceVersion}} {
		found := false
		for _, qeEntry := range qeEntries {
			if qeEntry.Address == expectedEntry.Address && qeEntry.HighestKnownVersion == expectedEntry.HighestKnownVersion {
				found = true
				break
			}
		}

		if !found {
			t.Errorf("Didn't find expected entry in qeEntries.  Expected Entry: %v", expectedEntry)
		}
	}

	// Generate query enode message for engine0
	// TODO: refactor this test to remove the hard dependency on the generate&gossip fn
	wk := engine0.announceManager.Worker()
	qeMsg, err := wk.GenerateAndGossipQueryEnode(false)
	if err != nil {
		t.Errorf("Error in generating a query enode message.  Error: %v", err)
	}

	// Convert to payload
	qePayload, err := qeMsg.Payload()
	if err != nil {
		t.Errorf("Error in converting QueryEnode Message to payload.  Error: %v", err)
	}

	// Handle the qeMsg for both engine1 and engine2
	err = engine1.announceManager.HandleQueryEnodeMsg(engine0.Address(), nil, qePayload)
	if err != nil {
		t.Errorf("Error in handling query enode message for engine1.  Error: %v", err)
	}

	err = engine2.announceManager.HandleQueryEnodeMsg(engine0.Address(), nil, qePayload)
	if err != nil {
		t.Errorf("Error in handling query enode message for engine2.  Error: %v", err)
	}

	// Verify that engine1 and engine2 has engine0's entry in their val enode table
	expectedEntry := &istanbul.AddressEntry{Address: engine0Address, Node: engine0Enode, Version: engine0AnnounceVersion}

	entryMap, err := engine1.GetValEnodeTableEntries([]common.Address{engine0Address})
	if err != nil {
		t.Errorf("Error in retrieving val enode table entry from engine1.  Error: %v", err)
	}

	if entry := entryMap[engine0Address]; entry == nil || entry.Address != expectedEntry.Address || entry.Node.URLv4() != expectedEntry.Node.URLv4() || entry.Version != expectedEntry.Version {
		t.Errorf("Incorrect val enode table entry for engine0.  Want: %v, Have: %v", expectedEntry, entry)
	}

	entryMap, err = engine2.GetValEnodeTableEntries([]common.Address{engine0Address})
	if err != nil {
		t.Errorf("Error in retrieving val enode table entry from engine2.  Error: %v", err)
	}

	if entry := entryMap[engine0Address]; entry == nil || entry.Address != expectedEntry.Address || entry.PublicKey != expectedEntry.PublicKey || entry.Node.URLv4() != expectedEntry.Node.URLv4() || entry.Version != expectedEntry.Version || entry.HighestKnownVersion != expectedEntry.HighestKnownVersion {
		t.Errorf("Incorrect val enode table entry for engine0.  Want: %v, Have: %v", expectedEntry, entry)
	}

	engine0.StopAnnouncing()
	engine1.StopAnnouncing()
	engine2.StopAnnouncing()
}

// Test enode certificate generation (via the announce thread), and the handling of an enode certificate msg.
func TestHandleEnodeCertificateMsg(t *testing.T) {
	// Create two backends
	numValidators := 2
	genesisCfg, nodeKeys := getGenesisAndKeys(numValidators, true)

	chain0, engine0, _ := newBlockChainWithKeys(false, common.Address{}, false, genesisCfg, nodeKeys[0])
	defer chain0.Stop()
	chain1, engine1, _ := newBlockChainWithKeys(false, common.Address{}, false, genesisCfg, nodeKeys[1])
	defer chain1.Stop()

	engine0Node := engine0.SelfNode()

	// Wait for a bit for the enodeCert messages to be generated by engine0.  The announce thread should create that on startup
	time.Sleep(6 * time.Second)

	enodeCerts := engine0.RetrieveEnodeCertificateMsgMap()
	if enodeCerts == nil || enodeCerts[engine0Node.ID()] == nil {
		t.Errorf("No enode certificates generated for engine0")
	}
	enodeCertMsgPayload, _ := enodeCerts[engine0Node.ID()].Msg.Payload()

	// Handle the enodeCertMsg in engine1
	err := engine1.announceManager.HandleEnodeCertificateMsg(nil, enodeCertMsgPayload)
	if err != nil {
		t.Errorf("Error in handling an enode certificate message. Error: %v", err)
	}

	// Verify that the enode certificate is saved in the val enode table via GetValEnodeTableEntries
	vetEntryMap, err := engine1.GetValEnodeTableEntries([]common.Address{engine0.Address()})
	if err != nil {
		t.Errorf("Error in retrieving val enode table entires.  Error: %v", err)
	}

	if vetEntryMap == nil || vetEntryMap[engine0.Address()] == nil {
		t.Errorf("Missing val enode table entry for engine0")
	}

	engine0VetEntry := vetEntryMap[engine0.Address()]
	if engine0VetEntry.Address != engine0.Address() {
		t.Errorf("Engine0's val enode table entry's address is incorrect.  Want: %v, Have: %v", engine0.Address(), engine0VetEntry.Address)
	}

	if engine0VetEntry.Version != engine0.GetAnnounceVersion() {
		t.Errorf("Engine0's val enode table entry's version is incorrect.  Want: %d, Have: %d", engine0.GetAnnounceVersion(), engine0VetEntry.Version)
	}

	engine0.StopAnnouncing()
	engine1.StopAnnouncing()
}

// This function will test the setAndShareUpdatedAnnounceVersion function.
// It will verify that this function creates correct enode certificates, and that
// the engine's announce version is updated.
func TestSetAndShareUpdatedAnnounceVersion(t *testing.T) {
	// Create one backend
	numValidators := 1
	genesisCfg, nodeKeys := getGenesisAndKeys(numValidators, true)

	chain, engine, _ := newBlockChainWithKeys(false, common.Address{}, false, genesisCfg, nodeKeys[0])
	defer chain.Stop()

	// Wait a bit so that the announce versions are generated for the engines
	time.Sleep(10 * time.Second)

	announceVersion := engine.GetAnnounceVersion() + 10000
	wrk := engine.announceManager.Worker()
	if err := wrk.UpdateVersionTo(announceVersion); err != nil {
		t.Errorf("error mismatch: have %v, want nil", err)
	}

	// Verify that enode certificate map is set via RetrieveEnodeCertificateMsgMap
	enodeCertMsgs := engine.RetrieveEnodeCertificateMsgMap()

	// For a standalone validator, there should be only one entry in the enodeCert Map.
	// TODO.  Add test case for when the engine has proxies
	selfEnode := engine.SelfNode()
	enodeCertMsg := enodeCertMsgs[selfEnode.ID()]

	if enodeCertMsg == nil {
		t.Errorf("unassigned enode certificate")
	}

	msgPayload, _ := enodeCertMsg.Msg.Payload()

	// Verify the actual message
	var msg istanbul.Message
	// Decode payload into msg
	err := msg.FromPayload(msgPayload, istanbul.GetSignatureAddress)
	if err != nil {
		t.Errorf("Error in decoding received Istanbul Enode Certificate message. Error: %v", err)
	}

	// Verify the msg sender
	if msg.Address != engine.Address() {
		t.Errorf("Incorrect msg sender for enode cert msg. Want: %v, Have: %v", engine.Address(), msg.Address)
	}

	var enodeCertificate istanbul.EnodeCertificate
	if err := rlp.DecodeBytes(msg.Msg, &enodeCertificate); err != nil {
		t.Errorf("Error in decoding received Istanbul Enode Certificate message content. Error: %v", err)
	}

	if enodeCertificate.EnodeURL != selfEnode.URLv4() {
		t.Errorf("Incorrect enodeURL in the enode certificate.  Want: %s, Have: %s", selfEnode.URLv4(), enodeCertificate.EnodeURL)
	}

	if enodeCertificate.Version != announceVersion {
		t.Errorf("Incorrect version in the enode certificate.  Want: %d, Have %d", announceVersion, enodeCertificate.Version)
	}

	// Verify that the dest address for the enode cert is nil.
	if enodeCertMsg.DestAddresses != nil {
		t.Errorf("Enode cert dest addresses is not nil")
	}

	engine.StopAnnouncing()
}<|MERGE_RESOLUTION|>--- conflicted
+++ resolved
@@ -54,11 +54,7 @@
 
 	// Have engine0 handle vCert messages from engine1 and engine2
 
-<<<<<<< HEAD
 	vCert1MsgPayload, err := istanbul.NewMessage([]*istanbul.VersionCertificate{vCert1}, engine1Address).Payload()
-=======
-	vCert1MsgPayload, err := istanbul.NewVersionCeritifcatesMessage([]*istanbul.VersionCertificate{vCert1}, engine1Address).Payload()
->>>>>>> 4dd573cd
 	if err != nil {
 		t.Errorf("Error in encoding vCert1.  Error: %v", err)
 	}
@@ -67,11 +63,7 @@
 		t.Errorf("Error in handling vCert1.  Error: %v", err)
 	}
 
-<<<<<<< HEAD
 	vCert2MsgPayload, err := istanbul.NewMessage([]*istanbul.VersionCertificate{vCert2}, engine2Address).Payload()
-=======
-	vCert2MsgPayload, err := istanbul.NewVersionCeritifcatesMessage([]*istanbul.VersionCertificate{vCert2}, engine2Address).Payload()
->>>>>>> 4dd573cd
 	if err != nil {
 		t.Errorf("Error in encoding vCert2.  Error: %v", err)
 	}
