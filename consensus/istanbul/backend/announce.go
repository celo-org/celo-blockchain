--- conflicted
+++ resolved
@@ -445,11 +445,8 @@
 		return nil, err
 	}
 
-<<<<<<< HEAD
-	var queryEnodeEncryptedEnodeURLParams []*genEncryptedEnodeURLParam
-=======
 	var enodeQueries []*enodeQuery
->>>>>>> 4104d39a
+
 	for _, valEnodeEntry := range valEnodeEntries {
 		if valEnodeEntry.PublicKey != nil {
 			externalEnode := valProxyAssignments[valEnodeEntry.Address]
@@ -458,30 +455,18 @@
 			}
 
 			externalEnodeURL := externalEnode.URLv4()
-<<<<<<< HEAD
-			queryEnodeEncryptedEnodeURLParams = append(queryEnodeEncryptedEnodeURLParams, &genEncryptedEnodeURLParam{destAddress: valEnodeEntry.Address,
-				publicKey: valEnodeEntry.PublicKey,
-				enodeURL:  externalEnodeURL})
-=======
 			enodeQueries = append(enodeQueries, &enodeQuery{
 				recipientAddress:   valEnodeEntry.Address,
 				recipientPublicKey: valEnodeEntry.PublicKey,
 				enodeURL:           externalEnodeURL,
 			})
->>>>>>> 4104d39a
 		}
 	}
 
 	var qeMsg *istanbul.Message
-<<<<<<< HEAD
-	if len(queryEnodeEncryptedEnodeURLParams) > 0 {
-		var err error
-		qeMsg, err = sb.generateQueryEnodeMsg(version, queryEnodeEncryptedEnodeURLParams)
-=======
 	if len(enodeQueries) > 0 {
 		var err error
 		qeMsg, err = sb.generateQueryEnodeMsg(version, enodeQueries)
->>>>>>> 4104d39a
 		if err != nil {
 			return nil, err
 		}
@@ -549,12 +534,6 @@
 }
 
 // generateQueryEnodeMsg returns a queryEnode message from this node with a given version.
-<<<<<<< HEAD
-func (sb *Backend) generateQueryEnodeMsg(version uint, queryEnodeEncryptedEnodeURLParams []*genEncryptedEnodeURLParam) (*istanbul.Message, error) {
-	logger := sb.logger.New("func", "generateQueryEnodeMsg")
-
-	encryptedEnodeURLs, err := sb.generateEncryptedEnodeURLs(queryEnodeEncryptedEnodeURLParams)
-=======
 // A query enode message contains a number of individual enode queries, each of which is intended
 // for a single recipient validator. A query contains of this nodes external enode URL, to which
 // the recipient validator is intended to connect, and is ECIES encrypted with the recipient's
@@ -565,7 +544,6 @@
 	logger := sb.logger.New("func", "generateQueryEnodeMsg")
 
 	encryptedEnodeURLs, err := sb.generateEncryptedEnodeURLs(enodeQueries)
->>>>>>> 4104d39a
 	if err != nil {
 		logger.Warn("Error generating encrypted enodeURLs", "err", err)
 		return nil, err
@@ -604,24 +582,6 @@
 	return msg, nil
 }
 
-<<<<<<< HEAD
-type genEncryptedEnodeURLParam struct {
-	destAddress common.Address
-	publicKey   *ecdsa.PublicKey
-	enodeURL    string
-}
-
-// generateEncryptedEnodeURLs returns the encryptedEnodeURLs intended for validators
-// whose entries in the val enode table do not exist or are outdated when compared
-// to the version certificate table.
-func (sb *Backend) generateEncryptedEnodeURLs(queryEnodeEncryptedEnodeURLParams []*genEncryptedEnodeURLParam) ([]*encryptedEnodeURL, error) {
-	logger := sb.logger.New("func", "generateEncryptedEnodeURLs")
-
-	var encryptedEnodeURLs []*encryptedEnodeURL
-	for _, param := range queryEnodeEncryptedEnodeURLParams {
-		logger.Info("encrypting enodeURL", "externalEnodeURL", param.enodeURL, "publicKey", param.publicKey)
-		publicKey := ecies.ImportECDSAPublic(param.publicKey)
-=======
 type enodeQuery struct {
 	recipientAddress   common.Address
 	recipientPublicKey *ecdsa.PublicKey
@@ -636,7 +596,6 @@
 	for _, param := range enodeQueries {
 		logger.Info("encrypting enodeURL", "externalEnodeURL", param.enodeURL, "publicKey", param.recipientPublicKey)
 		publicKey := ecies.ImportECDSAPublic(param.recipientPublicKey)
->>>>>>> 4104d39a
 		encEnodeURL, err := ecies.Encrypt(rand.Reader, publicKey, []byte(param.enodeURL), nil, nil)
 		if err != nil {
 			logger.Error("Error in encrypting enodeURL", "enodeURL", param.enodeURL, "publicKey", publicKey)
@@ -644,11 +603,7 @@
 		}
 
 		encryptedEnodeURLs = append(encryptedEnodeURLs, &encryptedEnodeURL{
-<<<<<<< HEAD
-			DestAddress:       param.destAddress,
-=======
 			DestAddress:       param.recipientAddress,
->>>>>>> 4104d39a
 			EncryptedEnodeURL: encEnodeURL,
 		})
 	}
@@ -1136,15 +1091,11 @@
 
 // UpdateAnnounceVersion will asynchronously update the announce version.
 func (sb *Backend) UpdateAnnounceVersion() {
-<<<<<<< HEAD
-	sb.updateAnnounceVersionCh <- struct{}{}
-=======
 	// Send to the channel iff it does not already have a message.
 	select {
 	case sb.updateAnnounceVersionCh <- struct{}{}:
 	default:
 	}
->>>>>>> 4104d39a
 }
 
 // GetAnnounceVersion will retrieve the current announce version.
@@ -1158,14 +1109,9 @@
 // and shares them with relevant nodes.
 // It will:
 //  1) Generate a new enode certificate
-<<<<<<< HEAD
-//  2) Multicast the new enode certificate to all peers in the validator conn set (note that if this is a proxied validator, it's multicast
-//     message will be wrapped within a forward message to the proxy (which will in turn send the enode certificate to remote validators).
-=======
 //  2) Multicast the new enode certificate to all peers in the validator conn set
 //	   * Note: If this is a proxied validator, it's multicast message will be wrapped within a forward
 //       message to the proxy, which will in turn send the enode certificate to remote validators.
->>>>>>> 4104d39a
 //  3) Generate a new version certificate
 //  4) Gossip the new version certificate to all peers
 func (sb *Backend) setAndShareUpdatedAnnounceVersion(version uint) error {
@@ -1238,18 +1184,13 @@
 	return uint(time.Now().Unix())
 }
 
-<<<<<<< HEAD
-// RetrieveEnodeCertificateMsgs gets the most recent enode certificate messages.
-=======
 // RetrieveEnodeCertificateMsgMap gets the most recent enode certificate messages.
->>>>>>> 4104d39a
 // May be nil if no message was generated as a result of the core not being
 // started, or if a proxy has not received a message from its proxied validator
 func (sb *Backend) RetrieveEnodeCertificateMsgMap() map[enode.ID]*istanbul.EnodeCertMsg {
 	sb.enodeCertificateMsgMapMu.Lock()
 	defer sb.enodeCertificateMsgMapMu.Unlock()
 	return sb.enodeCertificateMsgMap
-<<<<<<< HEAD
 }
 
 // getEnodeCertNodesAndDestAddresses will retrieve all the external facing external nodes for this validator
@@ -1282,45 +1223,6 @@
 	return externalEnodes, valDestinations, nil
 }
 
-// generateEnodeCertificateMsg generates an enode certificate message with the enode
-// this node is publicly accessible at. If this node is proxied, the proxy's
-// public enode is used.
-func (sb *Backend) generateEnodeCertificateMsgs(version uint) (map[enode.ID]*istanbul.EnodeCertMsg, error) {
-	logger := sb.logger.New("func", "generateEnodeCertificateMsgs")
-
-=======
-}
-
-// getEnodeCertNodesAndDestAddresses will retrieve all the external facing external nodes for this validator
-// (one for each of it's proxies, or itself for standalone validators) for the purposes of generating enode certificates
-// for those enodes.  It will also return the destination validators for each enode certificate.  If the destAddress is a
-// `nil` value, then that means that the associated enode certificate should be sent to all of the connected validators.
-func (sb *Backend) getEnodeCertNodesAndDestAddresses() ([]*enode.Node, map[enode.ID][]common.Address, error) {
-	var externalEnodes []*enode.Node
-	var valDestinations map[enode.ID][]common.Address
-	if sb.IsProxiedValidator() {
-		var proxies []*proxy.Proxy
-		var err error
-
-		proxies, valDestinations, err = sb.proxiedValidatorEngine.GetProxiesAndValAssignments()
-		if err != nil {
-			return nil, nil, err
-		}
-
-		externalEnodes = make([]*enode.Node, len(proxies))
-		for i, proxy := range proxies {
-			externalEnodes[i] = proxy.ExternalNode()
-		}
-	} else {
-		externalEnodes = make([]*enode.Node, 1)
-		externalEnodes[0] = sb.p2pserver.Self()
-		valDestinations = make(map[enode.ID][]common.Address)
-		valDestinations[externalEnodes[0].ID()] = nil
-	}
-
-	return externalEnodes, valDestinations, nil
-}
-
 // generateEnodeCertificateMsgs generates a map of enode certificate messages.
 // One certificate message is generated for each external enode this node possesses generated for
 // each external enode this node possesses. A unproxied validator will have one enode, while a
@@ -1329,7 +1231,6 @@
 func (sb *Backend) generateEnodeCertificateMsgs(version uint) (map[enode.ID]*istanbul.EnodeCertMsg, error) {
 	logger := sb.logger.New("func", "generateEnodeCertificateMsgs")
 
->>>>>>> 4104d39a
 	enodeCertificateMsgs := make(map[enode.ID]*istanbul.EnodeCertMsg)
 	externalEnodes, valDestinations, err := sb.getEnodeCertNodesAndDestAddresses()
 	if err != nil {
@@ -1423,11 +1324,7 @@
 	return nil
 }
 
-<<<<<<< HEAD
-// This function will set this nodes enode certificate msgs field.
-=======
 // SetEnodeCertificateMsgMap will verify the given enode certificate message map, then update it on this struct.
->>>>>>> 4104d39a
 func (sb *Backend) SetEnodeCertificateMsgMap(enodeCertMsgMap map[enode.ID]*istanbul.EnodeCertMsg) error {
 	logger := sb.logger.New("func", "SetEnodeCertificateMsgMap")
 	var enodeCertVersion *uint
@@ -1437,8 +1334,6 @@
 		var enodeCert istanbul.EnodeCertificate
 		if err := rlp.DecodeBytes(enodeCertMsg.Msg.Msg, &enodeCert); err != nil {
 			return err
-<<<<<<< HEAD
-=======
 		}
 
 		if enodeCertVersion == nil {
@@ -1448,7 +1343,6 @@
 				logger.Error("enode certificate messages within enode certificate msgs array don't all have the same version")
 				return errInvalidEnodeCertMsgMapInconsistentVersion
 			}
->>>>>>> 4104d39a
 		}
 
 		if enodeCertVersion == nil {
@@ -1479,8 +1373,6 @@
 		sb.enodeCertificateMsgVersion = *enodeCertVersion
 	}
 
-<<<<<<< HEAD
-=======
 	sb.enodeCertificateMsgMapMu.Lock()
 	defer sb.enodeCertificateMsgMapMu.Unlock()
 
@@ -1499,7 +1391,6 @@
 		sb.enodeCertificateMsgVersion = *enodeCertVersion
 	}
 
->>>>>>> 4104d39a
 	return nil
 }
 
