--- conflicted
+++ resolved
@@ -144,7 +144,7 @@
 	sb.announceWg.Add(1)
 	defer sb.announceWg.Done()
 
-	ticker := time.NewTicker(time.Second)
+	ticker := time.NewTicker(time.Minute)
 
 	for {
 		select {
@@ -346,11 +346,7 @@
 	// If we gossiped this address/enodeURL within the last 60 seconds, then don't regossip
 	sb.lastAnnounceGossipedMu.RLock()
 	if lastGossipTs, ok := sb.lastAnnounceGossiped[msg.Address]; ok {
-<<<<<<< HEAD
-		if lastGossipTs.enodeURL == enodeURL && time.Since(lastGossipTs.timestamp) < time.Second {
-=======
 		if lastGossipTs.enodeURL == enodeURL && bytes.Equal(lastGossipTs.destAddressesHash.Bytes(), destAddressesHash.Bytes()) && time.Since(lastGossipTs.timestamp) < time.Minute {
->>>>>>> f2bd265d
 			sb.logger.Trace("Already regossiped the msg within the last minute, so not regossiping.", "AnnounceMsg", msg)
 			sb.lastAnnounceGossipedMu.RUnlock()
 			return nil
