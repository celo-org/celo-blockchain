// Copyright 2017 The Celo Authors
// This file is part of the celo library.
//
// The celo library is free software: you can redistribute it and/or modify
// it under the terms of the GNU Lesser General Public License as published by
// the Free Software Foundation, either version 3 of the License, or
// (at your option) any later version.
//
// The celo library is distributed in the hope that it will be useful,
// but WITHOUT ANY WARRANTY; without even the implied warranty of
// MERCHANTABILITY or FITNESS FOR A PARTICULAR PURPOSE. See the
// GNU Lesser General Public License for more details.
//
// You should have received a copy of the GNU Lesser General Public License
// along with the celo library. If not, see <http://www.gnu.org/licenses/>.

package backend

import (
	"crypto/ecdsa"
	"crypto/rand"
	"encoding/hex"
	"errors"
	"fmt"
	"io"
	"math"
	"sync"
	"time"

	"github.com/celo-org/celo-blockchain/accounts"
	"github.com/celo-org/celo-blockchain/common"
	"github.com/celo-org/celo-blockchain/consensus"
	"github.com/celo-org/celo-blockchain/consensus/istanbul"
	"github.com/celo-org/celo-blockchain/consensus/istanbul/backend/internal/enodes"
	vet "github.com/celo-org/celo-blockchain/consensus/istanbul/backend/internal/enodes"
	"github.com/celo-org/celo-blockchain/consensus/istanbul/proxy"
	"github.com/celo-org/celo-blockchain/crypto/ecies"
	"github.com/celo-org/celo-blockchain/log"
	"github.com/celo-org/celo-blockchain/p2p"
	"github.com/celo-org/celo-blockchain/p2p/enode"
	"github.com/celo-org/celo-blockchain/rlp"
)

// ==============================================
//
// define the constants and function for the sendAnnounce thread

const (
	queryEnodeGossipCooldownDuration         = 5 * time.Minute
	versionCertificateGossipCooldownDuration = 5 * time.Minute
)

var (
	errInvalidEnodeCertMsgMapInconsistentVersion = errors.New("invalid enode certificate message map because of inconsistent version")

	errNodeMissingEnodeCertificate = errors.New("Node is missing enode certificate")
)

// QueryEnodeGossipFrequencyState specifies how frequently to gossip query enode messages
type QueryEnodeGossipFrequencyState int

const (
	// HighFreqBeforeFirstPeerState will send out a query enode message every 1 minute until the first peer is established
	HighFreqBeforeFirstPeerState QueryEnodeGossipFrequencyState = iota

	// HighFreqAfterFirstPeerState will send out an query enode message every 1 minute for the first 10 query enode messages after the first peer is established.
	// This is on the assumption that when this node first establishes a peer, the p2p network that this node is in may
	// be partitioned with the broader p2p network. We want to give that p2p network some time to connect to the broader p2p network.
	HighFreqAfterFirstPeerState

	// LowFreqState will send out an query every config.AnnounceQueryEnodeGossipPeriod seconds
	LowFreqState
)

// AddressProvider provides the different addresses the announce manager needs
type AddressProvider interface {
	SelfNode() *enode.Node
	Address() common.Address
	ValidatorAddress() common.Address
	IsValidating() bool
}

type ProxyContext interface {
	IsProxiedValidator() bool
	GetProxiedValidatorEngine() proxy.ProxiedValidatorEngine
}

type AnnounceSupport interface {
	// Gossip gossips protocol messages
	Gossip(payload []byte, ethMsgCode uint64) error
	// RetrieveValidatorConnSet returns the validator connection set
	RetrieveValidatorConnSet() (map[common.Address]bool, error)
	// Sign signs a message payload
	Sign(data []byte) ([]byte, error)
	// Multicast will send the eth message (with the message's payload and msgCode field set to the params
	// payload and ethMsgCode respectively) to the nodes with the signing address in the destAddresses param.
	Multicast(destAddresses []common.Address, payload []byte, ethMsgCode uint64, sendToSelf bool) error
}

type AnnounceManager struct {
	logger log.Logger

	addrProvider AddressProvider
	proxyContext ProxyContext
	support      AnnounceSupport

	valEnodeTable *enodes.ValidatorEnodeDB

	versionCertificateTable *enodes.VersionCertificateDB

	// The enode certificate message map contains the most recently generated
	// enode certificates for each external node ID (e.g. will have one entry per proxy
	// for a proxied validator, or just one entry if it's a standalone validator).
	// Each proxy will just have one entry for their own external node ID.
	// Used for proving itself as a validator in the handshake for externally exposed nodes,
	// or by saving latest generated certificate messages by proxied validators to send
	// to their proxies.
	enodeCertificateMsgMap     map[enode.ID]*istanbul.EnodeCertMsg
	enodeCertificateMsgVersion uint
	enodeCertificateMsgMapMu   sync.RWMutex // This protects both enodeCertificateMsgMap and enodeCertificateMsgVersion

	lastVersionCertificatesGossiped   map[common.Address]time.Time
	lastVersionCertificatesGossipedMu sync.RWMutex

	lastQueryEnodeGossiped   map[common.Address]time.Time
	lastQueryEnodeGossipedMu sync.RWMutex
}

// NewAnnounceManager creates a new AnnounceManager using the valEnodeTable given. It is
// the responsibility of the caller to close the valEnodeTable, the AnnounceManager will
// not do it.
func NewAnnounceManager(support AnnounceSupport, proxyContext ProxyContext, addrProvider AddressProvider, valEnodeTable *enodes.ValidatorEnodeDB, vcDbPath string) *AnnounceManager {
	am := &AnnounceManager{
		logger:                          log.New(),
		support:                         support,
		proxyContext:                    proxyContext,
		addrProvider:                    addrProvider,
		valEnodeTable:                   valEnodeTable,
		lastQueryEnodeGossiped:          make(map[common.Address]time.Time),
		lastVersionCertificatesGossiped: make(map[common.Address]time.Time),
	}
	versionCertificateTable, err := enodes.OpenVersionCertificateDB(vcDbPath)
	if err != nil {
		am.logger.Crit("Can't open VersionCertificateDB", "err", err, "dbpath", vcDbPath)
	}
	am.versionCertificateTable = versionCertificateTable
	return am
}

func (m *AnnounceManager) Close() error {
	// No need to close valEnodeTable since it's a reference,
	// the creator of this announce manager is the responsible for
	// closing it.
	return m.versionCertificateTable.Close()
}

// The announceThread will:
// 1) Periodically poll to see if this node should be announcing
// 2) Periodically share the entire version certificate table with all peers
// 3) Periodically prune announce-related data structures
// 4) Gossip announce messages periodically when requested
// 5) Update announce version when requested
func (sb *Backend) announceThread() {
	logger := sb.logger.New("func", "announceThread")

	sb.announceThreadWg.Add(1)
	defer sb.announceThreadWg.Done()

	// Create a ticker to poll if istanbul core is running and if this node is in
	// the validator conn set. If both conditions are true, then this node should announce.
	checkIfShouldAnnounceTicker := time.NewTicker(5 * time.Second)
	// Occasionally share the entire version certificate table with all peers
	shareVersionCertificatesTicker := time.NewTicker(5 * time.Minute)
	pruneAnnounceDataStructuresTicker := time.NewTicker(10 * time.Minute)

	var queryEnodeTicker *time.Ticker
	var queryEnodeTickerCh <-chan time.Time
	var queryEnodeFrequencyState QueryEnodeGossipFrequencyState
	var currentQueryEnodeTickerDuration time.Duration
	var numQueryEnodesInHighFreqAfterFirstPeerState int
	// TODO: this can be removed once we have more faith in this protocol
	var updateAnnounceVersionTicker *time.Ticker
	var updateAnnounceVersionTickerCh <-chan time.Time

	// Replica validators listen & query for enodes       (query true, announce false)
	// Primary validators annouce (updateAnnounceVersion) (query true, announce true)
	// Replicas need to query to populate their validator enode table, but don't want to
	// update the proxie's validator assignments at the same time as the primary.
	var shouldQuery, shouldAnnounce bool
	var querying, announcing bool

	updateAnnounceVersionFunc := func() {
		version := getTimestamp()
		if version <= sb.GetAnnounceVersion() {
			logger.Debug("Announce version is not newer than the existing version", "existing version", sb.announceVersion, "attempted new version", version)
			return
		}
		if err := sb.setAndShareUpdatedAnnounceVersion(version); err != nil {
			logger.Warn("Error updating announce version", "err", err)
			return
		}
		sb.announceVersionMu.Lock()
		logger.Debug("Updating announce version", "announceVersion", version)
		sb.announceVersion = version
		sb.announceVersionMu.Unlock()
	}

	for {
		select {
		case <-checkIfShouldAnnounceTicker.C:
			logger.Trace("Checking if this node should announce it's enode")

			var err error
			shouldQuery, err = sb.announceManager.shouldParticipateInAnnounce()
			if err != nil {
				logger.Warn("Error in checking if should announce", err)
				break
			}
			shouldAnnounce = shouldQuery && sb.IsValidating()

			if shouldQuery && !querying {
				logger.Info("Starting to query")

				// Gossip the announce after a minute.
				// The delay allows for all receivers of the announce message to
				// have a more up-to-date cached registered/elected valset, and
				// hence more likely that they will be aware that this node is
				// within that set.
				waitPeriod := 1 * time.Minute
				if sb.config.Epoch <= 10 {
					waitPeriod = 5 * time.Second
				}
				time.AfterFunc(waitPeriod, func() {
					sb.startGossipQueryEnodeTask()
				})

				if sb.config.AnnounceAggressiveQueryEnodeGossipOnEnablement {
					queryEnodeFrequencyState = HighFreqBeforeFirstPeerState
					// Send an query enode message once a minute
					currentQueryEnodeTickerDuration = 1 * time.Minute
					numQueryEnodesInHighFreqAfterFirstPeerState = 0
				} else {
					queryEnodeFrequencyState = LowFreqState
					currentQueryEnodeTickerDuration = time.Duration(sb.config.AnnounceQueryEnodeGossipPeriod) * time.Second
				}

				// Enable periodic gossiping by setting announceGossipTickerCh to non nil value
				queryEnodeTicker = time.NewTicker(currentQueryEnodeTickerDuration)
				queryEnodeTickerCh = queryEnodeTicker.C

				querying = true
				logger.Trace("Enabled periodic gossiping of announce message (query mode)")

			} else if !shouldQuery && querying {
				logger.Info("Stopping querying")

				// Disable periodic queryEnode msgs by setting queryEnodeTickerCh to nil
				queryEnodeTicker.Stop()
				queryEnodeTickerCh = nil
				querying = false
				logger.Trace("Disabled periodic gossiping of announce message (query mode)")
			}

			if shouldAnnounce && !announcing {
				logger.Info("Starting to announce")

				updateAnnounceVersionFunc()

				updateAnnounceVersionTicker = time.NewTicker(5 * time.Minute)
				updateAnnounceVersionTickerCh = updateAnnounceVersionTicker.C

				announcing = true
				logger.Trace("Enabled periodic gossiping of announce message")
			} else if !shouldAnnounce && announcing {
				logger.Info("Stopping announcing")

				// Disable periodic updating of announce version
				updateAnnounceVersionTicker.Stop()
				updateAnnounceVersionTickerCh = nil

				announcing = false
				logger.Trace("Disabled periodic gossiping of announce message")
			}

		case <-shareVersionCertificatesTicker.C:
			// Send all version certificates to every peer. Only the entries
			// that are new to a node will end up being regossiped throughout the
			// network.
			allVersionCertificates, err := getAllVersionCertificates(sb.announceManager.versionCertificateTable)
			if err != nil {
				logger.Warn("Error getting all version certificates", "err", err)
				break
			}
			if err := sb.announceManager.gossipVersionCertificatesMsg(allVersionCertificates); err != nil {
				logger.Warn("Error gossiping all version certificates")
			}

		case <-updateAnnounceVersionTickerCh:
			if shouldAnnounce {
				updateAnnounceVersionFunc()
			}

		case <-queryEnodeTickerCh:
			sb.startGossipQueryEnodeTask()

		case <-sb.generateAndGossipQueryEnodeCh:
			if shouldQuery {
				switch queryEnodeFrequencyState {
				case HighFreqBeforeFirstPeerState:
					if len(sb.broadcaster.FindPeers(nil, p2p.AnyPurpose)) > 0 {
						queryEnodeFrequencyState = HighFreqAfterFirstPeerState
					}

				case HighFreqAfterFirstPeerState:
					if numQueryEnodesInHighFreqAfterFirstPeerState >= 10 {
						queryEnodeFrequencyState = LowFreqState
					}
					numQueryEnodesInHighFreqAfterFirstPeerState++

				case LowFreqState:
					if currentQueryEnodeTickerDuration != time.Duration(sb.config.AnnounceQueryEnodeGossipPeriod)*time.Second {
						// Reset the ticker
						currentQueryEnodeTickerDuration = time.Duration(sb.config.AnnounceQueryEnodeGossipPeriod) * time.Second
						queryEnodeTicker.Stop()
						queryEnodeTicker = time.NewTicker(currentQueryEnodeTickerDuration)
						queryEnodeTickerCh = queryEnodeTicker.C
					}
				}
				// This node may have recently sent out an announce message within
				// the gossip cooldown period imposed by other nodes.
				// Regardless, send the queryEnode so that it will at least be
				// processed by this node's peers. This is especially helpful when a network
				// is first starting up.
				if _, err := sb.announceManager.generateAndGossipQueryEnode(sb.GetAnnounceVersion(), queryEnodeFrequencyState == LowFreqState); err != nil {
					logger.Warn("Error in generating and gossiping queryEnode", "err", err)
				}
			}

		case <-sb.updateAnnounceVersionCh:
			if shouldAnnounce {
				updateAnnounceVersionFunc()
			}

		case <-pruneAnnounceDataStructuresTicker.C:
			if err := sb.announceManager.pruneAnnounceDataStructures(); err != nil {
				logger.Warn("Error in pruning announce data structures", "err", err)
			}

		case <-sb.announceThreadQuit:
			checkIfShouldAnnounceTicker.Stop()
			pruneAnnounceDataStructuresTicker.Stop()
			if querying {
				queryEnodeTicker.Stop()

			}
			if announcing {
				updateAnnounceVersionTicker.Stop()
			}
			return
		}
	}
}

// startGossipQueryEnodeTask will schedule a task for the announceThread to
// generate and gossip a queryEnode message
func (sb *Backend) startGossipQueryEnodeTask() {
	// sb.generateAndGossipQueryEnodeCh has a buffer of 1. If there is a value
	// already sent to the channel that has not been read from, don't block.
	select {
	case sb.generateAndGossipQueryEnodeCh <- struct{}{}:
	default:
	}
}

// shouldParticipateInAnnounce returns true if instance is an elected or nearly elected validator.
func (m *AnnounceManager) shouldParticipateInAnnounce() (bool, error) {

	// Check if this node is in the validator connection set
	validatorConnSet, err := m.support.RetrieveValidatorConnSet()
	if err != nil {
		return false, err
	}

	return validatorConnSet[m.addrProvider.Address()], nil
}

// pruneAnnounceDataStructures will remove entries that are not in the validator connection set from all announce related data structures.
// The data structures that it prunes are:
// 1)  lastQueryEnodeGossiped
// 2)  valEnodeTable
// 3)  lastVersionCertificatesGossiped
// 4)  versionCertificateTable
func (m *AnnounceManager) pruneAnnounceDataStructures() error {
	logger := m.logger.New("func", "pruneAnnounceDataStructures")

	// retrieve the validator connection set
	validatorConnSet, err := m.support.RetrieveValidatorConnSet()
	if err != nil {
		logger.Warn("Error in pruning announce data structures", "err", err)
	}

	m.lastQueryEnodeGossipedMu.Lock()
	for remoteAddress := range m.lastQueryEnodeGossiped {
		if !validatorConnSet[remoteAddress] && time.Since(m.lastQueryEnodeGossiped[remoteAddress]) >= queryEnodeGossipCooldownDuration {
			logger.Trace("Deleting entry from lastQueryEnodeGossiped", "address", remoteAddress, "gossip timestamp", m.lastQueryEnodeGossiped[remoteAddress])
			delete(m.lastQueryEnodeGossiped, remoteAddress)
		}
	}
	m.lastQueryEnodeGossipedMu.Unlock()

	if err := m.valEnodeTable.PruneEntries(validatorConnSet); err != nil {
		logger.Trace("Error in pruning valEnodeTable", "err", err)
		return err
	}

	m.lastVersionCertificatesGossipedMu.Lock()
	for remoteAddress := range m.lastVersionCertificatesGossiped {
		if !validatorConnSet[remoteAddress] && time.Since(m.lastVersionCertificatesGossiped[remoteAddress]) >= versionCertificateGossipCooldownDuration {
			logger.Trace("Deleting entry from lastVersionCertificatesGossiped", "address", remoteAddress, "gossip timestamp", m.lastVersionCertificatesGossiped[remoteAddress])
			delete(m.lastVersionCertificatesGossiped, remoteAddress)
		}
	}
	m.lastVersionCertificatesGossipedMu.Unlock()

	if err := m.versionCertificateTable.Prune(validatorConnSet); err != nil {
		logger.Trace("Error in pruning versionCertificateTable", "err", err)
		return err
	}

	return nil
}

// ===============================================================
//
// define the IstanbulQueryEnode message format, the QueryEnodeMsgCache entries, the queryEnode send function (both the gossip version and the "retrieve from cache" version), and the announce get function

type encryptedEnodeURL struct {
	DestAddress       common.Address
	EncryptedEnodeURL []byte
}

func (ee *encryptedEnodeURL) String() string {
	return fmt.Sprintf("{DestAddress: %s, EncryptedEnodeURL length: %d}", ee.DestAddress.String(), len(ee.EncryptedEnodeURL))
}

type queryEnodeData struct {
	EncryptedEnodeURLs []*encryptedEnodeURL
	Version            uint
	// The timestamp of the node when the message is generated.
	// This results in a new hash for a newly generated message so it gets regossiped by other nodes
	Timestamp uint
}

func (qed *queryEnodeData) String() string {
	return fmt.Sprintf("{Version: %v, Timestamp: %v, EncryptedEnodeURLs: %v}", qed.Version, qed.Timestamp, qed.EncryptedEnodeURLs)
}

// ==============================================
//
// define the functions that needs to be provided for rlp Encoder/Decoder.

// EncodeRLP serializes ar into the Ethereum RLP format.
func (ee *encryptedEnodeURL) EncodeRLP(w io.Writer) error {
	return rlp.Encode(w, []interface{}{ee.DestAddress, ee.EncryptedEnodeURL})
}

// DecodeRLP implements rlp.Decoder, and load the ar fields from a RLP stream.
func (ee *encryptedEnodeURL) DecodeRLP(s *rlp.Stream) error {
	var msg struct {
		DestAddress       common.Address
		EncryptedEnodeURL []byte
	}

	if err := s.Decode(&msg); err != nil {
		return err
	}
	ee.DestAddress, ee.EncryptedEnodeURL = msg.DestAddress, msg.EncryptedEnodeURL
	return nil
}

// EncodeRLP serializes ad into the Ethereum RLP format.
func (qed *queryEnodeData) EncodeRLP(w io.Writer) error {
	return rlp.Encode(w, []interface{}{qed.EncryptedEnodeURLs, qed.Version, qed.Timestamp})
}

// DecodeRLP implements rlp.Decoder, and load the ad fields from a RLP stream.
func (qed *queryEnodeData) DecodeRLP(s *rlp.Stream) error {
	var msg struct {
		EncryptedEnodeURLs []*encryptedEnodeURL
		Version            uint
		Timestamp          uint
	}

	if err := s.Decode(&msg); err != nil {
		return err
	}
	qed.EncryptedEnodeURLs, qed.Version, qed.Timestamp = msg.EncryptedEnodeURLs, msg.Version, msg.Timestamp
	return nil
}

// getValProxyAssignments returns the remote validator -> external node assignments.
// If this is a standalone validator, it will set the external node to itself.
// If this is a proxied validator, it will set external node to the proxy's external node.
func (m *AnnounceManager) getValProxyAssignments(valAddresses []common.Address) (map[common.Address]*enode.Node, error) {
	var valProxyAssignments map[common.Address]*enode.Node = make(map[common.Address]*enode.Node)
	var selfEnode *enode.Node = m.addrProvider.SelfNode()
	var proxies map[common.Address]*proxy.Proxy // This var is only used if this is a proxied validator

	for _, valAddress := range valAddresses {
		var externalNode *enode.Node

		if m.proxyContext.IsProxiedValidator() {
			if proxies == nil {
				var err error
				proxies, err = m.proxyContext.GetProxiedValidatorEngine().GetValidatorProxyAssignments(nil)
				if err != nil {
					return nil, err
				}
			}
			proxyObj := proxies[valAddress]
			if proxyObj == nil {
				continue
			}

			externalNode = proxyObj.ExternalNode()
		} else {
			externalNode = selfEnode
		}

		valProxyAssignments[valAddress] = externalNode
	}

	return valProxyAssignments, nil
}

// generateAndGossipAnnounce will generate the lastest announce msg from this node
// and then broadcast it to it's peers, which should then gossip the announce msg
// message throughout the p2p network if there has not been a message sent from
// this node within the last announceGossipCooldownDuration.
// Note that this function must ONLY be called by the announceThread.
func (m *AnnounceManager) generateAndGossipQueryEnode(version uint, enforceRetryBackoff bool) (*istanbul.Message, error) {
	logger := m.logger.New("func", "generateAndGossipQueryEnode")
	logger.Trace("generateAndGossipQueryEnode called")

	// Retrieve the set valEnodeEntries (and their publicKeys)
	// for the queryEnode message
	valEnodeEntries, err := m.getQueryEnodeValEnodeEntries(enforceRetryBackoff)
	if err != nil {
		return nil, err
	}

	valAddresses := make([]common.Address, len(valEnodeEntries))
	for i, valEnodeEntry := range valEnodeEntries {
		valAddresses[i] = valEnodeEntry.Address
	}
	valProxyAssignments, err := m.getValProxyAssignments(valAddresses)
	if err != nil {
		return nil, err
	}

	var enodeQueries []*enodeQuery
	for _, valEnodeEntry := range valEnodeEntries {
		if valEnodeEntry.PublicKey != nil {
			externalEnode := valProxyAssignments[valEnodeEntry.Address]
			if externalEnode == nil {
				continue
			}

			externalEnodeURL := externalEnode.URLv4()
			enodeQueries = append(enodeQueries, &enodeQuery{
				recipientAddress:   valEnodeEntry.Address,
				recipientPublicKey: valEnodeEntry.PublicKey,
				enodeURL:           externalEnodeURL,
			})
		}
	}

	var qeMsg *istanbul.Message
	if len(enodeQueries) > 0 {
		var err error
		qeMsg, err = m.generateQueryEnodeMsg(version, enodeQueries)
		if err != nil {
			return nil, err
		}

		if qeMsg == nil {
			return nil, nil
		}

		// Convert to payload
		payload, err := qeMsg.Payload()
		if err != nil {
			logger.Error("Error in converting Istanbul QueryEnode Message to payload", "QueryEnodeMsg", qeMsg.String(), "err", err)
			return nil, err
		}

		if err = m.support.Gossip(payload, istanbul.QueryEnodeMsg); err != nil {
			return nil, err
		}

		if err = m.valEnodeTable.UpdateQueryEnodeStats(valEnodeEntries); err != nil {
			return nil, err
		}
	}

	return qeMsg, err
}

func (m *AnnounceManager) getQueryEnodeValEnodeEntries(enforceRetryBackoff bool) ([]*istanbul.AddressEntry, error) {
	logger := m.logger.New("func", "getQueryEnodeValEnodeEntries")
	valEnodeEntries, err := m.valEnodeTable.GetValEnodes(nil)
	if err != nil {
		return nil, err
	}

	var queryEnodeValEnodeEntries []*istanbul.AddressEntry
	for address, valEnodeEntry := range valEnodeEntries {
		// Don't generate an announce record for ourselves
		if address == m.addrProvider.Address() {
			continue
		}

		if valEnodeEntry.Version == valEnodeEntry.HighestKnownVersion {
			continue
		}

		if valEnodeEntry.PublicKey == nil {
			logger.Warn("Cannot generate encrypted enode URL for a val enode entry without a PublicKey", "address", address)
			continue
		}

		if enforceRetryBackoff && valEnodeEntry.NumQueryAttemptsForHKVersion > 0 {
			timeoutFactorPow := math.Min(float64(valEnodeEntry.NumQueryAttemptsForHKVersion-1), 5)
			timeoutMinutes := int64(math.Pow(1.5, timeoutFactorPow) * 5)
			timeoutForQuery := time.Duration(timeoutMinutes) * time.Minute

			if time.Since(*valEnodeEntry.LastQueryTimestamp) < timeoutForQuery {
				continue
			}
		}

		queryEnodeValEnodeEntries = append(queryEnodeValEnodeEntries, valEnodeEntry)
	}

	return queryEnodeValEnodeEntries, nil
}

// generateQueryEnodeMsg returns a queryEnode message from this node with a given version.
// A query enode message contains a number of individual enode queries, each of which is intended
// for a single recipient validator. A query contains of this nodes external enode URL, to which
// the recipient validator is intended to connect, and is ECIES encrypted with the recipient's
// public key, from which their validator signer address is derived.
// Note: It is referred to as a "query" because the sender does not know the recipients enode.
// The recipient is expected to respond by opening a direct connection with an enode certificate.
func (m *AnnounceManager) generateQueryEnodeMsg(version uint, enodeQueries []*enodeQuery) (*istanbul.Message, error) {
	logger := m.logger.New("func", "generateQueryEnodeMsg")

	encryptedEnodeURLs, err := m.generateEncryptedEnodeURLs(enodeQueries)
	if err != nil {
		logger.Warn("Error generating encrypted enodeURLs", "err", err)
		return nil, err
	}
	if len(encryptedEnodeURLs) == 0 {
		logger.Trace("No encrypted enodeURLs were generated, will not generate encryptedEnodeMsg")
		return nil, nil
	}
	queryEnodeData := &queryEnodeData{
		EncryptedEnodeURLs: encryptedEnodeURLs,
		Version:            version,
		Timestamp:          getTimestamp(),
	}

	queryEnodeBytes, err := rlp.EncodeToBytes(queryEnodeData)
	if err != nil {
		logger.Error("Error encoding queryEnode content", "QueryEnodeData", queryEnodeData.String(), "err", err)
		return nil, err
	}
	w := sb.wallets()
	msg := &istanbul.Message{
		Code:      istanbul.QueryEnodeMsg,
		Msg:       queryEnodeBytes,
<<<<<<< HEAD
		Address:   m.addrProvider.Address(),
=======
		Address:   w.Ecdsa.Address,
>>>>>>> 46be11f0
		Signature: []byte{},
	}

	// Sign the announce message
<<<<<<< HEAD
	if err := msg.Sign(m.support.Sign); err != nil {
=======
	if err := msg.Sign(w.Ecdsa.Sign); err != nil {
>>>>>>> 46be11f0
		logger.Error("Error in signing a QueryEnode Message", "QueryEnodeMsg", msg.String(), "err", err)
		return nil, err
	}

	logger.Debug("Generated a queryEnode message", "IstanbulMsg", msg.String(), "QueryEnodeData", queryEnodeData.String())

	return msg, nil
}

type enodeQuery struct {
	recipientAddress   common.Address
	recipientPublicKey *ecdsa.PublicKey
	enodeURL           string
}

// generateEncryptedEnodeURLs returns the encryptedEnodeURLs to be sent in an enode query.
func (m *AnnounceManager) generateEncryptedEnodeURLs(enodeQueries []*enodeQuery) ([]*encryptedEnodeURL, error) {
	logger := m.logger.New("func", "generateEncryptedEnodeURLs")

	var encryptedEnodeURLs []*encryptedEnodeURL
	for _, param := range enodeQueries {
		logger.Debug("encrypting enodeURL", "externalEnodeURL", param.enodeURL, "publicKey", param.recipientPublicKey)
		publicKey := ecies.ImportECDSAPublic(param.recipientPublicKey)
		encEnodeURL, err := ecies.Encrypt(rand.Reader, publicKey, []byte(param.enodeURL), nil, nil)
		if err != nil {
			logger.Error("Error in encrypting enodeURL", "enodeURL", param.enodeURL, "publicKey", publicKey)
			return nil, err
		}

		encryptedEnodeURLs = append(encryptedEnodeURLs, &encryptedEnodeURL{
			DestAddress:       param.recipientAddress,
			EncryptedEnodeURL: encEnodeURL,
		})
	}

	return encryptedEnodeURLs, nil
}

// This function will handle a queryEnode message.
func (sb *Backend) handleQueryEnodeMsg(addr common.Address, peer consensus.Peer, payload []byte) error {
	logger := sb.logger.New("func", "handleQueryEnodeMsg")

	msg := new(istanbul.Message)

	// Since this is a gossiped messaged, mark that the peer gossiped it (and presumably processed it) and check to see if this node already processed it
	sb.gossipCache.MarkMessageProcessedByPeer(addr, payload)
	if sb.gossipCache.CheckIfMessageProcessedBySelf(payload) {
		return nil
	}
	defer sb.gossipCache.MarkMessageProcessedBySelf(payload)

	// Decode message
	err := msg.FromPayload(payload, istanbul.GetSignatureAddress)
	if err != nil {
		logger.Error("Error in decoding received Istanbul Announce message", "err", err, "payload", hex.EncodeToString(payload))
		return err
	}
	logger.Trace("Handling a queryEnode message", "from", msg.Address)

	// Check if the sender is within the validator connection set
	validatorConnSet, err := sb.announceManager.support.RetrieveValidatorConnSet()
	if err != nil {
		logger.Trace("Error in retrieving validator connection set", "err", err)
		return err
	}

	if !validatorConnSet[msg.Address] {
		logger.Debug("Received a message from a validator not within the validator connection set. Ignoring it.", "sender", msg.Address)
		return errUnauthorizedAnnounceMessage
	}

	var qeData queryEnodeData
	err = rlp.DecodeBytes(msg.Msg, &qeData)
	if err != nil {
		logger.Warn("Error in decoding received Istanbul QueryEnode message content", "err", err, "IstanbulMsg", msg.String())
		return err
	}

	logger = logger.New("msgAddress", msg.Address, "msgVersion", qeData.Version)

	// Do some validation checks on the queryEnodeData
	if isValid, err := sb.announceManager.validateQueryEnode(msg.Address, &qeData); !isValid || err != nil {
		logger.Warn("Validation of queryEnode message failed", "isValid", isValid, "err", err)
		return err
	}

	// Only elected or nearly elected validators processes the queryEnode message
	shouldProcess, err := sb.announceManager.shouldParticipateInAnnounce()
	if err != nil {
		logger.Warn("Error in checking if should process queryEnode", err)
	}

	if shouldProcess {
		logger.Trace("Processing an queryEnode message", "queryEnode records", qeData.EncryptedEnodeURLs)
		for _, encEnodeURL := range qeData.EncryptedEnodeURLs {
			// Only process an encEnodURL intended for this node
			if encEnodeURL.DestAddress != sb.Address() {
				continue
			}
			enodeBytes, err := sb.wallets().Ecdsa.Decrypt(accounts.Account{Address: sb.Address()}, encEnodeURL.EncryptedEnodeURL, nil, nil)
			if err != nil {
				sb.logger.Warn("Error decrypting endpoint", "err", err, "encEnodeURL.EncryptedEnodeURL", encEnodeURL.EncryptedEnodeURL)
				return err
			}
			enodeURL := string(enodeBytes)
			node, err := enode.ParseV4(enodeURL)
			if err != nil {
				logger.Warn("Error parsing enodeURL", "enodeUrl", enodeURL)
				return err
			}

			// queryEnode messages should only be processed once because selfRecentMessages
			// will cache seen queryEnode messages, so it's safe to answer without any throttling
			if err := sb.announceManager.answerQueryEnodeMsg(msg.Address, node, qeData.Version); err != nil {
				logger.Warn("Error answering an announce msg", "target node", node.URLv4(), "error", err)
				return err
			}

			break
		}
	}

	// Regossip this queryEnode message
	return sb.announceManager.regossipQueryEnode(msg, qeData.Version, payload)
}

// answerQueryEnodeMsg will answer a received queryEnode message from an origin
// node. If the origin node is already a peer of any kind, an enodeCertificate will be sent.
// Regardless, the origin node will be upserted into the val enode table
// to ensure this node designates the origin node as a ValidatorPurpose peer.
func (m *AnnounceManager) answerQueryEnodeMsg(address common.Address, node *enode.Node, version uint) error {
	logger := m.logger.New("func", "answerQueryEnodeMsg", "address", address)

	// Get the external enode that this validator is assigned to
	externalEnodeMap, err := m.getValProxyAssignments([]common.Address{address})
	if err != nil {
		logger.Warn("Error in retrieving assigned proxy for remote validator", "address", address, "err", err)
		return err
	}

	// Only answer query when validating
	if externalEnode := externalEnodeMap[address]; externalEnode != nil && m.addrProvider.IsValidating() {
		enodeCertificateMsgs := m.RetrieveEnodeCertificateMsgMap()

		enodeCertMsg := enodeCertificateMsgs[externalEnode.ID()]
		if enodeCertMsg == nil {
			return errNodeMissingEnodeCertificate
		}

		payload, err := enodeCertMsg.Msg.Payload()
		if err != nil {
			logger.Warn("Error getting payload of enode certificate message", "err", err)
			return err
		}

		if err := m.support.Multicast([]common.Address{address}, payload, istanbul.EnodeCertificateMsg, false); err != nil {
			return err
		}
	}

	// Upsert regardless to account for the case that the target is a non-ValidatorPurpose
	// peer but should be.
	// If the target is not a peer and should be a ValidatorPurpose peer, this
	// will designate the target as a ValidatorPurpose peer and send an enodeCertificate
	// during the istanbul handshake.
	if err := m.valEnodeTable.UpsertVersionAndEnode([]*istanbul.AddressEntry{{Address: address, Node: node, Version: version}}); err != nil {
		return err
	}
	return nil
}

// validateQueryEnode will do some validation to check the contents of the queryEnode
// message. This is to force all validators that send a queryEnode message to
// create as succint message as possible, and prevent any possible network DOS attacks
// via extremely large queryEnode message.
func (m *AnnounceManager) validateQueryEnode(msgAddress common.Address, qeData *queryEnodeData) (bool, error) {
	logger := m.logger.New("func", "validateQueryEnode", "msg address", msgAddress)

	// Check if there are any duplicates in the queryEnode message
	var encounteredAddresses = make(map[common.Address]bool)
	for _, encEnodeURL := range qeData.EncryptedEnodeURLs {
		if encounteredAddresses[encEnodeURL.DestAddress] {
			logger.Info("QueryEnode message has duplicate entries", "address", encEnodeURL.DestAddress)
			return false, nil
		}

		encounteredAddresses[encEnodeURL.DestAddress] = true
	}

	// Check if the number of rows in the queryEnodePayload is at most 2 times the size of the current validator connection set.
	// Note that this is a heuristic of the actual size of validator connection set at the time the validator constructed the announce message.
	validatorConnSet, err := m.support.RetrieveValidatorConnSet()
	if err != nil {
		return false, err
	}

	if len(qeData.EncryptedEnodeURLs) > 2*len(validatorConnSet) {
		logger.Info("Number of queryEnode message encrypted enodes is more than two times the size of the current validator connection set", "num queryEnode enodes", len(qeData.EncryptedEnodeURLs), "reg/elected val set size", len(validatorConnSet))
		return false, err
	}

	return true, nil
}

// regossipQueryEnode will regossip a received queryEnode message.
// If this node regossiped a queryEnode from the same source address within the last
// 5 minutes, then it won't regossip. This is to prevent a malicious validator from
// DOS'ing the network with very frequent announce messages.
// This opens an attack vector where any malicious node could continue to gossip
// a previously gossiped announce message from any validator, causing other nodes to regossip and
// enforce the cooldown period for future messages originating from the origin validator.
// This is circumvented by caching the hashes of messages that are regossiped
// with sb.selfRecentMessages to prevent future regossips.
func (m *AnnounceManager) regossipQueryEnode(msg *istanbul.Message, msgTimestamp uint, payload []byte) error {
	logger := m.logger.New("func", "regossipQueryEnode", "queryEnodeSourceAddress", msg.Address, "msgTimestamp", msgTimestamp)
	m.lastQueryEnodeGossipedMu.Lock()
	defer m.lastQueryEnodeGossipedMu.Unlock()

	// Don't throttle messages from our own address so that proxies always regossip
	// query enode messages sent from the proxied validator
	if msg.Address != m.addrProvider.ValidatorAddress() {
		if lastGossiped, ok := m.lastQueryEnodeGossiped[msg.Address]; ok {
			if time.Since(lastGossiped) < queryEnodeGossipCooldownDuration {
				logger.Trace("Already regossiped msg from this source address within the cooldown period, not regossiping.")
				return nil
			}
		}
	}

	logger.Trace("Regossiping the istanbul queryEnode message", "IstanbulMsg", msg.String())
	if err := m.support.Gossip(payload, istanbul.QueryEnodeMsg); err != nil {
		return err
	}

	m.lastQueryEnodeGossiped[msg.Address] = time.Now()

	return nil
}

func (sb *Backend) generateVersionCertificate(version uint) (*versionCertificate, error) {
<<<<<<< HEAD
	return generateVersionCertificate(sb.Address(), sb.publicKey, version, sb.Sign)
=======
	w := sb.wallets()
	vc := &versionCertificate{
		Address:   w.Ecdsa.Address,
		PublicKey: w.Ecdsa.PublicKey,
		Version:   version,
	}
	err := vc.Sign(w.Ecdsa.Sign)
	if err != nil {
		return nil, err
	}
	return vc, nil
}

func (sb *Backend) encodeVersionCertificatesMsg(versionCertificates []*versionCertificate) ([]byte, error) {
	payload, err := rlp.EncodeToBytes(versionCertificates)
	if err != nil {
		return nil, err
	}
	msg := &istanbul.Message{
		Code: istanbul.VersionCertificatesMsg,
		Msg:  payload,
	}
	msgPayload, err := msg.Payload()
	if err != nil {
		return nil, err
	}
	return msgPayload, nil
>>>>>>> 46be11f0
}

func (m *AnnounceManager) gossipVersionCertificatesMsg(versionCertificates []*versionCertificate) error {
	logger := m.logger.New("func", "gossipVersionCertificatesMsg")

	payload, err := encodeVersionCertificatesMsg(versionCertificates)
	if err != nil {
		logger.Warn("Error encoding version certificate msg", "err", err)
		return err
	}
	return m.support.Gossip(payload, istanbul.VersionCertificatesMsg)
}

func getAllVersionCertificates(vcTable *vet.VersionCertificateDB) ([]*versionCertificate, error) {
	allEntries, err := vcTable.GetAll()
	if err != nil {
		return nil, err
	}
	return fromVCEntries(allEntries), nil
}

// SendVersionCertificateTable sends all VersionCertificates this node
// has to a peer
func (m *AnnounceManager) SendVersionCertificateTable(peer consensus.Peer) error {
	logger := m.logger.New("func", "sendVersionCertificateTable")
	allVersionCertificates, err := getAllVersionCertificates(m.versionCertificateTable)
	if err != nil {
		logger.Warn("Error getting all version certificates", "err", err)
		return err
	}
	payload, err := encodeVersionCertificatesMsg(allVersionCertificates)
	if err != nil {
		logger.Warn("Error encoding version certificate msg", "err", err)
		return err
	}

	return peer.Send(istanbul.VersionCertificatesMsg, payload)
}

func (sb *Backend) handleVersionCertificatesMsg(addr common.Address, peer consensus.Peer, payload []byte) error {
	logger := sb.logger.New("func", "handleVersionCertificatesMsg")
	logger.Trace("Handling version certificates msg")

	// Since this is a gossiped messaged, mark that the peer gossiped it (and presumably processed it) and check to see if this node already processed it
	sb.gossipCache.MarkMessageProcessedByPeer(addr, payload)
	if sb.gossipCache.CheckIfMessageProcessedBySelf(payload) {
		return nil
	}
	defer sb.gossipCache.MarkMessageProcessedBySelf(payload)

	var msg istanbul.Message
	if err := msg.FromPayload(payload, nil); err != nil {
		logger.Error("Error in decoding version certificates message", "err", err, "payload", hex.EncodeToString(payload))
		return err
	}
	logger = logger.New("msg address", msg.Address)

	var versionCertificates []*versionCertificate
	if err := rlp.DecodeBytes(msg.Msg, &versionCertificates); err != nil {
		logger.Warn("Error in decoding received version certificates msg", "err", err)
		return err
	}

	// If the announce's valAddress is not within the validator connection set, then ignore it
	validatorConnSet, err := sb.RetrieveValidatorConnSet()
	if err != nil {
		logger.Trace("Error in retrieving validator conn set", "err", err)
		return err
	}

	var validEntries []*vet.VersionCertificateEntry
	validAddresses := make(map[common.Address]bool)
	// Verify all entries are valid and remove duplicates
	for _, versionCertificate := range versionCertificates {
		// The public key and address are not RLP encoded/decoded and must be
		// explicitly recovered.
		if err := versionCertificate.RecoverPublicKeyAndAddress(); err != nil {
			logger.Warn("Error recovering version certificates public key and address from signature", "err", err)
			continue
		}
		if !validatorConnSet[versionCertificate.Address] {
			logger.Debug("Found version certificate from an address not in the validator conn set", "address", versionCertificate.Address)
			continue
		}
		if _, ok := validAddresses[versionCertificate.Address]; ok {
			logger.Debug("Found duplicate version certificate in message", "address", versionCertificate.Address)
			continue
		}
		validAddresses[versionCertificate.Address] = true
		validEntries = append(validEntries, versionCertificate.Entry())
	}
	if err := sb.announceManager.upsertAndGossipVersionCertificateEntries(validEntries); err != nil {
		logger.Warn("Error upserting and gossiping entries", "err", err)
		return err
	}
	return nil
}

func (m *AnnounceManager) upsertAndGossipVersionCertificateEntries(entries []*vet.VersionCertificateEntry) error {
	logger := m.logger.New("func", "upsertAndGossipVersionCertificateEntries")
	shouldProcess, err := m.shouldParticipateInAnnounce()
	if err != nil {
		logger.Warn("Error in checking if should process queryEnode", err)
	}

	if shouldProcess {
		// Update entries in val enode db
		var valEnodeEntries []*istanbul.AddressEntry
		for _, entry := range entries {
			// Don't add ourselves into the val enode table
			if entry.Address == m.addrProvider.Address() {
				continue
			}
			// Update the HighestKnownVersion for this address. Upsert will
			// only update this entry if the HighestKnownVersion is greater
			// than the existing one.
			// Also store the PublicKey for future encryption in queryEnode msgs
			valEnodeEntries = append(valEnodeEntries, &istanbul.AddressEntry{
				Address:             entry.Address,
				PublicKey:           entry.PublicKey,
				HighestKnownVersion: entry.Version,
			})
		}
		if err := m.valEnodeTable.UpsertHighestKnownVersion(valEnodeEntries); err != nil {
			logger.Warn("Error upserting val enode table entries", "err", err)
		}
	}

	newEntries, err := m.versionCertificateTable.Upsert(entries)
	if err != nil {
		logger.Warn("Error upserting version certificate table entries", "err", err)
	}

	// Only regossip entries that do not originate from an address that we have
	// gossiped a version certificate for within the last 5 minutes, excluding
	// our own address.
	var versionCertificatesToRegossip []*versionCertificate
	m.lastVersionCertificatesGossipedMu.Lock()
	for _, entry := range newEntries {
		lastGossipTime, ok := m.lastVersionCertificatesGossiped[entry.Address]
		if ok && time.Since(lastGossipTime) >= versionCertificateGossipCooldownDuration && entry.Address != m.addrProvider.ValidatorAddress() {
			continue
		}
		versionCertificatesToRegossip = append(versionCertificatesToRegossip, newVersionCertificateFromEntry(entry))
		m.lastVersionCertificatesGossiped[entry.Address] = time.Now()
	}
	m.lastVersionCertificatesGossipedMu.Unlock()
	if len(versionCertificatesToRegossip) > 0 {
		return m.gossipVersionCertificatesMsg(versionCertificatesToRegossip)
	}
	return nil
}

// UpdateAnnounceVersion will asynchronously update the announce version.
func (sb *Backend) UpdateAnnounceVersion() {
	// Send to the channel iff it does not already have a message.
	select {
	case sb.updateAnnounceVersionCh <- struct{}{}:
	default:
	}
}

// GetAnnounceVersion will retrieve the current announce version.
func (sb *Backend) GetAnnounceVersion() uint {
	sb.announceVersionMu.RLock()
	defer sb.announceVersionMu.RUnlock()
	return sb.announceVersion
}

// setAndShareUpdatedAnnounceVersion generates announce data structures and
// and shares them with relevant nodes.
// It will:
//  1) Generate a new enode certificate
//  2) Multicast the new enode certificate to all peers in the validator conn set
//	   * Note: If this is a proxied validator, it's multicast message will be wrapped within a forward
//       message to the proxy, which will in turn send the enode certificate to remote validators.
//  3) Generate a new version certificate
//  4) Gossip the new version certificate to all peers
func (sb *Backend) setAndShareUpdatedAnnounceVersion(version uint) error {
	logger := sb.logger.New("func", "setAndShareUpdatedAnnounceVersion")
	// Send new versioned enode msg to all other registered or elected validators
	validatorConnSet, err := sb.RetrieveValidatorConnSet()
	if err != nil {
		return err
	}

	// Don't send any of the following messages if this node is not in the validator conn set
	if !validatorConnSet[sb.Address()] {
		logger.Trace("Not in the validator conn set, not updating announce version")
		return nil
	}

	enodeCertificateMsgs, err := sb.announceManager.generateEnodeCertificateMsgs(version)
	if err != nil {
		return err
	}

	if len(enodeCertificateMsgs) > 0 {
		if err := sb.announceManager.SetEnodeCertificateMsgMap(enodeCertificateMsgs); err != nil {
			logger.Error("Error in SetEnodeCertificateMsgMap", "err", err)
			return err
		}
	}

	valConnArray := make([]common.Address, 0, len(validatorConnSet))
	for address := range validatorConnSet {
		valConnArray = append(valConnArray, address)
	}

	for _, enodeCertMsg := range enodeCertificateMsgs {
		var destAddresses []common.Address
		if enodeCertMsg.DestAddresses != nil {
			destAddresses = enodeCertMsg.DestAddresses
		} else {
			// Send to all of the addresses in the validator connection set
			destAddresses = valConnArray
		}

		payload, err := enodeCertMsg.Msg.Payload()
		if err != nil {
			logger.Error("Error getting payload of enode certificate message", "err", err)
			return err
		}

		if err := sb.Multicast(destAddresses, payload, istanbul.EnodeCertificateMsg, false); err != nil {
			return err
		}
	}

	if sb.announceManager.proxyContext.IsProxiedValidator() {
		sb.announceManager.proxyContext.GetProxiedValidatorEngine().SendEnodeCertsToAllProxies(enodeCertificateMsgs)
	}

	// Generate and gossip a new version certificate
	newVersionCertificate, err := sb.generateVersionCertificate(version)
	if err != nil {
		return err
	}
	return sb.announceManager.upsertAndGossipVersionCertificateEntries([]*vet.VersionCertificateEntry{
		newVersionCertificate.Entry(),
	})
}

func getTimestamp() uint {
	// Unix() returns a int64, but we need a uint for the golang rlp encoding implmentation. Warning: This timestamp value will be truncated in 2106.
	return uint(time.Now().Unix())
}

// RetrieveEnodeCertificateMsgMap gets the most recent enode certificate messages.
// May be nil if no message was generated as a result of the core not being
// started, or if a proxy has not received a message from its proxied validator
func (sb *Backend) RetrieveEnodeCertificateMsgMap() map[enode.ID]*istanbul.EnodeCertMsg {
	return sb.announceManager.RetrieveEnodeCertificateMsgMap()
}

func (m *AnnounceManager) RetrieveEnodeCertificateMsgMap() map[enode.ID]*istanbul.EnodeCertMsg {
	m.enodeCertificateMsgMapMu.Lock()
	defer m.enodeCertificateMsgMapMu.Unlock()
	return m.enodeCertificateMsgMap
}

// getEnodeCertNodesAndDestAddresses will retrieve all the external facing external nodes for this validator
// (one for each of it's proxies, or itself for standalone validators) for the purposes of generating enode certificates
// for those enodes.  It will also return the destination validators for each enode certificate.  If the destAddress is a
// `nil` value, then that means that the associated enode certificate should be sent to all of the connected validators.
func (m *AnnounceManager) getEnodeCertNodesAndDestAddresses() ([]*enode.Node, map[enode.ID][]common.Address, error) {
	var externalEnodes []*enode.Node
	var valDestinations map[enode.ID][]common.Address
	if m.proxyContext.IsProxiedValidator() {
		var proxies []*proxy.Proxy
		var err error

		proxies, valDestinations, err = m.proxyContext.GetProxiedValidatorEngine().GetProxiesAndValAssignments()
		if err != nil {
			return nil, nil, err
		}

		externalEnodes = make([]*enode.Node, len(proxies))
		for i, proxy := range proxies {
			externalEnodes[i] = proxy.ExternalNode()
		}
	} else {
		externalEnodes = make([]*enode.Node, 1)
		externalEnodes[0] = m.addrProvider.SelfNode()
		valDestinations = make(map[enode.ID][]common.Address)
		valDestinations[externalEnodes[0].ID()] = nil
	}

	return externalEnodes, valDestinations, nil
}

// generateEnodeCertificateMsgs generates a map of enode certificate messages.
// One certificate message is generated for each external enode this node possesses generated for
// each external enode this node possesses. A unproxied validator will have one enode, while a
// proxied validator may have one for each proxy.. Each enode is a key in the returned map, and the
// value is the certificate message.
func (m *AnnounceManager) generateEnodeCertificateMsgs(version uint) (map[enode.ID]*istanbul.EnodeCertMsg, error) {
	logger := m.logger.New("func", "generateEnodeCertificateMsgs")

	enodeCertificateMsgs := make(map[enode.ID]*istanbul.EnodeCertMsg)
	externalEnodes, valDestinations, err := m.getEnodeCertNodesAndDestAddresses()
	if err != nil {
		return nil, err
	}
	w := sb.wallets()
	for _, externalNode := range externalEnodes {
		enodeCertificate := &istanbul.EnodeCertificate{
			EnodeURL: externalNode.URLv4(),
			Version:  version,
		}
		enodeCertificateBytes, err := rlp.EncodeToBytes(enodeCertificate)
		if err != nil {
			return nil, err
		}
		msg := &istanbul.Message{
			Code:    istanbul.EnodeCertificateMsg,
<<<<<<< HEAD
			Address: m.addrProvider.Address(),
			Msg:     enodeCertificateBytes,
		}
		// Sign the message
		if err := msg.Sign(m.support.Sign); err != nil {
=======
			Address: w.Ecdsa.Address,
			Msg:     enodeCertificateBytes,
		}
		// Sign the message
		if err := msg.Sign(w.Ecdsa.Sign); err != nil {
>>>>>>> 46be11f0
			return nil, err
		}

		enodeCertificateMsgs[externalNode.ID()] = &istanbul.EnodeCertMsg{Msg: msg, DestAddresses: valDestinations[externalNode.ID()]}
	}

	logger.Trace("Generated Istanbul Enode Certificate messages", "enodeCertificateMsgs", enodeCertificateMsgs)
	return enodeCertificateMsgs, nil
}

// handleEnodeCertificateMsg handles an enode certificate message for proxied and standalone validators.
func (sb *Backend) handleEnodeCertificateMsg(_ consensus.Peer, payload []byte) error {
	logger := sb.logger.New("func", "handleEnodeCertificateMsg")

	var msg istanbul.Message
	// Decode payload into msg
	err := msg.FromPayload(payload, istanbul.GetSignatureAddress)
	if err != nil {
		logger.Error("Error in decoding received Istanbul Enode Certificate message", "err", err, "payload", hex.EncodeToString(payload))
		return err
	}
	logger = logger.New("msg address", msg.Address)

	var enodeCertificate istanbul.EnodeCertificate
	if err := rlp.DecodeBytes(msg.Msg, &enodeCertificate); err != nil {
		logger.Warn("Error in decoding received Istanbul Enode Certificate message content", "err", err, "IstanbulMsg", msg.String())
		return err
	}
	logger.Trace("Received Istanbul Enode Certificate message", "enodeCertificate", enodeCertificate)

	parsedNode, err := enode.ParseV4(enodeCertificate.EnodeURL)
	if err != nil {
		logger.Warn("Malformed v4 node in received Istanbul Enode Certificate message", "enodeCertificate", enodeCertificate, "err", err)
		return err
	}

	// Ensure this node is a validator in the validator conn set
	shouldSave, err := sb.announceManager.shouldParticipateInAnnounce()
	if err != nil {
		logger.Error("Error checking if should save received validator enode url", "err", err)
		return err
	}
	if !shouldSave {
		logger.Debug("This node should not save validator enode urls, ignoring enodeCertificate")
		return nil
	}

	validatorConnSet, err := sb.RetrieveValidatorConnSet()
	if err != nil {
		logger.Debug("Error in retrieving registered/elected valset", "err", err)
		return err
	}

	if !validatorConnSet[msg.Address] {
		logger.Debug("Received Istanbul Enode Certificate message originating from a node not in the validator conn set")
		return errUnauthorizedAnnounceMessage
	}

	if err := sb.valEnodeTable.UpsertVersionAndEnode([]*istanbul.AddressEntry{{Address: msg.Address, Node: parsedNode, Version: enodeCertificate.Version}}); err != nil {
		logger.Warn("Error in upserting a val enode table entry", "error", err)
		return err
	}

	// Send a valEnodesShare message to the proxy when it's the primary
	if sb.announceManager.proxyContext.IsProxiedValidator() && sb.IsValidating() {
		sb.announceManager.proxyContext.GetProxiedValidatorEngine().SendValEnodesShareMsgToAllProxies()
	}

	return nil
}

// SetEnodeCertificateMsgMap will verify the given enode certificate message map, then update it on this struct.
func (sb *Backend) SetEnodeCertificateMsgMap(enodeCertMsgMap map[enode.ID]*istanbul.EnodeCertMsg) error {
	return sb.announceManager.SetEnodeCertificateMsgMap(enodeCertMsgMap)
}

func (m *AnnounceManager) SetEnodeCertificateMsgMap(enodeCertMsgMap map[enode.ID]*istanbul.EnodeCertMsg) error {
	logger := m.logger.New("func", "SetEnodeCertificateMsgMap")
	var enodeCertVersion *uint

	// Verify that all of the certificates have the same version
	for _, enodeCertMsg := range enodeCertMsgMap {
		var enodeCert istanbul.EnodeCertificate
		if err := rlp.DecodeBytes(enodeCertMsg.Msg.Msg, &enodeCert); err != nil {
			return err
		}

		if enodeCertVersion == nil {
			enodeCertVersion = &enodeCert.Version
		} else {
			if enodeCert.Version != *enodeCertVersion {
				logger.Error("enode certificate messages within enode certificate msgs array don't all have the same version")
				return errInvalidEnodeCertMsgMapInconsistentVersion
			}
		}
	}

	m.enodeCertificateMsgMapMu.Lock()
	defer m.enodeCertificateMsgMapMu.Unlock()

	// Already have a more recent enodeCertificate
	if *enodeCertVersion < m.enodeCertificateMsgVersion {
		logger.Error("Ignoring enode certificate msgs since it's an older version", "enodeCertVersion", *enodeCertVersion, "sb.enodeCertificateMsgVersion", m.enodeCertificateMsgVersion)
		return istanbul.ErrInvalidEnodeCertMsgMapOldVersion
	} else if *enodeCertVersion == m.enodeCertificateMsgVersion {
		// This function may be called with the same enode certificate.
		// Proxied validators will periodically send the same enode certificate to it's proxies,
		// to ensure that the proxies to eventually get their enode certificates.
		logger.Trace("Attempting to set an enode certificate with the same version as the previous set enode certificate's")
	} else {
		logger.Debug("Setting enode certificate", "version", *enodeCertVersion)
		m.enodeCertificateMsgMap = enodeCertMsgMap
		m.enodeCertificateMsgVersion = *enodeCertVersion
	}

	return nil
}

func (sb *Backend) GetValEnodeTableEntries(valAddresses []common.Address) (map[common.Address]*istanbul.AddressEntry, error) {
	addressEntries, err := sb.valEnodeTable.GetValEnodes(valAddresses)

	if err != nil {
		return nil, err
	}

	returnMap := make(map[common.Address]*istanbul.AddressEntry)

	for address, addressEntry := range addressEntries {
		returnMap[address] = addressEntry
	}

	return returnMap, nil
}

func (sb *Backend) RewriteValEnodeTableEntries(entries map[common.Address]*istanbul.AddressEntry) error {
	addressesToKeep := make(map[common.Address]bool)
	entriesToUpsert := make([]*istanbul.AddressEntry, 0, len(entries))

	for _, entry := range entries {
		addressesToKeep[entry.GetAddress()] = true
		entriesToUpsert = append(entriesToUpsert, entry)
	}

	sb.valEnodeTable.PruneEntries(addressesToKeep)
	sb.valEnodeTable.UpsertVersionAndEnode(entriesToUpsert)

	return nil
}<|MERGE_RESOLUTION|>--- conflicted
+++ resolved
@@ -675,24 +675,16 @@
 		logger.Error("Error encoding queryEnode content", "QueryEnodeData", queryEnodeData.String(), "err", err)
 		return nil, err
 	}
-	w := sb.wallets()
+
 	msg := &istanbul.Message{
 		Code:      istanbul.QueryEnodeMsg,
 		Msg:       queryEnodeBytes,
-<<<<<<< HEAD
 		Address:   m.addrProvider.Address(),
-=======
-		Address:   w.Ecdsa.Address,
->>>>>>> 46be11f0
 		Signature: []byte{},
 	}
 
 	// Sign the announce message
-<<<<<<< HEAD
 	if err := msg.Sign(m.support.Sign); err != nil {
-=======
-	if err := msg.Sign(w.Ecdsa.Sign); err != nil {
->>>>>>> 46be11f0
 		logger.Error("Error in signing a QueryEnode Message", "QueryEnodeMsg", msg.String(), "err", err)
 		return nil, err
 	}
@@ -933,37 +925,8 @@
 }
 
 func (sb *Backend) generateVersionCertificate(version uint) (*versionCertificate, error) {
-<<<<<<< HEAD
-	return generateVersionCertificate(sb.Address(), sb.publicKey, version, sb.Sign)
-=======
 	w := sb.wallets()
-	vc := &versionCertificate{
-		Address:   w.Ecdsa.Address,
-		PublicKey: w.Ecdsa.PublicKey,
-		Version:   version,
-	}
-	err := vc.Sign(w.Ecdsa.Sign)
-	if err != nil {
-		return nil, err
-	}
-	return vc, nil
-}
-
-func (sb *Backend) encodeVersionCertificatesMsg(versionCertificates []*versionCertificate) ([]byte, error) {
-	payload, err := rlp.EncodeToBytes(versionCertificates)
-	if err != nil {
-		return nil, err
-	}
-	msg := &istanbul.Message{
-		Code: istanbul.VersionCertificatesMsg,
-		Msg:  payload,
-	}
-	msgPayload, err := msg.Payload()
-	if err != nil {
-		return nil, err
-	}
-	return msgPayload, nil
->>>>>>> 46be11f0
+	return generateVersionCertificate(w.Ecdsa.Address, w.Ecdsa.PublicKey, version, w.Ecdsa.Sign)
 }
 
 func (m *AnnounceManager) gossipVersionCertificatesMsg(versionCertificates []*versionCertificate) error {
@@ -1268,7 +1231,7 @@
 	if err != nil {
 		return nil, err
 	}
-	w := sb.wallets()
+
 	for _, externalNode := range externalEnodes {
 		enodeCertificate := &istanbul.EnodeCertificate{
 			EnodeURL: externalNode.URLv4(),
@@ -1280,19 +1243,11 @@
 		}
 		msg := &istanbul.Message{
 			Code:    istanbul.EnodeCertificateMsg,
-<<<<<<< HEAD
 			Address: m.addrProvider.Address(),
 			Msg:     enodeCertificateBytes,
 		}
 		// Sign the message
 		if err := msg.Sign(m.support.Sign); err != nil {
-=======
-			Address: w.Ecdsa.Address,
-			Msg:     enodeCertificateBytes,
-		}
-		// Sign the message
-		if err := msg.Sign(w.Ecdsa.Sign); err != nil {
->>>>>>> 46be11f0
 			return nil, err
 		}
 
