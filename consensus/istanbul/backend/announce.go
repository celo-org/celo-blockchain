// Copyright 2017 The Celo Authors
// This file is part of the celo library.
//
// The celo library is free software: you can redistribute it and/or modify
// it under the terms of the GNU Lesser General Public License as published by
// the Free Software Foundation, either version 3 of the License, or
// (at your option) any later version.
//
// The celo library is distributed in the hope that it will be useful,
// but WITHOUT ANY WARRANTY; without even the implied warranty of
// MERCHANTABILITY or FITNESS FOR A PARTICULAR PURPOSE. See the
// GNU Lesser General Public License for more details.
//
// You should have received a copy of the GNU Lesser General Public License
// along with the celo library. If not, see <http://www.gnu.org/licenses/>.

package backend

import (
	"crypto/ecdsa"
	"crypto/rand"
	"encoding/hex"
	"errors"
	"math"
	"sync"
	"sync/atomic"
	"time"

	"github.com/celo-org/celo-blockchain/common"
	"github.com/celo-org/celo-blockchain/consensus"
	"github.com/celo-org/celo-blockchain/consensus/istanbul"
<<<<<<< HEAD
	vet "github.com/celo-org/celo-blockchain/consensus/istanbul/backend/internal/enodes"
=======
	"github.com/celo-org/celo-blockchain/consensus/istanbul/backend/internal/enodes"
>>>>>>> e7edbe3e
	"github.com/celo-org/celo-blockchain/consensus/istanbul/proxy"
	"github.com/celo-org/celo-blockchain/crypto/ecies"
	"github.com/celo-org/celo-blockchain/log"
	"github.com/celo-org/celo-blockchain/p2p"
	"github.com/celo-org/celo-blockchain/p2p/enode"
)

// ==============================================
//
// define the constants and function for the sendAnnounce thread

const (
	queryEnodeGossipCooldownDuration         = 5 * time.Minute
	versionCertificateGossipCooldownDuration = 5 * time.Minute
)

var (
	errInvalidEnodeCertMsgMapInconsistentVersion = errors.New("invalid enode certificate message map because of inconsistent version")

	errNodeMissingEnodeCertificate = errors.New("Node is missing enode certificate")
)

// QueryEnodeGossipFrequencyState specifies how frequently to gossip query enode messages
type QueryEnodeGossipFrequencyState int

const (
	// HighFreqBeforeFirstPeerState will send out a query enode message every 1 minute until the first peer is established
	HighFreqBeforeFirstPeerState QueryEnodeGossipFrequencyState = iota

	// HighFreqAfterFirstPeerState will send out an query enode message every 1 minute for the first 10 query enode messages after the first peer is established.
	// This is on the assumption that when this node first establishes a peer, the p2p network that this node is in may
	// be partitioned with the broader p2p network. We want to give that p2p network some time to connect to the broader p2p network.
	HighFreqAfterFirstPeerState

	// LowFreqState will send out an query every config.AnnounceQueryEnodeGossipPeriod seconds
	LowFreqState
)

// AddressProvider provides the different addresses the announce manager needs
type AddressProvider interface {
	SelfNode() *enode.Node
	ValidatorAddress() common.Address
}

type ProxyContext interface {
	GetProxiedValidatorEngine() proxy.ProxiedValidatorEngine
}

type AnnounceNetwork interface {
	// Gossip gossips protocol messages
	Gossip(payload []byte, ethMsgCode uint64) error
	// RetrieveValidatorConnSet returns the validator connection set
	RetrieveValidatorConnSet() (map[common.Address]bool, error)
	// Multicast will send the eth message (with the message's payload and msgCode field set to the params
	// payload and ethMsgCode respectively) to the nodes with the signing address in the destAddresses param.
	Multicast(destAddresses []common.Address, payload []byte, ethMsgCode uint64, sendToSelf bool) error
}

type AnnounceManagerConfig struct {
	IsProxiedValidator bool
	AWallets           *atomic.Value
	Epoch              uint64 // The number of blocks after which to checkpoint and reset the pending votes
	Announce           *istanbul.AnnounceConfig
}

type PeerCounterFn func(purpose p2p.PurposeFlag) int

type AnnounceManager struct {
	logger log.Logger

	config AnnounceManagerConfig

	addrProvider AddressProvider
	proxyContext ProxyContext
	network      AnnounceNetwork
	peerCounter  PeerCounterFn

	vcGossiper VersionCertificateGossiper

	gossipCache GossipCache

	state  *AnnounceState
	pruner AnnounceStatePruner

	checker ValidatorChecker

	announceVersion         atomic.Value // uint
	updateAnnounceVersionCh chan struct{}

	announceRunning    bool
	announceMu         sync.RWMutex
	announceThreadWg   *sync.WaitGroup
	announceThreadQuit chan struct{}

	// The enode certificate message map contains the most recently generated
	// enode certificates for each external node ID (e.g. will have one entry per proxy
	// for a proxied validator, or just one entry if it's a standalone validator).
	// Each proxy will just have one entry for their own external node ID.
	// Used for proving itself as a validator in the handshake for externally exposed nodes,
	// or by saving latest generated certificate messages by proxied validators to send
	// to their proxies.
	enodeCertificateMsgMap     map[enode.ID]*istanbul.EnodeCertMsg
	enodeCertificateMsgVersion uint
	enodeCertificateMsgMapMu   sync.RWMutex // This protects both enodeCertificateMsgMap and enodeCertificateMsgVersion
}

// NewAnnounceManager creates a new AnnounceManager using the valEnodeTable given. It is
// the responsibility of the caller to close the valEnodeTable, the AnnounceManager will
// not do it.
func NewAnnounceManager(config AnnounceManagerConfig, network AnnounceNetwork, proxyContext ProxyContext,
	addrProvider AddressProvider, state *AnnounceState,
	gossipCache GossipCache,
	peerCounter PeerCounterFn,
	pruner AnnounceStatePruner,
	checker ValidatorChecker) *AnnounceManager {
	vcGossipFunction := func(payload []byte) error {
		return network.Gossip(payload, istanbul.VersionCertificatesMsg)
	}
	am := &AnnounceManager{
		logger:                  log.New("module", "announceManager"),
		config:                  config,
		network:                 network,
		peerCounter:             peerCounter,
		proxyContext:            proxyContext,
		addrProvider:            addrProvider,
		gossipCache:             gossipCache,
		vcGossiper:              NewVcGossiper(vcGossipFunction),
		state:                   state,
		pruner:                  pruner,
		checker:                 checker,
		updateAnnounceVersionCh: make(chan struct{}, 1),
		announceThreadWg:        new(sync.WaitGroup),
		announceRunning:         false,
	}
	return am
}

func (m *AnnounceManager) Close() error {
	// No need to close valEnodeTable since it's a reference,
	// the creator of this announce manager is the responsible for
	// closing it.
	return m.state.versionCertificateTable.Close()
}

func (m *AnnounceManager) wallets() *Wallets {
	return m.config.AWallets.Load().(*Wallets)
}

// The announceThread will:
// 1) Periodically poll to see if this node should be announcing
// 2) Periodically share the entire version certificate table with all peers
// 3) Periodically prune announce-related data structures
// 4) Gossip announce messages periodically when requested
// 5) Update announce version when requested
func (m *AnnounceManager) announceThread() {
	logger := m.logger.New("func", "announceThread")

	// Gossip the announce after a minute.
	// The delay allows for all receivers of the announce message to
	// have a more up-to-date cached registered/elected valset, and
	// hence more likely that they will be aware that this node is
	// within that set.
	waitPeriod := 1 * time.Minute
	if m.config.Epoch <= 10 {
		waitPeriod = 5 * time.Second
	}

	m.announceThreadWg.Add(1)
	defer m.announceThreadWg.Done()
	shouldQueryAndAnnounce := func() (bool, bool) {
		var err error
		shouldQuery, err := m.checker.IsElectedOrNearValidator()
		if err != nil {
			logger.Warn("Error in checking if should announce", err)
			return false, false
		}
		shouldAnnounce := shouldQuery && m.checker.IsValidating()
		return shouldQuery, shouldAnnounce
	}

	updateAnnounceVersion := m.updateAnnounceVersion
	generateAndGossipQueryEnode := m.generateAndGossipQueryEnode
	prune := func() error {
		return m.pruner.Prune(m.state)
	}

	gossipAllVCs := m.gossipAllVCs
	countPeers := m.peerCounter
	st := NewAnnounceTaskState(m.config.Announce)
	for {
		select {
		case <-st.checkIfShouldAnnounceTicker.C:
			logger.Trace("Checking if this node should announce it's enode")
			st.shouldQuery, st.shouldAnnounce = shouldQueryAndAnnounce()
			st.updateAnnounceThreadStatus(logger, waitPeriod, updateAnnounceVersion)

		case <-st.shareVersionCertificatesTicker.C:
			if err := gossipAllVCs(); err != nil {
				m.logger.Warn("Error gossiping all version certificates")
			}

<<<<<<< HEAD
		case <-st.updateAnnounceVersionTickerCh:
			if st.shouldAnnounce {
				updateAnnounceVersion()
=======
		case <-shareVersionCertificatesTicker.C:
			// Send all version certificates to every peer. Only the entries
			// that are new to a node will end up being regossiped throughout the
			// network.
			allVersionCertificates, err := sb.announceManager.versionCertificateTable.GetAll()
			if err != nil {
				logger.Warn("Error getting all version certificates", "err", err)
				break
			}
			if err := sb.announceManager.gossipVersionCertificatesMsg(allVersionCertificates); err != nil {
				logger.Warn("Error gossiping all version certificates")
>>>>>>> e7edbe3e
			}

		case <-st.queryEnodeTickerCh:
			st.startGossipQueryEnodeTask()

		case <-st.generateAndGossipQueryEnodeCh:
			if st.shouldQuery {
				peers := countPeers(p2p.AnyPurpose)
				st.UpdateFrequencyOnGenerate(peers)
				// This node may have recently sent out an announce message within
				// the gossip cooldown period imposed by other nodes.
				// Regardless, send the queryEnode so that it will at least be
				// processed by this node's peers. This is especially helpful when a network
				// is first starting up.
				if _, err := generateAndGossipQueryEnode(st.queryEnodeFrequencyState == LowFreqState); err != nil {
					logger.Warn("Error in generating and gossiping queryEnode", "err", err)
				}
			}

		case <-m.updateAnnounceVersionCh:
			if st.shouldAnnounce {
				updateAnnounceVersion()
			}

		case <-st.pruneAnnounceDataStructuresTicker.C:
			if err := prune(); err != nil {
				logger.Warn("Error in pruning announce data structures", "err", err)
			}

		case <-m.announceThreadQuit:
			st.OnAnnounceThreadQuitting()
			return
		}
	}
}

<<<<<<< HEAD
func (m *AnnounceManager) updateAnnounceVersion() {
	version := getTimestamp()
	currVersion := m.GetAnnounceVersion()
	if version <= currVersion {
		m.logger.Debug("Announce version is not newer than the existing version", "existing version", currVersion, "attempted new version", version)
		return
	}
	if err := m.setAndShareUpdatedAnnounceVersion(version); err != nil {
		m.logger.Warn("Error updating announce version", "err", err)
		return
	}
	m.logger.Debug("Updating announce version", "announceVersion", version)
	m.announceVersion.Store(version)
}

func (m *AnnounceManager) gossipAllVCs() error {
	return m.vcGossiper.GossipAllFrom(m.state.versionCertificateTable)
=======
// startGossipQueryEnodeTask will schedule a task for the announceThread to
// generate and gossip a queryEnode message
func (sb *Backend) startGossipQueryEnodeTask() {
	// sb.generateAndGossipQueryEnodeCh has a buffer of 1. If there is a value
	// already sent to the channel that has not been read from, don't block.
	select {
	case sb.generateAndGossipQueryEnodeCh <- struct{}{}:
	default:
	}
}

// shouldParticipateInAnnounce returns true if instance is an elected or nearly elected validator.
func (m *AnnounceManager) shouldParticipateInAnnounce() (bool, error) {

	// Check if this node is in the validator connection set
	validatorConnSet, err := m.network.RetrieveValidatorConnSet()
	if err != nil {
		return false, err
	}

	return validatorConnSet[m.wallets().Ecdsa.Address], nil
}

// pruneAnnounceDataStructures will remove entries that are not in the validator connection set from all announce related data structures.
// The data structures that it prunes are:
// 1)  lastQueryEnodeGossiped
// 2)  valEnodeTable
// 3)  lastVersionCertificatesGossiped
// 4)  versionCertificateTable
func (m *AnnounceManager) pruneAnnounceDataStructures() error {
	logger := m.logger.New("func", "pruneAnnounceDataStructures")

	// retrieve the validator connection set
	validatorConnSet, err := m.network.RetrieveValidatorConnSet()
	if err != nil {
		logger.Warn("Error in pruning announce data structures", "err", err)
	}

	m.lastQueryEnodeGossipedMu.Lock()
	for remoteAddress := range m.lastQueryEnodeGossiped {
		if !validatorConnSet[remoteAddress] && time.Since(m.lastQueryEnodeGossiped[remoteAddress]) >= queryEnodeGossipCooldownDuration {
			logger.Trace("Deleting entry from lastQueryEnodeGossiped", "address", remoteAddress, "gossip timestamp", m.lastQueryEnodeGossiped[remoteAddress])
			delete(m.lastQueryEnodeGossiped, remoteAddress)
		}
	}
	m.lastQueryEnodeGossipedMu.Unlock()

	if err := m.valEnodeTable.PruneEntries(validatorConnSet); err != nil {
		logger.Trace("Error in pruning valEnodeTable", "err", err)
		return err
	}

	m.lastVersionCertificatesGossipedMu.Lock()
	for remoteAddress := range m.lastVersionCertificatesGossiped {
		if !validatorConnSet[remoteAddress] && time.Since(m.lastVersionCertificatesGossiped[remoteAddress]) >= versionCertificateGossipCooldownDuration {
			logger.Trace("Deleting entry from lastVersionCertificatesGossiped", "address", remoteAddress, "gossip timestamp", m.lastVersionCertificatesGossiped[remoteAddress])
			delete(m.lastVersionCertificatesGossiped, remoteAddress)
		}
	}
	m.lastVersionCertificatesGossipedMu.Unlock()

	if err := m.versionCertificateTable.Prune(validatorConnSet); err != nil {
		logger.Trace("Error in pruning versionCertificateTable", "err", err)
		return err
	}

	return nil
>>>>>>> e7edbe3e
}

// getValProxyAssignments returns the remote validator -> external node assignments.
// If this is a standalone validator, it will set the external node to itself.
// If this is a proxied validator, it will set external node to the proxy's external node.
func (m *AnnounceManager) getValProxyAssignments(valAddresses []common.Address) (map[common.Address]*enode.Node, error) {
	var valProxyAssignments map[common.Address]*enode.Node = make(map[common.Address]*enode.Node)
	var selfEnode *enode.Node = m.addrProvider.SelfNode()
	var proxies map[common.Address]*proxy.Proxy // This var is only used if this is a proxied validator

	for _, valAddress := range valAddresses {
		var externalNode *enode.Node

		if m.config.IsProxiedValidator {
			if proxies == nil {
				var err error
				proxies, err = m.proxyContext.GetProxiedValidatorEngine().GetValidatorProxyAssignments(nil)
				if err != nil {
					return nil, err
				}
			}
			proxyObj := proxies[valAddress]
			if proxyObj == nil {
				continue
			}

			externalNode = proxyObj.ExternalNode()
		} else {
			externalNode = selfEnode
		}

		valProxyAssignments[valAddress] = externalNode
	}

	return valProxyAssignments, nil
}

// generateAndGossipAnnounce will generate the lastest announce msg from this node
// and then broadcast it to it's peers, which should then gossip the announce msg
// message throughout the p2p network if there has not been a message sent from
// this node within the last announceGossipCooldownDuration.
// Note that this function must ONLY be called by the announceThread.
func (m *AnnounceManager) generateAndGossipQueryEnode(enforceRetryBackoff bool) (*istanbul.Message, error) {
	logger := m.logger.New("func", "generateAndGossipQueryEnode")
	logger.Trace("generateAndGossipQueryEnode called")

	version := m.GetAnnounceVersion()

	// Retrieve the set valEnodeEntries (and their publicKeys)
	// for the queryEnode message
	valEnodeEntries, err := m.getQueryEnodeValEnodeEntries(enforceRetryBackoff)
	if err != nil {
		return nil, err
	}

	valAddresses := make([]common.Address, len(valEnodeEntries))
	for i, valEnodeEntry := range valEnodeEntries {
		valAddresses[i] = valEnodeEntry.Address
	}
	valProxyAssignments, err := m.getValProxyAssignments(valAddresses)
	if err != nil {
		return nil, err
	}

	var enodeQueries []*enodeQuery
	for _, valEnodeEntry := range valEnodeEntries {
		if valEnodeEntry.PublicKey != nil {
			externalEnode := valProxyAssignments[valEnodeEntry.Address]
			if externalEnode == nil {
				continue
			}

			externalEnodeURL := externalEnode.URLv4()
			enodeQueries = append(enodeQueries, &enodeQuery{
				recipientAddress:   valEnodeEntry.Address,
				recipientPublicKey: valEnodeEntry.PublicKey,
				enodeURL:           externalEnodeURL,
			})
		}
	}

	var qeMsg *istanbul.Message
	if len(enodeQueries) > 0 {
		var err error
		qeMsg, err = m.generateQueryEnodeMsg(version, enodeQueries)
		if err != nil {
			return nil, err
		}

		if qeMsg == nil {
			return nil, nil
		}

		// Convert to payload
		payload, err := qeMsg.Payload()
		if err != nil {
			logger.Error("Error in converting Istanbul QueryEnode Message to payload", "QueryEnodeMsg", qeMsg.String(), "err", err)
			return nil, err
		}

		if err = m.network.Gossip(payload, istanbul.QueryEnodeMsg); err != nil {
			return nil, err
		}

		if err = m.state.valEnodeTable.UpdateQueryEnodeStats(valEnodeEntries); err != nil {
			return nil, err
		}
	}

	return qeMsg, err
}

func (m *AnnounceManager) getQueryEnodeValEnodeEntries(enforceRetryBackoff bool) ([]*istanbul.AddressEntry, error) {
	logger := m.logger.New("func", "getQueryEnodeValEnodeEntries")
	valEnodeEntries, err := m.state.valEnodeTable.GetValEnodes(nil)
	if err != nil {
		return nil, err
	}

	var queryEnodeValEnodeEntries []*istanbul.AddressEntry
	for address, valEnodeEntry := range valEnodeEntries {
		// Don't generate an announce record for ourselves
		if address == m.wallets().Ecdsa.Address {
			continue
		}

		if valEnodeEntry.Version == valEnodeEntry.HighestKnownVersion {
			continue
		}

		if valEnodeEntry.PublicKey == nil {
			logger.Warn("Cannot generate encrypted enode URL for a val enode entry without a PublicKey", "address", address)
			continue
		}

		if enforceRetryBackoff && valEnodeEntry.NumQueryAttemptsForHKVersion > 0 {
			timeoutFactorPow := math.Min(float64(valEnodeEntry.NumQueryAttemptsForHKVersion-1), 5)
			timeoutMinutes := int64(math.Pow(1.5, timeoutFactorPow) * 5)
			timeoutForQuery := time.Duration(timeoutMinutes) * time.Minute

			if time.Since(*valEnodeEntry.LastQueryTimestamp) < timeoutForQuery {
				continue
			}
		}

		queryEnodeValEnodeEntries = append(queryEnodeValEnodeEntries, valEnodeEntry)
	}

	return queryEnodeValEnodeEntries, nil
}

// generateQueryEnodeMsg returns a queryEnode message from this node with a given version.
// A query enode message contains a number of individual enode queries, each of which is intended
// for a single recipient validator. A query contains of this nodes external enode URL, to which
// the recipient validator is intended to connect, and is ECIES encrypted with the recipient's
// public key, from which their validator signer address is derived.
// Note: It is referred to as a "query" because the sender does not know the recipients enode.
// The recipient is expected to respond by opening a direct connection with an enode certificate.
func (m *AnnounceManager) generateQueryEnodeMsg(version uint, enodeQueries []*enodeQuery) (*istanbul.Message, error) {
	logger := m.logger.New("func", "generateQueryEnodeMsg")

	encryptedEnodeURLs, err := m.generateEncryptedEnodeURLs(enodeQueries)
	if err != nil {
		logger.Warn("Error generating encrypted enodeURLs", "err", err)
		return nil, err
	}
	if len(encryptedEnodeURLs) == 0 {
		logger.Trace("No encrypted enodeURLs were generated, will not generate encryptedEnodeMsg")
		return nil, nil
	}

	msg := istanbul.NewQueryEnodeMessage(&istanbul.QueryEnodeData{
		EncryptedEnodeURLs: encryptedEnodeURLs,
		Version:            version,
		Timestamp:          getTimestamp(),
	}, m.wallets().Ecdsa.Address)
	// Sign the announce message
	if err := msg.Sign(m.wallets().Ecdsa.Sign); err != nil {
		logger.Error("Error in signing a QueryEnode Message", "QueryEnodeMsg", msg.String(), "err", err)
		return nil, err
	}

	logger.Debug("Generated a queryEnode message", "IstanbulMsg", msg.String(), "QueryEnodeData", msg.QueryEnodeMsg().String())

	return msg, nil
}

type enodeQuery struct {
	recipientAddress   common.Address
	recipientPublicKey *ecdsa.PublicKey
	enodeURL           string
}

// generateEncryptedEnodeURLs returns the encryptedEnodeURLs to be sent in an enode query.
func (m *AnnounceManager) generateEncryptedEnodeURLs(enodeQueries []*enodeQuery) ([]*istanbul.EncryptedEnodeURL, error) {
	logger := m.logger.New("func", "generateEncryptedEnodeURLs")

	var encryptedEnodeURLs []*istanbul.EncryptedEnodeURL
	for _, param := range enodeQueries {
		logger.Debug("encrypting enodeURL", "externalEnodeURL", param.enodeURL, "publicKey", param.recipientPublicKey)
		publicKey := ecies.ImportECDSAPublic(param.recipientPublicKey)
		encEnodeURL, err := ecies.Encrypt(rand.Reader, publicKey, []byte(param.enodeURL), nil, nil)
		if err != nil {
			logger.Error("Error in encrypting enodeURL", "enodeURL", param.enodeURL, "publicKey", publicKey)
			return nil, err
		}

		encryptedEnodeURLs = append(encryptedEnodeURLs, &istanbul.EncryptedEnodeURL{
			DestAddress:       param.recipientAddress,
			EncryptedEnodeURL: encEnodeURL,
		})
	}

	return encryptedEnodeURLs, nil
}

// This function will handle a queryEnode message.
func (m *AnnounceManager) handleQueryEnodeMsg(addr common.Address, peer consensus.Peer, payload []byte) error {
	logger := m.logger.New("func", "handleQueryEnodeMsg")

	msg := new(istanbul.Message)

	// Since this is a gossiped messaged, mark that the peer gossiped it (and presumably processed it) and check to see if this node already processed it
	m.gossipCache.MarkMessageProcessedByPeer(addr, payload)
	if m.gossipCache.CheckIfMessageProcessedBySelf(payload) {
		return nil
	}
	defer m.gossipCache.MarkMessageProcessedBySelf(payload)

	// Decode message
	err := msg.FromPayload(payload, istanbul.GetSignatureAddress)
	if err != nil {
		logger.Error("Error in decoding received Istanbul Announce message", "err", err, "payload", hex.EncodeToString(payload))
		return err
	}
	logger.Trace("Handling a queryEnode message", "from", msg.Address)

	// Check if the sender is within the validator connection set
	validatorConnSet, err := m.network.RetrieveValidatorConnSet()
	if err != nil {
		logger.Trace("Error in retrieving validator connection set", "err", err)
		return err
	}

	if !validatorConnSet[msg.Address] {
		logger.Debug("Received a message from a validator not within the validator connection set. Ignoring it.", "sender", msg.Address)
		return errUnauthorizedAnnounceMessage
	}

	qeData := msg.QueryEnodeMsg()
	logger = logger.New("msgAddress", msg.Address, "msgVersion", qeData.Version)

	// Do some validation checks on the istanbul.QueryEnodeData
	if isValid, err := m.validateQueryEnode(msg.Address, msg.QueryEnodeMsg()); !isValid || err != nil {
		logger.Warn("Validation of queryEnode message failed", "isValid", isValid, "err", err)
		return err
	}

	// Only elected or nearly elected validators processes the queryEnode message
	shouldProcess, err := m.checker.IsElectedOrNearValidator()
	if err != nil {
		logger.Warn("Error in checking if should process queryEnode", err)
	}

	if shouldProcess {
		logger.Trace("Processing an queryEnode message", "queryEnode records", qeData.EncryptedEnodeURLs)
		w := m.wallets()
		for _, encEnodeURL := range qeData.EncryptedEnodeURLs {
			// Only process an encEnodURL intended for this node
			if encEnodeURL.DestAddress != w.Ecdsa.Address {
				continue
			}
			enodeBytes, err := w.Ecdsa.Decrypt(encEnodeURL.EncryptedEnodeURL)
			if err != nil {
				m.logger.Warn("Error decrypting endpoint", "err", err, "encEnodeURL.EncryptedEnodeURL", encEnodeURL.EncryptedEnodeURL)
				return err
			}
			enodeURL := string(enodeBytes)
			node, err := enode.ParseV4(enodeURL)
			if err != nil {
				logger.Warn("Error parsing enodeURL", "enodeUrl", enodeURL)
				return err
			}

			// queryEnode messages should only be processed once because selfRecentMessages
			// will cache seen queryEnode messages, so it's safe to answer without any throttling
			if err := m.answerQueryEnodeMsg(msg.Address, node, qeData.Version); err != nil {
				logger.Warn("Error answering an announce msg", "target node", node.URLv4(), "error", err)
				return err
			}

			break
		}
	}

	// Regossip this queryEnode message
	return m.regossipQueryEnode(msg, qeData.Version, payload)
}

// answerQueryEnodeMsg will answer a received queryEnode message from an origin
// node. If the origin node is already a peer of any kind, an enodeCertificate will be sent.
// Regardless, the origin node will be upserted into the val enode table
// to ensure this node designates the origin node as a ValidatorPurpose peer.
func (m *AnnounceManager) answerQueryEnodeMsg(address common.Address, node *enode.Node, version uint) error {
	logger := m.logger.New("func", "answerQueryEnodeMsg", "address", address)

	// Get the external enode that this validator is assigned to
	externalEnodeMap, err := m.getValProxyAssignments([]common.Address{address})
	if err != nil {
		logger.Warn("Error in retrieving assigned proxy for remote validator", "address", address, "err", err)
		return err
	}

	// Only answer query when validating
	if externalEnode := externalEnodeMap[address]; externalEnode != nil && m.checker.IsValidating() {
		enodeCertificateMsgs := m.RetrieveEnodeCertificateMsgMap()

		enodeCertMsg := enodeCertificateMsgs[externalEnode.ID()]
		if enodeCertMsg == nil {
			return errNodeMissingEnodeCertificate
		}

		payload, err := enodeCertMsg.Msg.Payload()
		if err != nil {
			logger.Warn("Error getting payload of enode certificate message", "err", err)
			return err
		}

		if err := m.network.Multicast([]common.Address{address}, payload, istanbul.EnodeCertificateMsg, false); err != nil {
			return err
		}
	}

	// Upsert regardless to account for the case that the target is a non-ValidatorPurpose
	// peer but should be.
	// If the target is not a peer and should be a ValidatorPurpose peer, this
	// will designate the target as a ValidatorPurpose peer and send an enodeCertificate
	// during the istanbul handshake.
	if err := m.state.valEnodeTable.UpsertVersionAndEnode([]*istanbul.AddressEntry{{Address: address, Node: node, Version: version}}); err != nil {
		return err
	}
	return nil
}

// validateQueryEnode will do some validation to check the contents of the queryEnode
// message. This is to force all validators that send a queryEnode message to
// create as succint message as possible, and prevent any possible network DOS attacks
// via extremely large queryEnode message.
func (m *AnnounceManager) validateQueryEnode(msgAddress common.Address, qeData *istanbul.QueryEnodeData) (bool, error) {
	logger := m.logger.New("func", "validateQueryEnode", "msg address", msgAddress)

	// Check if there are any duplicates in the queryEnode message
	var encounteredAddresses = make(map[common.Address]bool)
	for _, encEnodeURL := range qeData.EncryptedEnodeURLs {
		if encounteredAddresses[encEnodeURL.DestAddress] {
			logger.Info("QueryEnode message has duplicate entries", "address", encEnodeURL.DestAddress)
			return false, nil
		}

		encounteredAddresses[encEnodeURL.DestAddress] = true
	}

	// Check if the number of rows in the queryEnodePayload is at most 2 times the size of the current validator connection set.
	// Note that this is a heuristic of the actual size of validator connection set at the time the validator constructed the announce message.
	validatorConnSet, err := m.network.RetrieveValidatorConnSet()
	if err != nil {
		return false, err
	}

	if len(qeData.EncryptedEnodeURLs) > 2*len(validatorConnSet) {
		logger.Info("Number of queryEnode message encrypted enodes is more than two times the size of the current validator connection set", "num queryEnode enodes", len(qeData.EncryptedEnodeURLs), "reg/elected val set size", len(validatorConnSet))
		return false, err
	}

	return true, nil
}

// regossipQueryEnode will regossip a received queryEnode message.
// If this node regossiped a queryEnode from the same source address within the last
// 5 minutes, then it won't regossip. This is to prevent a malicious validator from
// DOS'ing the network with very frequent announce messages.
// This opens an attack vector where any malicious node could continue to gossip
// a previously gossiped announce message from any validator, causing other nodes to regossip and
// enforce the cooldown period for future messages originating from the origin validator.
// This is circumvented by caching the hashes of messages that are regossiped
// with sb.selfRecentMessages to prevent future regossips.
func (m *AnnounceManager) regossipQueryEnode(msg *istanbul.Message, msgTimestamp uint, payload []byte) error {
	logger := m.logger.New("func", "regossipQueryEnode", "queryEnodeSourceAddress", msg.Address, "msgTimestamp", msgTimestamp)

	// Don't throttle messages from our own address so that proxies always regossip
	// query enode messages sent from the proxied validator
	if msg.Address != m.addrProvider.ValidatorAddress() {
		if lastGossiped, ok := m.state.lastQueryEnodeGossiped.Get(msg.Address); ok {
			if time.Since(lastGossiped) < queryEnodeGossipCooldownDuration {
				logger.Trace("Already regossiped msg from this source address within the cooldown period, not regossiping.")
				return nil
			}
		}
	}

	logger.Trace("Regossiping the istanbul queryEnode message", "IstanbulMsg", msg.String())
	if err := m.network.Gossip(payload, istanbul.QueryEnodeMsg); err != nil {
		return err
	}

	m.state.lastQueryEnodeGossiped.Set(msg.Address, time.Now())

	return nil
}

<<<<<<< HEAD
// SendVersionCertificateTable sends all VersionCertificates this node
// has to a peer
func (m *AnnounceManager) SendVersionCertificateTable(peer consensus.Peer) error {
	return m.vcGossiper.SendAllFrom(m.state.versionCertificateTable, peer)
=======
func (m *AnnounceManager) gossipVersionCertificatesMsg(versionCertificates []*istanbul.VersionCertificate) error {
	logger := m.logger.New("func", "gossipVersionCertificatesMsg")

	payload, err := istanbul.NewVersionCeritifcatesMessage(versionCertificates, m.wallets().Ecdsa.Address).Payload()
	if err != nil {
		logger.Warn("Error encoding version certificate msg", "err", err)
		return err
	}
	return m.network.Gossip(payload, istanbul.VersionCertificatesMsg)
}

// SendVersionCertificateTable sends all VersionCertificates this node
// has to a peer
func (m *AnnounceManager) SendVersionCertificateTable(peer consensus.Peer) error {
	logger := m.logger.New("func", "sendVersionCertificateTable")
	allVersionCertificates, err := m.versionCertificateTable.GetAll()
	if err != nil {
		logger.Warn("Error getting all version certificates", "err", err)
		return err
	}
	payload, err := istanbul.NewVersionCeritifcatesMessage(allVersionCertificates, m.wallets().Ecdsa.Address).Payload()
	if err != nil {
		logger.Warn("Error encoding version certificate msg", "err", err)
		return err
	}

	return peer.Send(istanbul.VersionCertificatesMsg, payload)
>>>>>>> e7edbe3e
}

func (m *AnnounceManager) handleVersionCertificatesMsg(addr common.Address, peer consensus.Peer, payload []byte) error {
	logger := m.logger.New("func", "handleVersionCertificatesMsg")
	logger.Trace("Handling version certificates msg")

	// Since this is a gossiped messaged, mark that the peer gossiped it (and presumably processed it) and check to see if this node already processed it
	m.gossipCache.MarkMessageProcessedByPeer(addr, payload)
	if m.gossipCache.CheckIfMessageProcessedBySelf(payload) {
		return nil
	}
	defer m.gossipCache.MarkMessageProcessedBySelf(payload)

	msg := &istanbul.Message{}
	if err := msg.FromPayload(payload, nil); err != nil {
		logger.Error("Error in decoding version certificates message", "err", err, "payload", hex.EncodeToString(payload))
		return err
	}
	logger = logger.New("msg address", msg.Address)

	versionCertificates := msg.VersionCertificates()

	// If the announce's valAddress is not within the validator connection set, then ignore it
	validatorConnSet, err := m.network.RetrieveValidatorConnSet()
	if err != nil {
		logger.Trace("Error in retrieving validator conn set", "err", err)
		return err
	}

	var validEntries []*istanbul.VersionCertificate
	validAddresses := make(map[common.Address]bool)
	// Verify all entries are valid and remove duplicates
	for _, versionCertificate := range versionCertificates {
		address := versionCertificate.Address()
		if !validatorConnSet[address] {
			logger.Debug("Found version certificate from an address not in the validator conn set", "address", address)
			continue
		}
		if _, ok := validAddresses[address]; ok {
			logger.Debug("Found duplicate version certificate in message", "address", address)
			continue
		}
		validAddresses[address] = true
		validEntries = append(validEntries, versionCertificate)
	}
	if err := m.upsertAndGossipVersionCertificateEntries(validEntries); err != nil {
		logger.Warn("Error upserting and gossiping entries", "err", err)
		return err
	}
	return nil
}

func (m *AnnounceManager) upsertAndGossipVersionCertificateEntries(versionCertificates []*istanbul.VersionCertificate) error {
	logger := m.logger.New("func", "upsertAndGossipVersionCertificateEntries")
	shouldProcess, err := m.checker.IsElectedOrNearValidator()
	if err != nil {
		logger.Warn("Error in checking if should process queryEnode", err)
	}

	if shouldProcess {
		// Update entries in val enode db
		var valEnodeEntries []*istanbul.AddressEntry
		for _, entry := range versionCertificates {
			// Don't add ourselves into the val enode table
			if entry.Address() == m.wallets().Ecdsa.Address {
				continue
			}
			// Update the HighestKnownVersion for this address. Upsert will
			// only update this entry if the HighestKnownVersion is greater
			// than the existing one.
			// Also store the PublicKey for future encryption in queryEnode msgs
			valEnodeEntries = append(valEnodeEntries, &istanbul.AddressEntry{
				Address:             entry.Address(),
				PublicKey:           entry.PublicKey(),
				HighestKnownVersion: entry.Version,
			})
		}
		if err := m.state.valEnodeTable.UpsertHighestKnownVersion(valEnodeEntries); err != nil {
			logger.Warn("Error upserting val enode table entries", "err", err)
		}
	}

<<<<<<< HEAD
	newEntries, err := m.state.versionCertificateTable.Upsert(entries)
=======
	newVersionCertificates, err := m.versionCertificateTable.Upsert(versionCertificates)
>>>>>>> e7edbe3e
	if err != nil {
		logger.Warn("Error upserting version certificate table entries", "err", err)
	}

	// Only regossip entries that do not originate from an address that we have
	// gossiped a version certificate for within the last 5 minutes, excluding
	// our own address.
<<<<<<< HEAD
	var versionCertificatesToRegossip []*versionCertificate

	for _, entry := range newEntries {
		lastGossipTime, ok := m.state.lastVersionCertificatesGossiped.Get(entry.Address)
		if ok && time.Since(lastGossipTime) >= versionCertificateGossipCooldownDuration && entry.Address != m.addrProvider.ValidatorAddress() {
			continue
		}
		versionCertificatesToRegossip = append(versionCertificatesToRegossip, newVersionCertificateFromEntry(entry))
		m.state.lastVersionCertificatesGossiped.Set(entry.Address, time.Now())
=======
	var versionCertificatesToRegossip []*istanbul.VersionCertificate
	m.lastVersionCertificatesGossipedMu.Lock()
	for _, entry := range newVersionCertificates {
		lastGossipTime, ok := m.lastVersionCertificatesGossiped[entry.Address()]
		if ok && time.Since(lastGossipTime) >= versionCertificateGossipCooldownDuration && entry.Address() != m.addrProvider.ValidatorAddress() {
			continue
		}
		versionCertificatesToRegossip = append(versionCertificatesToRegossip, entry)
		m.lastVersionCertificatesGossiped[entry.Address()] = time.Now()
>>>>>>> e7edbe3e
	}

	if len(versionCertificatesToRegossip) > 0 {
		return m.vcGossiper.Gossip(versionCertificatesToRegossip)
	}
	return nil
}

// UpdateAnnounceVersion will asynchronously update the announce version.
func (m *AnnounceManager) UpdateAnnounceVersion() {
	// Send to the channel iff it does not already have a message.
	select {
	case m.updateAnnounceVersionCh <- struct{}{}:
	default:
	}
}

// GetAnnounceVersion will retrieve the current announce version.
func (m *AnnounceManager) GetAnnounceVersion() uint {
	v := m.announceVersion.Load()
	if v == nil {
		return 0
	}
	return v.(uint)
}

// setAndShareUpdatedAnnounceVersion generates announce data structures and
// and shares them with relevant nodes.
// It will:
//  1) Generate a new enode certificate
//  2) Multicast the new enode certificate to all peers in the validator conn set
//	   * Note: If this is a proxied validator, it's multicast message will be wrapped within a forward
//       message to the proxy, which will in turn send the enode certificate to remote validators.
//  3) Generate a new version certificate
//  4) Gossip the new version certificate to all peers
func (m *AnnounceManager) setAndShareUpdatedAnnounceVersion(version uint) error {
	logger := m.logger.New("func", "setAndShareUpdatedAnnounceVersion")
	// Send new versioned enode msg to all other registered or elected validators
	validatorConnSet, err := m.network.RetrieveValidatorConnSet()
	if err != nil {
		return err
	}
	w := m.wallets()
	// Don't send any of the following messages if this node is not in the validator conn set
	if !validatorConnSet[w.Ecdsa.Address] {
		logger.Trace("Not in the validator conn set, not updating announce version")
		return nil
	}

	enodeCertificateMsgs, err := m.generateEnodeCertificateMsgs(version)
	if err != nil {
		return err
	}

	if len(enodeCertificateMsgs) > 0 {
		if err := m.SetEnodeCertificateMsgMap(enodeCertificateMsgs); err != nil {
			logger.Error("Error in SetEnodeCertificateMsgMap", "err", err)
			return err
		}
	}

	valConnArray := make([]common.Address, 0, len(validatorConnSet))
	for address := range validatorConnSet {
		valConnArray = append(valConnArray, address)
	}

	for _, enodeCertMsg := range enodeCertificateMsgs {
		var destAddresses []common.Address
		if enodeCertMsg.DestAddresses != nil {
			destAddresses = enodeCertMsg.DestAddresses
		} else {
			// Send to all of the addresses in the validator connection set
			destAddresses = valConnArray
		}

		payload, err := enodeCertMsg.Msg.Payload()
		if err != nil {
			logger.Error("Error getting payload of enode certificate message", "err", err)
			return err
		}

		if err := m.network.Multicast(destAddresses, payload, istanbul.EnodeCertificateMsg, false); err != nil {
			return err
		}
	}

	if m.config.IsProxiedValidator {
		m.proxyContext.GetProxiedValidatorEngine().SendEnodeCertsToAllProxies(enodeCertificateMsgs)
	}

	// Generate and gossip a new version certificate
	newVersionCertificate, err := istanbul.NewVersionCertificate(version, w.Ecdsa.Sign)
	if err != nil {
		return err
	}
	return m.upsertAndGossipVersionCertificateEntries([]*istanbul.VersionCertificate{
		newVersionCertificate,
	})
}

func getTimestamp() uint {
	// Unix() returns a int64, but we need a uint for the golang rlp encoding implmentation. Warning: This timestamp value will be truncated in 2106.
	return uint(time.Now().Unix())
}

// RetrieveEnodeCertificateMsgMap gets the most recent enode certificate messages.
// May be nil if no message was generated as a result of the core not being
// started, or if a proxy has not received a message from its proxied validator
func (m *AnnounceManager) RetrieveEnodeCertificateMsgMap() map[enode.ID]*istanbul.EnodeCertMsg {
	m.enodeCertificateMsgMapMu.Lock()
	defer m.enodeCertificateMsgMapMu.Unlock()
	return m.enodeCertificateMsgMap
}

// getEnodeCertNodesAndDestAddresses will retrieve all the external facing external nodes for this validator
// (one for each of it's proxies, or itself for standalone validators) for the purposes of generating enode certificates
// for those enodes.  It will also return the destination validators for each enode certificate.  If the destAddress is a
// `nil` value, then that means that the associated enode certificate should be sent to all of the connected validators.
func (m *AnnounceManager) getEnodeCertNodesAndDestAddresses() ([]*enode.Node, map[enode.ID][]common.Address, error) {
	var externalEnodes []*enode.Node
	var valDestinations map[enode.ID][]common.Address
	if m.config.IsProxiedValidator {
		var proxies []*proxy.Proxy
		var err error

		proxies, valDestinations, err = m.proxyContext.GetProxiedValidatorEngine().GetProxiesAndValAssignments()
		if err != nil {
			return nil, nil, err
		}

		externalEnodes = make([]*enode.Node, len(proxies))
		for i, proxy := range proxies {
			externalEnodes[i] = proxy.ExternalNode()
		}
	} else {
		externalEnodes = make([]*enode.Node, 1)
		externalEnodes[0] = m.addrProvider.SelfNode()
		valDestinations = make(map[enode.ID][]common.Address)
		valDestinations[externalEnodes[0].ID()] = nil
	}

	return externalEnodes, valDestinations, nil
}

// generateEnodeCertificateMsgs generates a map of enode certificate messages.
// One certificate message is generated for each external enode this node possesses generated for
// each external enode this node possesses. A unproxied validator will have one enode, while a
// proxied validator may have one for each proxy.. Each enode is a key in the returned map, and the
// value is the certificate message.
func (m *AnnounceManager) generateEnodeCertificateMsgs(version uint) (map[enode.ID]*istanbul.EnodeCertMsg, error) {
	logger := m.logger.New("func", "generateEnodeCertificateMsgs")

	enodeCertificateMsgs := make(map[enode.ID]*istanbul.EnodeCertMsg)
	externalEnodes, valDestinations, err := m.getEnodeCertNodesAndDestAddresses()
	if err != nil {
		return nil, err
	}

	for _, externalNode := range externalEnodes {
		msg := istanbul.NewEnodeCeritifcateMessage(
			&istanbul.EnodeCertificate{EnodeURL: externalNode.URLv4(), Version: version},
			m.wallets().Ecdsa.Address,
		)
		// Sign the message
		if err := msg.Sign(m.wallets().Ecdsa.Sign); err != nil {
			return nil, err
		}

		enodeCertificateMsgs[externalNode.ID()] = &istanbul.EnodeCertMsg{Msg: msg, DestAddresses: valDestinations[externalNode.ID()]}
	}

	logger.Trace("Generated Istanbul Enode Certificate messages", "enodeCertificateMsgs", enodeCertificateMsgs)
	return enodeCertificateMsgs, nil
}

// handleEnodeCertificateMsg handles an enode certificate message for proxied and standalone validators.
func (m *AnnounceManager) handleEnodeCertificateMsg(_ consensus.Peer, payload []byte) error {
	logger := m.logger.New("func", "handleEnodeCertificateMsg")

	var msg istanbul.Message
	// Decode payload into msg
	err := msg.FromPayload(payload, istanbul.GetSignatureAddress)
	if err != nil {
		logger.Error("Error in decoding received Istanbul Enode Certificate message", "err", err, "payload", hex.EncodeToString(payload))
		return err
	}
	logger = logger.New("msg address", msg.Address)

	enodeCertificate := msg.EnodeCertificate()
	logger.Trace("Received Istanbul Enode Certificate message", "enodeCertificate", enodeCertificate)

	parsedNode, err := enode.ParseV4(enodeCertificate.EnodeURL)
	if err != nil {
		logger.Warn("Malformed v4 node in received Istanbul Enode Certificate message", "enodeCertificate", enodeCertificate, "err", err)
		return err
	}

	// Ensure this node is a validator in the validator conn set
	shouldSave, err := m.checker.IsElectedOrNearValidator()
	if err != nil {
		logger.Error("Error checking if should save received validator enode url", "err", err)
		return err
	}
	if !shouldSave {
		logger.Debug("This node should not save validator enode urls, ignoring enodeCertificate")
		return nil
	}

	validatorConnSet, err := m.network.RetrieveValidatorConnSet()
	if err != nil {
		logger.Debug("Error in retrieving registered/elected valset", "err", err)
		return err
	}

	if !validatorConnSet[msg.Address] {
		logger.Debug("Received Istanbul Enode Certificate message originating from a node not in the validator conn set")
		return errUnauthorizedAnnounceMessage
	}

	if err := m.state.valEnodeTable.UpsertVersionAndEnode([]*istanbul.AddressEntry{{Address: msg.Address, Node: parsedNode, Version: enodeCertificate.Version}}); err != nil {
		logger.Warn("Error in upserting a val enode table entry", "error", err)
		return err
	}

	// Send a valEnodesShare message to the proxy when it's the primary
	if m.config.IsProxiedValidator && m.checker.IsValidating() {
		m.proxyContext.GetProxiedValidatorEngine().SendValEnodesShareMsgToAllProxies()
	}

	return nil
}

func (m *AnnounceManager) SetEnodeCertificateMsgMap(enodeCertMsgMap map[enode.ID]*istanbul.EnodeCertMsg) error {
	logger := m.logger.New("func", "SetEnodeCertificateMsgMap")
	var enodeCertVersion *uint

	// Verify that all of the certificates have the same version
	for _, enodeCertMsg := range enodeCertMsgMap {
		enodeCert := enodeCertMsg.Msg.EnodeCertificate()

		if enodeCertVersion == nil {
			enodeCertVersion = &enodeCert.Version
		} else {
			if enodeCert.Version != *enodeCertVersion {
				logger.Error("enode certificate messages within enode certificate msgs array don't all have the same version")
				return errInvalidEnodeCertMsgMapInconsistentVersion
			}
		}
	}

	m.enodeCertificateMsgMapMu.Lock()
	defer m.enodeCertificateMsgMapMu.Unlock()

	// Already have a more recent enodeCertificate
	if *enodeCertVersion < m.enodeCertificateMsgVersion {
		logger.Error("Ignoring enode certificate msgs since it's an older version", "enodeCertVersion", *enodeCertVersion, "sb.enodeCertificateMsgVersion", m.enodeCertificateMsgVersion)
		return istanbul.ErrInvalidEnodeCertMsgMapOldVersion
	} else if *enodeCertVersion == m.enodeCertificateMsgVersion {
		// This function may be called with the same enode certificate.
		// Proxied validators will periodically send the same enode certificate to it's proxies,
		// to ensure that the proxies to eventually get their enode certificates.
		logger.Trace("Attempting to set an enode certificate with the same version as the previous set enode certificate's")
	} else {
		logger.Debug("Setting enode certificate", "version", *enodeCertVersion)
		m.enodeCertificateMsgMap = enodeCertMsgMap
		m.enodeCertificateMsgVersion = *enodeCertVersion
	}

	return nil
}

<<<<<<< HEAD
func (m *AnnounceManager) StartAnnouncing(onStart func() error) error {
	m.announceMu.Lock()
	defer m.announceMu.Unlock()
	if m.announceRunning {
		return istanbul.ErrStartedAnnounce
=======
func (m *AnnounceManager) GetVersionCertificateTableInfo() (map[string]*enodes.VersionCertificateEntryInfo, error) {
	return m.versionCertificateTable.Info()
}

func (sb *Backend) GetValEnodeTableEntries(valAddresses []common.Address) (map[common.Address]*istanbul.AddressEntry, error) {
	addressEntries, err := sb.valEnodeTable.GetValEnodes(valAddresses)

	if err != nil {
		return nil, err
>>>>>>> e7edbe3e
	}

	go m.announceThread()

	m.announceThreadQuit = make(chan struct{})
	m.announceRunning = true

	if err := onStart(); err != nil {
		m.StopAnnouncing(func() error { return nil })
		return err
	}

	return nil
}

func (m *AnnounceManager) StopAnnouncing(onStop func() error) error {
	m.announceMu.Lock()
	defer m.announceMu.Unlock()

	if !m.announceRunning {
		return istanbul.ErrStoppedAnnounce
	}

	close(m.announceThreadQuit)
	m.announceThreadWg.Wait()

	m.announceRunning = false

	return onStop()
}

func (m *AnnounceManager) GetVersionCertificateTableInfo() (map[string]*vet.VersionCertificateEntryInfo, error) {
	return m.state.versionCertificateTable.Info()
}<|MERGE_RESOLUTION|>--- conflicted
+++ resolved
@@ -29,11 +29,7 @@
 	"github.com/celo-org/celo-blockchain/common"
 	"github.com/celo-org/celo-blockchain/consensus"
 	"github.com/celo-org/celo-blockchain/consensus/istanbul"
-<<<<<<< HEAD
 	vet "github.com/celo-org/celo-blockchain/consensus/istanbul/backend/internal/enodes"
-=======
-	"github.com/celo-org/celo-blockchain/consensus/istanbul/backend/internal/enodes"
->>>>>>> e7edbe3e
 	"github.com/celo-org/celo-blockchain/consensus/istanbul/proxy"
 	"github.com/celo-org/celo-blockchain/crypto/ecies"
 	"github.com/celo-org/celo-blockchain/log"
@@ -235,23 +231,9 @@
 				m.logger.Warn("Error gossiping all version certificates")
 			}
 
-<<<<<<< HEAD
 		case <-st.updateAnnounceVersionTickerCh:
 			if st.shouldAnnounce {
 				updateAnnounceVersion()
-=======
-		case <-shareVersionCertificatesTicker.C:
-			// Send all version certificates to every peer. Only the entries
-			// that are new to a node will end up being regossiped throughout the
-			// network.
-			allVersionCertificates, err := sb.announceManager.versionCertificateTable.GetAll()
-			if err != nil {
-				logger.Warn("Error getting all version certificates", "err", err)
-				break
-			}
-			if err := sb.announceManager.gossipVersionCertificatesMsg(allVersionCertificates); err != nil {
-				logger.Warn("Error gossiping all version certificates")
->>>>>>> e7edbe3e
 			}
 
 		case <-st.queryEnodeTickerCh:
@@ -288,7 +270,6 @@
 	}
 }
 
-<<<<<<< HEAD
 func (m *AnnounceManager) updateAnnounceVersion() {
 	version := getTimestamp()
 	currVersion := m.GetAnnounceVersion()
@@ -306,75 +287,6 @@
 
 func (m *AnnounceManager) gossipAllVCs() error {
 	return m.vcGossiper.GossipAllFrom(m.state.versionCertificateTable)
-=======
-// startGossipQueryEnodeTask will schedule a task for the announceThread to
-// generate and gossip a queryEnode message
-func (sb *Backend) startGossipQueryEnodeTask() {
-	// sb.generateAndGossipQueryEnodeCh has a buffer of 1. If there is a value
-	// already sent to the channel that has not been read from, don't block.
-	select {
-	case sb.generateAndGossipQueryEnodeCh <- struct{}{}:
-	default:
-	}
-}
-
-// shouldParticipateInAnnounce returns true if instance is an elected or nearly elected validator.
-func (m *AnnounceManager) shouldParticipateInAnnounce() (bool, error) {
-
-	// Check if this node is in the validator connection set
-	validatorConnSet, err := m.network.RetrieveValidatorConnSet()
-	if err != nil {
-		return false, err
-	}
-
-	return validatorConnSet[m.wallets().Ecdsa.Address], nil
-}
-
-// pruneAnnounceDataStructures will remove entries that are not in the validator connection set from all announce related data structures.
-// The data structures that it prunes are:
-// 1)  lastQueryEnodeGossiped
-// 2)  valEnodeTable
-// 3)  lastVersionCertificatesGossiped
-// 4)  versionCertificateTable
-func (m *AnnounceManager) pruneAnnounceDataStructures() error {
-	logger := m.logger.New("func", "pruneAnnounceDataStructures")
-
-	// retrieve the validator connection set
-	validatorConnSet, err := m.network.RetrieveValidatorConnSet()
-	if err != nil {
-		logger.Warn("Error in pruning announce data structures", "err", err)
-	}
-
-	m.lastQueryEnodeGossipedMu.Lock()
-	for remoteAddress := range m.lastQueryEnodeGossiped {
-		if !validatorConnSet[remoteAddress] && time.Since(m.lastQueryEnodeGossiped[remoteAddress]) >= queryEnodeGossipCooldownDuration {
-			logger.Trace("Deleting entry from lastQueryEnodeGossiped", "address", remoteAddress, "gossip timestamp", m.lastQueryEnodeGossiped[remoteAddress])
-			delete(m.lastQueryEnodeGossiped, remoteAddress)
-		}
-	}
-	m.lastQueryEnodeGossipedMu.Unlock()
-
-	if err := m.valEnodeTable.PruneEntries(validatorConnSet); err != nil {
-		logger.Trace("Error in pruning valEnodeTable", "err", err)
-		return err
-	}
-
-	m.lastVersionCertificatesGossipedMu.Lock()
-	for remoteAddress := range m.lastVersionCertificatesGossiped {
-		if !validatorConnSet[remoteAddress] && time.Since(m.lastVersionCertificatesGossiped[remoteAddress]) >= versionCertificateGossipCooldownDuration {
-			logger.Trace("Deleting entry from lastVersionCertificatesGossiped", "address", remoteAddress, "gossip timestamp", m.lastVersionCertificatesGossiped[remoteAddress])
-			delete(m.lastVersionCertificatesGossiped, remoteAddress)
-		}
-	}
-	m.lastVersionCertificatesGossipedMu.Unlock()
-
-	if err := m.versionCertificateTable.Prune(validatorConnSet); err != nil {
-		logger.Trace("Error in pruning versionCertificateTable", "err", err)
-		return err
-	}
-
-	return nil
->>>>>>> e7edbe3e
 }
 
 // getValProxyAssignments returns the remote validator -> external node assignments.
@@ -785,40 +697,10 @@
 	return nil
 }
 
-<<<<<<< HEAD
 // SendVersionCertificateTable sends all VersionCertificates this node
 // has to a peer
 func (m *AnnounceManager) SendVersionCertificateTable(peer consensus.Peer) error {
 	return m.vcGossiper.SendAllFrom(m.state.versionCertificateTable, peer)
-=======
-func (m *AnnounceManager) gossipVersionCertificatesMsg(versionCertificates []*istanbul.VersionCertificate) error {
-	logger := m.logger.New("func", "gossipVersionCertificatesMsg")
-
-	payload, err := istanbul.NewVersionCeritifcatesMessage(versionCertificates, m.wallets().Ecdsa.Address).Payload()
-	if err != nil {
-		logger.Warn("Error encoding version certificate msg", "err", err)
-		return err
-	}
-	return m.network.Gossip(payload, istanbul.VersionCertificatesMsg)
-}
-
-// SendVersionCertificateTable sends all VersionCertificates this node
-// has to a peer
-func (m *AnnounceManager) SendVersionCertificateTable(peer consensus.Peer) error {
-	logger := m.logger.New("func", "sendVersionCertificateTable")
-	allVersionCertificates, err := m.versionCertificateTable.GetAll()
-	if err != nil {
-		logger.Warn("Error getting all version certificates", "err", err)
-		return err
-	}
-	payload, err := istanbul.NewVersionCeritifcatesMessage(allVersionCertificates, m.wallets().Ecdsa.Address).Payload()
-	if err != nil {
-		logger.Warn("Error encoding version certificate msg", "err", err)
-		return err
-	}
-
-	return peer.Send(istanbul.VersionCertificatesMsg, payload)
->>>>>>> e7edbe3e
 }
 
 func (m *AnnounceManager) handleVersionCertificatesMsg(addr common.Address, peer consensus.Peer, payload []byte) error {
@@ -879,11 +761,12 @@
 	}
 
 	if shouldProcess {
+		w := m.wallets()
 		// Update entries in val enode db
 		var valEnodeEntries []*istanbul.AddressEntry
 		for _, entry := range versionCertificates {
 			// Don't add ourselves into the val enode table
-			if entry.Address() == m.wallets().Ecdsa.Address {
+			if entry.Address() == w.Ecdsa.Address {
 				continue
 			}
 			// Update the HighestKnownVersion for this address. Upsert will
@@ -901,11 +784,7 @@
 		}
 	}
 
-<<<<<<< HEAD
-	newEntries, err := m.state.versionCertificateTable.Upsert(entries)
-=======
-	newVersionCertificates, err := m.versionCertificateTable.Upsert(versionCertificates)
->>>>>>> e7edbe3e
+	newVCs, err := m.state.versionCertificateTable.Upsert(versionCertificates)
 	if err != nil {
 		logger.Warn("Error upserting version certificate table entries", "err", err)
 	}
@@ -913,27 +792,15 @@
 	// Only regossip entries that do not originate from an address that we have
 	// gossiped a version certificate for within the last 5 minutes, excluding
 	// our own address.
-<<<<<<< HEAD
-	var versionCertificatesToRegossip []*versionCertificate
-
-	for _, entry := range newEntries {
-		lastGossipTime, ok := m.state.lastVersionCertificatesGossiped.Get(entry.Address)
-		if ok && time.Since(lastGossipTime) >= versionCertificateGossipCooldownDuration && entry.Address != m.addrProvider.ValidatorAddress() {
-			continue
-		}
-		versionCertificatesToRegossip = append(versionCertificatesToRegossip, newVersionCertificateFromEntry(entry))
-		m.state.lastVersionCertificatesGossiped.Set(entry.Address, time.Now())
-=======
 	var versionCertificatesToRegossip []*istanbul.VersionCertificate
-	m.lastVersionCertificatesGossipedMu.Lock()
-	for _, entry := range newVersionCertificates {
-		lastGossipTime, ok := m.lastVersionCertificatesGossiped[entry.Address()]
+
+	for _, entry := range newVCs {
+		lastGossipTime, ok := m.state.lastVersionCertificatesGossiped.Get(entry.Address())
 		if ok && time.Since(lastGossipTime) >= versionCertificateGossipCooldownDuration && entry.Address() != m.addrProvider.ValidatorAddress() {
 			continue
 		}
 		versionCertificatesToRegossip = append(versionCertificatesToRegossip, entry)
-		m.lastVersionCertificatesGossiped[entry.Address()] = time.Now()
->>>>>>> e7edbe3e
+		m.state.lastVersionCertificatesGossiped.Set(entry.Address(), time.Now())
 	}
 
 	if len(versionCertificatesToRegossip) > 0 {
@@ -1205,23 +1072,11 @@
 	return nil
 }
 
-<<<<<<< HEAD
 func (m *AnnounceManager) StartAnnouncing(onStart func() error) error {
 	m.announceMu.Lock()
 	defer m.announceMu.Unlock()
 	if m.announceRunning {
 		return istanbul.ErrStartedAnnounce
-=======
-func (m *AnnounceManager) GetVersionCertificateTableInfo() (map[string]*enodes.VersionCertificateEntryInfo, error) {
-	return m.versionCertificateTable.Info()
-}
-
-func (sb *Backend) GetValEnodeTableEntries(valAddresses []common.Address) (map[common.Address]*istanbul.AddressEntry, error) {
-	addressEntries, err := sb.valEnodeTable.GetValEnodes(valAddresses)
-
-	if err != nil {
-		return nil, err
->>>>>>> e7edbe3e
 	}
 
 	go m.announceThread()
