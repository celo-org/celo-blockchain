--- conflicted
+++ resolved
@@ -108,12 +108,8 @@
 
 	addrProvider AddressProvider
 	proxyContext ProxyContext
-<<<<<<< HEAD
-	support      AnnounceSupport
+	network      AnnounceNetwork
 	peerCounter  PeerCounterFn
-=======
-	network      AnnounceNetwork
->>>>>>> f1be3933
 
 	valEnodeTable *enodes.ValidatorEnodeDB
 
@@ -160,12 +156,8 @@
 	am := &AnnounceManager{
 		logger:                          log.New("module", "announceManager"),
 		config:                          config,
-<<<<<<< HEAD
-		support:                         support,
+		network:                         network,
 		peerCounter:                     peerCounter,
-=======
-		network:                         network,
->>>>>>> f1be3933
 		proxyContext:                    proxyContext,
 		addrProvider:                    addrProvider,
 		valEnodeTable:                   valEnodeTable,
@@ -962,7 +954,7 @@
 	}
 
 	// If the announce's valAddress is not within the validator connection set, then ignore it
-	validatorConnSet, err := m.support.RetrieveValidatorConnSet()
+	validatorConnSet, err := m.network.RetrieveValidatorConnSet()
 	if err != nil {
 		logger.Trace("Error in retrieving validator conn set", "err", err)
 		return err
@@ -1262,7 +1254,7 @@
 		return nil
 	}
 
-	validatorConnSet, err := m.support.RetrieveValidatorConnSet()
+	validatorConnSet, err := m.network.RetrieveValidatorConnSet()
 	if err != nil {
 		logger.Debug("Error in retrieving registered/elected valset", "err", err)
 		return err
@@ -1328,23 +1320,11 @@
 	return nil
 }
 
-<<<<<<< HEAD
 func (m *AnnounceManager) StartAnnouncing(onStart func() error) error {
 	m.announceMu.Lock()
 	defer m.announceMu.Unlock()
 	if m.announceRunning {
 		return istanbul.ErrStartedAnnounce
-=======
-func (m *AnnounceManager) GetVersionCertificateTableInfo() (map[string]*vet.VersionCertificateEntryInfo, error) {
-	return m.versionCertificateTable.Info()
-}
-
-func (sb *Backend) GetValEnodeTableEntries(valAddresses []common.Address) (map[common.Address]*istanbul.AddressEntry, error) {
-	addressEntries, err := sb.valEnodeTable.GetValEnodes(valAddresses)
-
-	if err != nil {
-		return nil, err
->>>>>>> f1be3933
 	}
 
 	go m.announceThread()
@@ -1374,4 +1354,8 @@
 	m.announceRunning = false
 
 	return onStop()
+}
+
+func (m *AnnounceManager) GetVersionCertificateTableInfo() (map[string]*vet.VersionCertificateEntryInfo, error) {
+	return m.versionCertificateTable.Info()
 }