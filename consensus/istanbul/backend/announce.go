// Copyright 2017 The Celo Authors
// This file is part of the celo library.
//
// The celo library is free software: you can redistribute it and/or modify
// it under the terms of the GNU Lesser General Public License as published by
// the Free Software Foundation, either version 3 of the License, or
// (at your option) any later version.
//
// The celo library is distributed in the hope that it will be useful,
// but WITHOUT ANY WARRANTY; without even the implied warranty of
// MERCHANTABILITY or FITNESS FOR A PARTICULAR PURPOSE. See the
// GNU Lesser General Public License for more details.
//
// You should have received a copy of the GNU Lesser General Public License
// along with the celo library. If not, see <http://www.gnu.org/licenses/>.

package backend

import (
	"bytes"
	"encoding/hex"
	"fmt"
	"io"
	mrand "math/rand"
	"sort"
	"time"

	"github.com/ethereum/go-ethereum/common"
	"github.com/ethereum/go-ethereum/consensus/istanbul"
	vet "github.com/ethereum/go-ethereum/consensus/istanbul/backend/internal/enodes"
	contract_errors "github.com/ethereum/go-ethereum/contract_comm/errors"
	"github.com/ethereum/go-ethereum/contract_comm/validators"
	"github.com/ethereum/go-ethereum/log"
	"github.com/ethereum/go-ethereum/p2p/enode"
	"github.com/ethereum/go-ethereum/rlp"
)

// ===============================================================
//
// define the istanbul announce data and announce record structure

type announceRecord struct {
	DestAddress       common.Address
	EncryptedEnodeURL []byte
}

func (ar *announceRecord) String() string {
	return fmt.Sprintf("{DestAddress: %s, EncryptedEnodeURL length: %d}", ar.DestAddress.String(), len(ar.EncryptedEnodeURL))
}

type announceData struct {
	AnnounceRecords []*announceRecord
	EnodeURLHash    common.Hash
	View            *istanbul.View
}

func (ad *announceData) String() string {
	return fmt.Sprintf("{View: %v, EnodeURLHash: %v, AnnounceRecords: %v}", ad.View, ad.EnodeURLHash.Hex(), ad.AnnounceRecords)
}

// ==============================================
//
// define the functions that needs to be provided for rlp Encoder/Decoder.

// EncodeRLP serializes ar into the Ethereum RLP format.
func (ar *announceRecord) EncodeRLP(w io.Writer) error {
	return rlp.Encode(w, []interface{}{ar.DestAddress, ar.EncryptedEnodeURL})
}

// DecodeRLP implements rlp.Decoder, and load the ar fields from a RLP stream.
func (ar *announceRecord) DecodeRLP(s *rlp.Stream) error {
	var msg struct {
		DestAddress       common.Address
		EncryptedEnodeURL []byte
	}

	if err := s.Decode(&msg); err != nil {
		return err
	}
	ar.DestAddress, ar.EncryptedEnodeURL = msg.DestAddress, msg.EncryptedEnodeURL
	return nil
}

// EncodeRLP serializes ad into the Ethereum RLP format.
func (ad *announceData) EncodeRLP(w io.Writer) error {
	return rlp.Encode(w, []interface{}{ad.AnnounceRecords, ad.EnodeURLHash, ad.View})
}

// DecodeRLP implements rlp.Decoder, and load the ad fields from a RLP stream.
func (ad *announceData) DecodeRLP(s *rlp.Stream) error {
	var msg struct {
		AnnounceRecords []*announceRecord
		EnodeURLHash    common.Hash
		View            *istanbul.View
	}

	if err := s.Decode(&msg); err != nil {
		return err
	}
	ad.AnnounceRecords, ad.EnodeURLHash, ad.View = msg.AnnounceRecords, msg.EnodeURLHash, msg.View
	return nil
}

// This function is meant to be run as a goroutine.  It will periodically gossip announce messages
// to the rest of the registered validators to communicate it's enodeURL to them.
func (sb *Backend) sendAnnounceMsgs() {
	sb.announceWg.Add(1)
	defer sb.announceWg.Done()

	ticker := time.NewTicker(time.Minute)

	for {
		select {
		case <-sb.newEpochCh:
			go sb.sendIstAnnounce()
		case <-ticker.C:
			// output the valEnodeTable for debugging purposes
			log.Trace("ValidatorEnodeDB dump", "ValidatorEnodeDB", sb.valEnodeTable.String())
			go sb.sendIstAnnounce()
		case <-sb.announceQuit:
			ticker.Stop()
			return
		}
	}
}

func (sb *Backend) generateIstAnnounce() (*istanbul.Message, error) {
	var enodeUrl string
	if sb.config.Proxied {
		if sb.proxyNode != nil {
			enodeUrl = sb.proxyNode.externalNode.String()
		} else {
			sb.logger.Error("Proxied node is not connected to a proxy")
			return nil, errNoProxyConnection
		}
	} else {
		enodeUrl = sb.p2pserver.Self().String()
	}
	view := sb.core.CurrentView()

	// If the message is not within the registered validator set, then ignore it
	regAndActiveVals, err := sb.retrieveActiveAndRegisteredValidators()
	if err != nil {
		return nil, err
	}

	announceRecords := make([]*announceRecord, 0, len(regAndActiveVals))
	for addr := range regAndActiveVals {
		// TODO - Need to encrypt using the remote validator's validator key
		announceRecords = append(announceRecords, &announceRecord{DestAddress: addr, EncryptedEnodeURL: []byte(enodeUrl)})
	}

	announceData := &announceData{
		AnnounceRecords: announceRecords,
		EnodeURLHash:    istanbul.RLPHash(enodeUrl),
		View:            view,
	}

	announceBytes, err := rlp.EncodeToBytes(announceData)
	if err != nil {
		sb.logger.Error("Error encoding announce content in an Istanbul Validator Enode Share message", "AnnounceData", announceData.String(), "err", err)
		return nil, err
	}

	msg := &istanbul.Message{
		Code:      istanbulAnnounceMsg,
		Msg:       announceBytes,
		Address:   sb.Address(),
		Signature: []byte{},
	}

	sb.logger.Debug("Generated an announce message", "IstanbulMsg", msg.String(), "AnnounceMsg", announceData.String())

	return msg, nil
}

func (sb *Backend) sendIstAnnounce() error {
	istMsg, err := sb.generateIstAnnounce()
	if err != nil {
		return err
	}

	if istMsg == nil {
		return nil
	}

	// Sign the announce message
	if err := istMsg.Sign(sb.Sign); err != nil {
		sb.logger.Error("Error in signing an Istanbul Announce Message", "AnnounceMsg", istMsg.String(), "err", err)
		return err
	}

	// Convert to payload
	payload, err := istMsg.Payload()
	if err != nil {
		sb.logger.Error("Error in converting Istanbul Announce Message to payload", "AnnounceMsg", istMsg.String(), "err", err)
		return err
	}

	sb.Gossip(nil, payload, istanbulAnnounceMsg, true)

	return nil
}

func (sb *Backend) retrieveActiveAndRegisteredValidators() (map[common.Address]bool, error) {
	validatorsSet := make(map[common.Address]bool)

	registeredValidators, err := validators.RetrieveRegisteredValidators(nil, nil)

	// The validator contract may not be deployed yet.
	// Even if it is deployed, it may not have any registered validators yet.
	if err == contract_errors.ErrSmartContractNotDeployed || len(registeredValidators) == 0 {
		sb.logger.Trace("Can't retrieve the registered validators.  Only allowing the initial validator set to send announce messages", "err", err, "registeredValidators", registeredValidators)
	} else if err != nil {
		sb.logger.Error("Error in retrieving the registered validators", "err", err)
		return validatorsSet, err
	}

	for _, address := range registeredValidators {
		validatorsSet[address] = true
	}

	// Add active validators regardless
	block := sb.currentBlock()
	valSet := sb.getValidators(block.Number().Uint64(), block.Hash())
	for _, val := range valSet.List() {
		validatorsSet[val.Address()] = true
	}

	return validatorsSet, nil
}

func (sb *Backend) handleIstAnnounce(payload []byte) error {
<<<<<<< HEAD
	msg := new(istanbul.Message)
=======
	logger := sb.logger.New("func", "handleIstAnnounce")

	msg := new(announceMessage)
>>>>>>> da769e7e

	// Decode message
	err := msg.FromPayload(payload, istanbul.GetSignatureAddress)
	if err != nil {
		logger.Error("Error in decoding received Istanbul Announce message", "err", err, "payload", hex.EncodeToString(payload))
		return err
	}
	logger = logger.New("msgAddress", msg.Address, "msg_round", msg.View.Round, "msg_seq", msg.View.Sequence)
	logger.Trace("Handling an IstanbulAnnounce message")

<<<<<<< HEAD
	sb.logger.Trace("Handling an IstanbulAnnounce message", "from", msg.Address)
=======
	// Verify message signature
	if err := msg.VerifySig(); err != nil {
		logger.Error("Error in verifying the signature of an Istanbul Announce message", "err", err, "AnnounceMsg", msg.String())
		return err
	}
>>>>>>> da769e7e

	// If the message is originally from this node, then ignore it
	if msg.Address == sb.Address() {
		logger.Trace("Received an IstanbulAnnounce message originating from this node. Ignoring it.")
		return nil
	}

	var announceData announceData
	err = rlp.DecodeBytes(msg.Msg, &announceData)
	if err != nil {
		sb.logger.Error("Error in decoding received Istanbul Announce message content", "err", err, "IstanbulMsg", msg.String())
		return err
	}

	if view, err := sb.valEnodeTable.GetViewFromAddress(msg.Address); err == nil && announceData.View.Cmp(view) <= 0 {
		sb.logger.Trace("Received an old announce message", "senderAddr", msg.Address, "messageView", announceData.View, "currentEntryView", view)
		return errOldAnnounceMessage
	}

	// If the message is not within the registered validator set, then ignore it
	regAndActiveVals, err := sb.retrieveActiveAndRegisteredValidators()
	if err != nil {
		return err
	}

	if !regAndActiveVals[msg.Address] {
<<<<<<< HEAD
		sb.logger.Warn("Received an IstanbulAnnounce message from a non registered validator. Ignoring it.", "IstanbulMsg", msg.String(), "validators", regAndActiveVals, "err", err)
=======
		logger.Warn("Received an IstanbulAnnounce message from a non registered validator. Ignoring it.", "AnnounceMsg", msg.String(), "validators", regAndActiveVals, "err", err)
>>>>>>> da769e7e
		return errUnauthorizedAnnounceMessage
	}

	var node *enode.Node
	var destAddresses = make([]string, 0, len(announceData.AnnounceRecords))
	var processedAddresses = make(map[common.Address]bool)
	for _, announceRecord := range announceData.AnnounceRecords {
		// Don't process duplicate entries or entries that are not in the regAndActive valset
		if !regAndActiveVals[announceRecord.DestAddress] || processedAddresses[announceRecord.DestAddress] {
			continue
		}

		if announceRecord.DestAddress == sb.Address() {
			// TODO: Decrypt the enodeURL using this validator's validator key after making changes to encrypt it
			enodeUrl := string(announceRecord.EncryptedEnodeURL)
			node, err = enode.ParseV4(enodeUrl)
			if err != nil {
				sb.logger.Error("Error in parsing enodeURL", "enodeUrl", enodeUrl)
				return err
			}
		}
		destAddresses = append(destAddresses, announceRecord.DestAddress.String())
		processedAddresses[announceRecord.DestAddress] = true
	}
<<<<<<< HEAD

	// Save in the valEnodeTable if mining
	if sb.coreStarted && node != nil {
		if err := sb.valEnodeTable.Upsert(map[common.Address]*vet.AddressEntry{msg.Address: {Node: node, View: announceData.View}}); err != nil {
			sb.logger.Warn("Error in upserting a valenode entry", "AnnounceData", announceData.String(), "error", err)
=======
	endpointBytes, err := nodeKey.Decrypt(encryptedEndpoint, nil, nil)
	if err != nil && len(encryptedEndpoint) > 0 {
		logger.Warn("Error in decrypting endpoint", "err", err, "encryptedEndpoint", encryptedEndpoint)
	}
	enodeURL := msg.IncompleteEnodeURL + string(endpointBytes)

	// Save in the valEnodeTable if mining
	if sb.coreStarted {
		err := sb.valEnodeTable.Upsert(msg.Address, enodeURL, msg.View)
		if err != nil {
			logger.Warn("Error in upserting a valenode entry", "AnnounceMsg", msg, "error", err)
>>>>>>> da769e7e
			return err
		}
	}

	if err = sb.regossipIstAnnounce(msg, payload, announceData, regAndActiveVals, destAddresses); err != nil {
		return err
	}

	return nil
}

func (sb *Backend) regossipIstAnnounce(msg *istanbul.Message, payload []byte, announceData announceData, regAndActiveVals map[common.Address]bool, destAddresses []string) error {
	// If we gossiped this address/enodeURL within the last 60 seconds and the enodeURLHash and destAddressHash didn't change, then don't regossip

	// Generate the destAddresses hash
	sort.Strings(destAddresses)
	destAddressesHash := istanbul.RLPHash(destAddresses)

	sb.lastAnnounceGossipedMu.RLock()
	if lastGossipTs, ok := sb.lastAnnounceGossiped[msg.Address]; ok {
<<<<<<< HEAD
		if (lastGossipTs.enodeURLHash == announceData.EnodeURLHash) && (bytes.Equal(lastGossipTs.destAddressesHash.Bytes(), destAddressesHash.Bytes())) && (time.Since(lastGossipTs.timestamp) < time.Minute) {
			sb.logger.Trace("Already regossiped the msg within the last minute, so not regossiping.", "IstanbulMsg", msg.String(), "AnnounceData", announceData.String())
=======
		if lastGossipTs.enodeURL == enodeURL && bytes.Equal(lastGossipTs.destAddressesHash.Bytes(), destAddressesHash.Bytes()) && time.Since(lastGossipTs.timestamp) < time.Minute {
			logger.Trace("Already regossiped the msg within the last minute, so not regossiping.", "AnnounceMsg", msg)
>>>>>>> da769e7e
			sb.lastAnnounceGossipedMu.RUnlock()
			return nil
		}
	}
	sb.lastAnnounceGossipedMu.RUnlock()

<<<<<<< HEAD
	sb.logger.Trace("Regossiping the istanbul announce message", "IstanbulMsg", msg.String(), "AnnounceMsg", announceData.String())
=======
	logger.Trace("Regossiping the istanbul announce message", "AnnounceMsg", msg)
>>>>>>> da769e7e
	sb.Gossip(nil, payload, istanbulAnnounceMsg, true)

	sb.lastAnnounceGossipedMu.Lock()
	defer sb.lastAnnounceGossipedMu.Unlock()
	sb.lastAnnounceGossiped[msg.Address] = &AnnounceGossipTimestamp{enodeURLHash: announceData.EnodeURLHash, timestamp: time.Now(), destAddressesHash: destAddressesHash}

	// prune non registered validator entries in the valEnodeTable, reverseValEnodeTable, and lastAnnounceGossiped tables about 5% of the times that an announce msg is handled
	if (mrand.Int() % 100) <= 5 {
		for remoteAddress := range sb.lastAnnounceGossiped {
			if !regAndActiveVals[remoteAddress] {
				logger.Trace("Deleting entry from the lastAnnounceGossiped table", "address", remoteAddress, "gossip timestamp", sb.lastAnnounceGossiped[remoteAddress])
				delete(sb.lastAnnounceGossiped, remoteAddress)
			}
		}

		if err := sb.valEnodeTable.PruneEntries(regAndActiveVals); err != nil {
			return err
		}
	}

	return nil
}<|MERGE_RESOLUTION|>--- conflicted
+++ resolved
@@ -231,13 +231,9 @@
 }
 
 func (sb *Backend) handleIstAnnounce(payload []byte) error {
-<<<<<<< HEAD
-	msg := new(istanbul.Message)
-=======
 	logger := sb.logger.New("func", "handleIstAnnounce")
 
 	msg := new(announceMessage)
->>>>>>> da769e7e
 
 	// Decode message
 	err := msg.FromPayload(payload, istanbul.GetSignatureAddress)
@@ -248,15 +244,7 @@
 	logger = logger.New("msgAddress", msg.Address, "msg_round", msg.View.Round, "msg_seq", msg.View.Sequence)
 	logger.Trace("Handling an IstanbulAnnounce message")
 
-<<<<<<< HEAD
 	sb.logger.Trace("Handling an IstanbulAnnounce message", "from", msg.Address)
-=======
-	// Verify message signature
-	if err := msg.VerifySig(); err != nil {
-		logger.Error("Error in verifying the signature of an Istanbul Announce message", "err", err, "AnnounceMsg", msg.String())
-		return err
-	}
->>>>>>> da769e7e
 
 	// If the message is originally from this node, then ignore it
 	if msg.Address == sb.Address() {
@@ -283,11 +271,7 @@
 	}
 
 	if !regAndActiveVals[msg.Address] {
-<<<<<<< HEAD
-		sb.logger.Warn("Received an IstanbulAnnounce message from a non registered validator. Ignoring it.", "IstanbulMsg", msg.String(), "validators", regAndActiveVals, "err", err)
-=======
 		logger.Warn("Received an IstanbulAnnounce message from a non registered validator. Ignoring it.", "AnnounceMsg", msg.String(), "validators", regAndActiveVals, "err", err)
->>>>>>> da769e7e
 		return errUnauthorizedAnnounceMessage
 	}
 
@@ -312,25 +296,10 @@
 		destAddresses = append(destAddresses, announceRecord.DestAddress.String())
 		processedAddresses[announceRecord.DestAddress] = true
 	}
-<<<<<<< HEAD
-
 	// Save in the valEnodeTable if mining
 	if sb.coreStarted && node != nil {
 		if err := sb.valEnodeTable.Upsert(map[common.Address]*vet.AddressEntry{msg.Address: {Node: node, View: announceData.View}}); err != nil {
-			sb.logger.Warn("Error in upserting a valenode entry", "AnnounceData", announceData.String(), "error", err)
-=======
-	endpointBytes, err := nodeKey.Decrypt(encryptedEndpoint, nil, nil)
-	if err != nil && len(encryptedEndpoint) > 0 {
-		logger.Warn("Error in decrypting endpoint", "err", err, "encryptedEndpoint", encryptedEndpoint)
-	}
-	enodeURL := msg.IncompleteEnodeURL + string(endpointBytes)
-
-	// Save in the valEnodeTable if mining
-	if sb.coreStarted {
-		err := sb.valEnodeTable.Upsert(msg.Address, enodeURL, msg.View)
-		if err != nil {
-			logger.Warn("Error in upserting a valenode entry", "AnnounceMsg", msg, "error", err)
->>>>>>> da769e7e
+			logger.Warn("Error in upserting a valenode entry", "AnnounceData", announceData.String(), "error", err)
 			return err
 		}
 	}
@@ -351,24 +320,16 @@
 
 	sb.lastAnnounceGossipedMu.RLock()
 	if lastGossipTs, ok := sb.lastAnnounceGossiped[msg.Address]; ok {
-<<<<<<< HEAD
-		if (lastGossipTs.enodeURLHash == announceData.EnodeURLHash) && (bytes.Equal(lastGossipTs.destAddressesHash.Bytes(), destAddressesHash.Bytes())) && (time.Since(lastGossipTs.timestamp) < time.Minute) {
-			sb.logger.Trace("Already regossiped the msg within the last minute, so not regossiping.", "IstanbulMsg", msg.String(), "AnnounceData", announceData.String())
-=======
-		if lastGossipTs.enodeURL == enodeURL && bytes.Equal(lastGossipTs.destAddressesHash.Bytes(), destAddressesHash.Bytes()) && time.Since(lastGossipTs.timestamp) < time.Minute {
-			logger.Trace("Already regossiped the msg within the last minute, so not regossiping.", "AnnounceMsg", msg)
->>>>>>> da769e7e
+
+		if lastGossipTs.enodeURLHash == announceData.EnodeURLHash && bytes.Equal(lastGossipTs.destAddressesHash.Bytes(), destAddressesHash.Bytes()) && time.Since(lastGossipTs.timestamp) < time.Minute {
+			logger.Trace("Already regossiped the msg within the last minute, so not regossiping.", "IstanbulMsg", msg.String(), "AnnounceData", announceData.String())
 			sb.lastAnnounceGossipedMu.RUnlock()
 			return nil
 		}
 	}
 	sb.lastAnnounceGossipedMu.RUnlock()
 
-<<<<<<< HEAD
-	sb.logger.Trace("Regossiping the istanbul announce message", "IstanbulMsg", msg.String(), "AnnounceMsg", announceData.String())
-=======
-	logger.Trace("Regossiping the istanbul announce message", "AnnounceMsg", msg)
->>>>>>> da769e7e
+	logger.Trace("Regossiping the istanbul announce message", "IstanbulMsg", msg.String(), "AnnounceMsg", announceData.String())
 	sb.Gossip(nil, payload, istanbulAnnounceMsg, true)
 
 	sb.lastAnnounceGossipedMu.Lock()
