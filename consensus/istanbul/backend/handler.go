--- conflicted
+++ resolved
@@ -104,14 +104,8 @@
 			return true, nil
 		}
 
-<<<<<<< HEAD
-		// If we got here, then that means that there is an istanbul message type that either there
-		// is an istanbul message that is not handled, or it's a forward message not handled (e.g. a
-		// node other than a proxy received the message).
-=======
 		// If we got here, then that means that there is an istanbul message type that either is not
 		// handled by this node (e.g. this node is not a proxy, but received a forward message).
->>>>>>> 4104d39a
 		logger.Error("Unhandled istanbul message", "address", addr, "peer's enodeURL", peer.Node().String(), "ethMsgCode", msg.Code)
 		return false, nil
 	}
@@ -295,14 +289,8 @@
 }
 
 func (sb *Backend) RegisterPeer(peer consensus.Peer, isProxiedPeer bool) error {
-<<<<<<< HEAD
-	// TODO - For added security, we may want the node keys of the proxied validators to be
-	//        registered with the proxy, and verify that all newly connected proxied peer has
-	//        the correct node key
-=======
 	// TODO: For added security, we may want verify that all newly connected proxied peer has the
 	// correct validator key
->>>>>>> 4104d39a
 	logger := sb.logger.New("func", "RegisterPeer")
 
 	logger.Trace("RegisterPeer called", "peer", peer, "isProxiedPeer", isProxiedPeer)
@@ -342,18 +330,9 @@
 		var err error
 		peerIsValidator := peer.PurposeIsSet(p2p.ValidatorPurpose)
 		if peerIsValidator {
-<<<<<<< HEAD
-			msgMap := sb.RetrieveEnodeCertificateMsgMap()
-			if msgMap != nil {
-				enodeCertMsg := msgMap[sb.SelfNode().ID()]
-				if enodeCertMsg != nil {
-					msg = enodeCertMsg.Msg
-				}
-=======
 			enodeCertMsg := sb.RetrieveEnodeCertificateMsgMap()[sb.SelfNode().ID()]
 			if enodeCertMsg != nil {
 				msg = enodeCertMsg.Msg
->>>>>>> 4104d39a
 			}
 		}
 		// Even if we decide not to identify ourselves,
@@ -482,11 +461,7 @@
 	// to its val enode table, which occurs if the proxied validator sends back
 	// the enode certificate to this proxy.
 	if sb.IsProxy() {
-<<<<<<< HEAD
 		if err := sb.proxyEngine.SendMsgToProxiedValidators(istanbul.EnodeCertificateMsg, &msg); err != nil {
-=======
-		if err := sb.proxyEngine.SendMsgToProxiedValidator(istanbul.EnodeCertificateMsg, &msg); err != nil {
->>>>>>> 4104d39a
 			logger.Warn("Error in sending enode certificate to proxied validator", "err", err)
 		}
 		return false, nil
