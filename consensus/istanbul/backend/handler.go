--- conflicted
+++ resolved
@@ -271,13 +271,8 @@
 
 	// The following metrics are only tracked if the validator is elected.
 
-<<<<<<< HEAD
-	// proposed the block that was finalized?
+	// Did this validator propose the block that was finalized?
 	if parentHeader.Coinbase == sb.Address() {
-=======
-	// Did this validator propose the block that was finalized?
-	if parentHeader.Coinbase == sb.ValidatorAddress() {
->>>>>>> 19f51eb6
 		sb.blocksElectedAndProposedMeter.Mark(1)
 	} else {
 		// could have proposed a block that was not finalized?
@@ -300,13 +295,8 @@
 		sb.blocksElectedButNotSignedGauge.Update(0)
 	} else {
 		sb.blocksElectedButNotSignedMeter.Mark(1)
-<<<<<<< HEAD
-		sb.blocksElectedButNotSignedGauge.Update(sb.blocksElectedButNotSignedGauge.Value() + 1)
+		sb.blocksElectedButNotSignedGauge.Inc(1)
 		sb.logger.Warn("Elected but didn't sign block", "number", number-1, "address", sb.Address(), "missed in a row", sb.blocksElectedButNotSignedGauge.Value())
-=======
-		sb.blocksElectedButNotSignedGauge.Inc(1)
-		sb.logger.Warn("Elected but didn't sign block", "number", number-1, "address", sb.ValidatorAddress(), "missed in a row", sb.blocksElectedButNotSignedGauge.Value())
->>>>>>> 19f51eb6
 	}
 
 	// Report downtime events.
