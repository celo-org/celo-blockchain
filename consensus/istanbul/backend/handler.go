// Copyright 2017 The go-ethereum Authors
// This file is part of the go-ethereum library.
//
// The go-ethereum library is free software: you can redistribute it and/or modify
// it under the terms of the GNU Lesser General Public License as published by
// the Free Software Foundation, either version 3 of the License, or
// (at your option) any later version.
//
// The go-ethereum library is distributed in the hope that it will be useful,
// but WITHOUT ANY WARRANTY; without even the implied warranty of
// MERCHANTABILITY or FITNESS FOR A PARTICULAR PURPOSE. See the
// GNU Lesser General Public License for more details.
//
// You should have received a copy of the GNU Lesser General Public License
// along with the go-ethereum library. If not, see <http://www.gnu.org/licenses/>.

package backend

import (
	"errors"
	"reflect"

	"github.com/ethereum/go-ethereum/common"
	"github.com/ethereum/go-ethereum/consensus"
	"github.com/ethereum/go-ethereum/consensus/istanbul"
	"github.com/ethereum/go-ethereum/core/types"
	"github.com/ethereum/go-ethereum/event"
	"github.com/ethereum/go-ethereum/p2p"
	lru "github.com/hashicorp/golang-lru"
)

var (
	// errDecodeFailed is returned when decode message fails
	errDecodeFailed = errors.New("fail to decode istanbul message")
	// errNonValidatorMessage is returned when `handleConsensusMsg` receives
	// a message with a signature from a non validator
	errNonValidatorMessage = errors.New("proxy received consensus message of a non validator")
)

// If you want to add a code, you need to increment the Lengths Array size!
const (
	istanbulConsensusMsg = 0x11
	// TODO:  Support sending multiple announce messages withone one message
	istanbulAnnounceMsg            = 0x12
	istanbulValEnodesShareMsg      = 0x13
	istanbulFwdMsg                 = 0x14
	istanbulDelegateSign           = 0x15
	istanbulGetAnnouncesMsg        = 0x16
	istanbulGetAnnounceVersionsMsg = 0x17
	istanbulAnnounceVersionsMsg    = 0x18
)

func (sb *Backend) isIstanbulMsg(msg p2p.Msg) bool {
	return msg.Code >= istanbulConsensusMsg && msg.Code <= istanbulAnnounceVersionsMsg
}

type announceMsgHandler func(consensus.Peer, []byte) error

// HandleMsg implements consensus.Handler.HandleMsg
func (sb *Backend) HandleMsg(addr common.Address, msg p2p.Msg, peer consensus.Peer) (bool, error) {
	sb.coreMu.Lock()
	defer sb.coreMu.Unlock()

<<<<<<< HEAD
=======
	logger := sb.logger.New("func", "HandleMsg", "m", msg, "peer", peer)

	logger.Trace("Handling a message")

>>>>>>> 667bb132
	if sb.isIstanbulMsg(msg) {
		if (!sb.coreStarted && !sb.config.Proxy) && (msg.Code == istanbulConsensusMsg) {
			return true, istanbul.ErrStoppedEngine
		}

		var data []byte
		if err := msg.Decode(&data); err != nil {
			if err == errUnauthorized {
<<<<<<< HEAD
				sb.logger.Debug("Failed to decode message payload", "err", err, "from", addr)
			} else {
				sb.logger.Error("Failed to decode message payload", "err", err, "from", addr)
=======
				logger.Debug("Failed to decode message payload", "err", err)
			} else {
				logger.Error("Failed to decode message payload", "err", err)
>>>>>>> 667bb132
			}
			return true, errDecodeFailed
		}

		if msg.Code == istanbulDelegateSign {
			if sb.shouldHandleDelegateSign() {
				go sb.delegateSignFeed.Send(istanbul.MessageEvent{Payload: data})
				return true, nil
			}

			return true, errors.New("No proxy or proxied validator found")
		}

		// Only use the recent messages and known messages cache for the
		// Announce message.  That is the only message that is gossiped.
		if msg.Code == istanbulAnnounceMsg {
			hash := istanbul.RLPHash(data)

			// Mark peer's message
			ms, ok := sb.peerRecentMessages.Get(addr)
			var m *lru.ARCCache
			if ok {
				m, _ = ms.(*lru.ARCCache)
			} else {
				m, _ = lru.NewARC(inmemoryMessages)
				sb.peerRecentMessages.Add(addr, m)
			}
			m.Add(hash, true)

			// Mark self known message
			if _, ok := sb.selfRecentMessages.Get(hash); ok {
				return true, nil
			}
			sb.selfRecentMessages.Add(hash, true)
		}

		if msg.Code == istanbulConsensusMsg {
			err := sb.handleConsensusMsg(peer, data)
			return true, err
		} else if msg.Code == istanbulFwdMsg {
			err := sb.handleFwdMsg(peer, data)
			return true, err
		} else if announceHandlerFunc, ok := sb.istanbulAnnounceMsgHandlers[msg.Code]; ok { // Note that the valEnodeShare message is handled here as well
			go announceHandlerFunc(peer, data)
			return true, nil
		}

		// If we got here, then that means that there is an istanbul message type that we
		// don't handle, and hence a bug in the code.
		logger.Crit("Unhandled istanbul message type")
		return false, nil
	}
	return false, nil
}

// Handle an incoming consensus msg
func (sb *Backend) handleConsensusMsg(peer consensus.Peer, payload []byte) error {
	if sb.config.Proxy {
		// Verify that this message is not from the proxied peer
		if reflect.DeepEqual(peer, sb.proxiedPeer) {
			sb.logger.Warn("Got a consensus message from the proxied validator. Ignoring it", "from", peer.Node().ID())
			return nil
		}

		msg := new(istanbul.Message)

		// Verify that this message is created by a legitimate validator before forwarding.
		checkValidatorSignature := func(data []byte, sig []byte) (common.Address, error) {
			block := sb.currentBlock()
			valSet := sb.getValidators(block.Number().Uint64(), block.Hash())
			return istanbul.CheckValidatorSignature(valSet, data, sig)
		}
		if err := msg.FromPayload(payload, checkValidatorSignature); err != nil {
			sb.logger.Error("Got a consensus message signed by a non validator.")
			return errNonValidatorMessage
		}

		// Need to forward the message to the proxied validator
		sb.logger.Trace("Forwarding consensus message to proxied validator", "from", peer.Node().ID())
		if sb.proxiedPeer != nil {
			go sb.proxiedPeer.Send(istanbulConsensusMsg, payload)
		}
	} else { // The case when this node is a validator
		go sb.istanbulEventMux.Post(istanbul.MessageEvent{
			Payload: payload,
		})
	}

	return nil
}

// Handle an incoming forward msg
func (sb *Backend) handleFwdMsg(peer consensus.Peer, payload []byte) error {
	// Ignore the message if this node it not a proxy
	if !sb.config.Proxy {
		sb.logger.Warn("Got a forward consensus message and this node is not a proxy. Ignoring it", "from", peer.Node().ID())
		return nil
	}

	// Verify that it's coming from the proxied peer
	if !reflect.DeepEqual(peer, sb.proxiedPeer) {
		sb.logger.Warn("Got a forward consensus message from a non proxied validator. Ignoring it", "from", peer.Node().ID())
		return nil
	}

	istMsg := new(istanbul.Message)

	// An Istanbul FwdMsg doesn't have a signature since it's coming from a trusted peer and
	// the wrapped message is already signed by the proxied validator.
	if err := istMsg.FromPayload(payload, nil); err != nil {
		sb.logger.Error("Failed to decode message from payload", "from", peer.Node().ID(), "err", err)
		return err
	}

	var fwdMsg *istanbul.ForwardMessage
	err := istMsg.Decode(&fwdMsg)
	if err != nil {
		sb.logger.Error("Failed to decode a ForwardMessage", "from", peer.Node().ID(), "err", err)
		return err
	}

<<<<<<< HEAD
	sb.logger.Trace("Forwarding a consensus message")
	go sb.Gossip(fwdMsg.DestAddresses, fwdMsg.Msg, istanbulConsensusMsg, false)
=======
	sb.logger.Debug("Forwarding a consensus message")
	go sb.Multicast(fwdMsg.DestAddresses, fwdMsg.Msg, istanbulConsensusMsg)
>>>>>>> 667bb132
	return nil
}

func (sb *Backend) shouldHandleDelegateSign() bool {
	return sb.IsProxy() || sb.IsProxiedValidator()
}

// SubscribeNewDelegateSignEvent subscribes a channel to any new delegate sign messages
func (sb *Backend) SubscribeNewDelegateSignEvent(ch chan<- istanbul.MessageEvent) event.Subscription {
	return sb.delegateSignScope.Track(sb.delegateSignFeed.Subscribe(ch))
}

// SetBroadcaster implements consensus.Handler.SetBroadcaster
func (sb *Backend) SetBroadcaster(broadcaster consensus.Broadcaster) {
	sb.broadcaster = broadcaster
}

// SetP2PServer implements consensus.Handler.SetP2PServer
func (sb *Backend) SetP2PServer(p2pserver consensus.P2PServer) {
	sb.p2pserver = p2pserver
}

// This function is called by miner/worker.go whenever it's mainLoop gets a newWork event.
func (sb *Backend) NewWork() error {
	sb.coreMu.RLock()
	defer sb.coreMu.RUnlock()
	if !sb.coreStarted {
		return istanbul.ErrStoppedEngine
	}

	go sb.istanbulEventMux.Post(istanbul.FinalCommittedEvent{})
	return nil
}

// This function is called by all nodes.
// At the end of each epoch, this function will
//    1)  Output if it is or isn't an elected validator if it has mining turned on.
//    2)  Refresh the validator connections if it's a proxy or non proxied validator
func (sb *Backend) NewChainHead(newBlock *types.Block) {
	if istanbul.IsLastBlockOfEpoch(newBlock.Number().Uint64(), sb.config.Epoch) {
		sb.coreMu.RLock()
		defer sb.coreMu.RUnlock()

		valset := sb.getValidators(newBlock.Number().Uint64(), newBlock.Hash())

		// Output whether this validator was or wasn't elected for the
		// new epoch's validator set
		if sb.coreStarted {
			_, val := valset.GetByAddress(sb.ValidatorAddress())
			sb.logger.Info("Validator Election Results", "address", sb.ValidatorAddress(), "elected", (val != nil), "number", newBlock.Number().Uint64())
		}

		// If this is a proxy or a non proxied validator and a
		// new epoch just started, then refresh the validator enode table
		sb.logger.Trace("At end of epoch and going to refresh validator peers", "new_block_number", newBlock.Number().Uint64())
		sb.RefreshValPeers(valset)
	}
}

func (sb *Backend) RegisterPeer(peer consensus.Peer, isProxiedPeer bool) {
	// TODO - For added security, we may want the node keys of the proxied validators to be
	//        registered with the proxy, and verify that all newly connected proxied peer has
	//        the correct node key

	sb.logger.Trace("RegisterPeer called", "peer", peer, "isProxiedPeer", isProxiedPeer)

	// Check to see if this connecting peer if a proxied validator
	if sb.config.Proxy && isProxiedPeer {
		sb.proxiedPeer = peer
	} else if sb.config.Proxied {
		if sb.proxyNode != nil && peer.Node().ID() == sb.proxyNode.node.ID() {
			sb.proxyNode.peer = peer
		} else {
			sb.logger.Error("Unauthorized connected peer to the proxied validator", "peer", peer.Node().ID())
		}
	}

	if peer.Version() >= 65 {
		sb.sendGetAnnounceVersions(peer)
	}
}

func (sb *Backend) UnregisterPeer(peer consensus.Peer, isProxiedPeer bool) {
	if sb.config.Proxy && isProxiedPeer && reflect.DeepEqual(sb.proxiedPeer, peer) {
		sb.proxiedPeer = nil
	} else if sb.config.Proxied {
		if sb.proxyNode != nil && peer.Node().ID() == sb.proxyNode.node.ID() {
			sb.proxyNode.peer = nil
		}
	}
}<|MERGE_RESOLUTION|>--- conflicted
+++ resolved
@@ -61,13 +61,6 @@
 	sb.coreMu.Lock()
 	defer sb.coreMu.Unlock()
 
-<<<<<<< HEAD
-=======
-	logger := sb.logger.New("func", "HandleMsg", "m", msg, "peer", peer)
-
-	logger.Trace("Handling a message")
-
->>>>>>> 667bb132
 	if sb.isIstanbulMsg(msg) {
 		if (!sb.coreStarted && !sb.config.Proxy) && (msg.Code == istanbulConsensusMsg) {
 			return true, istanbul.ErrStoppedEngine
@@ -76,15 +69,9 @@
 		var data []byte
 		if err := msg.Decode(&data); err != nil {
 			if err == errUnauthorized {
-<<<<<<< HEAD
 				sb.logger.Debug("Failed to decode message payload", "err", err, "from", addr)
 			} else {
 				sb.logger.Error("Failed to decode message payload", "err", err, "from", addr)
-=======
-				logger.Debug("Failed to decode message payload", "err", err)
-			} else {
-				logger.Error("Failed to decode message payload", "err", err)
->>>>>>> 667bb132
 			}
 			return true, errDecodeFailed
 		}
@@ -206,13 +193,8 @@
 		return err
 	}
 
-<<<<<<< HEAD
 	sb.logger.Trace("Forwarding a consensus message")
-	go sb.Gossip(fwdMsg.DestAddresses, fwdMsg.Msg, istanbulConsensusMsg, false)
-=======
-	sb.logger.Debug("Forwarding a consensus message")
 	go sb.Multicast(fwdMsg.DestAddresses, fwdMsg.Msg, istanbulConsensusMsg)
->>>>>>> 667bb132
 	return nil
 }
 
