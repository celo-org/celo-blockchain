--- conflicted
+++ resolved
@@ -154,14 +154,6 @@
 			logger.Error("Unhandled istanbul message as replica", "address", addr, "peer's enodeURL", peer.Node().String(), "ethMsgCode", msg.Code)
 			return false, nil
 		}
-<<<<<<< HEAD
-=======
-
-		// If we got here, then that means that there is an istanbul message type that either is not
-		// handled by this node (e.g. this node is not a proxy, but received a forward message).
-		logger.Error("Unhandled istanbul message", "address", addr, "peer's enodeURL", peer.Node().String(), "ethMsgCode", msg.Code)
-		return false, nil
->>>>>>> 079d525a
 	}
 
 	// If we got here, then that means that there is an istanbul message type that either there
