--- conflicted
+++ resolved
@@ -296,16 +296,11 @@
 	} else {
 		sb.blocksElectedButNotSignedMeter.Mark(1)
 		sb.blocksElectedButNotSignedGauge.Inc(1)
-<<<<<<< HEAD
 		if sb.blocksElectedButNotSignedGauge.Value() != 0 {
 			sb.logger.Warn("Elected but didn't sign block", "number", number-1, "address", sb.ValidatorAddress(), "missed in a row", sb.blocksElectedButNotSignedGauge.Value())
 		} else {
 			sb.logger.Warn("Elected but didn't sign block", "number", number-1, "address", sb.ValidatorAddress())
 		}
-
-=======
-		sb.logger.Warn("Elected but didn't sign block", "number", number-1, "address", sb.Address(), "missed in a row", sb.blocksElectedButNotSignedGauge.Value())
->>>>>>> 35908b16
 	}
 
 	// Report downtime events.
