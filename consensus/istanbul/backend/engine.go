--- conflicted
+++ resolved
@@ -475,17 +475,22 @@
 	// Calculate a new gas price suggestion and push it to the GasPriceOracle SmartContract
 	sb.updateGasPriceSuggestion(state)
 
-<<<<<<< HEAD
 	// Add block rewards
 	goldTokenAddress := sb.regAdd.GetRegisteredAddress(params.GoldTokenRegistryId)
 	if goldTokenAddress != nil { // add block rewards only if goldtoken smart contract has been initialized
 		totalBlockRewards := big.NewInt(0)
 
 		infrastructureBlockReward := big.NewInt(params.Ether)
-		governanceAddress := sb.regAdd.GetRegisteredAddress(params.GovernanceRegistryId)
+		governanceAddress, err := sb.regAdd.GetRegisteredAddress(params.GovernanceRegistryId)
+		if err != nil {
+			log.Warn("Registry address lookup failed", "err", err)
+		}
 
 		stakerBlockReward := big.NewInt(params.Ether)
-		bondedDepositsAddress := sb.regAdd.GetRegisteredAddress(params.BondedDepositsRegistryId)
+		bondedDepositsAddress, err := sb.regAdd.GetRegisteredAddress(params.BondedDepositsRegistryId)
+		if err != nil {
+			log.Warn("Registry address lookup failed", "err", err)
+		}
 
 		if governanceAddress != nil && bondedDepositsAddress != nil {
 			state.AddBalance(*governanceAddress, infrastructureBlockReward)
@@ -521,25 +526,6 @@
 				log.Error("Unable to increment goldTotalSupply for block reward", "err", err)
 				return nil, err
 			}
-=======
-	infrastructureBlockReward := big.NewInt(params.Ether)
-	governanceAddress, err := sb.regAdd.GetRegisteredAddress(params.GovernanceRegistryId)
-	if err != nil {
-		log.Warn("Registry address lookup failed", "err", err)
-	} else {
-		state.AddBalance(*governanceAddress, infrastructureBlockReward)
-	}
-
-	stakerBlockReward := big.NewInt(params.Ether)
-	bondedDepositsAddress, err := sb.regAdd.GetRegisteredAddress(params.BondedDepositsRegistryId)
-	if err != nil {
-		log.Warn("Registry address lookup failed", "err", err)
-	} else {
-		state.AddBalance(*bondedDepositsAddress, stakerBlockReward)
-		_, err := sb.iEvmH.MakeCall(*bondedDepositsAddress, setCumulativeRewardWeightFuncABI, "setCumulativeRewardWeight", []interface{}{stakerBlockReward}, nil, 100000, big.NewInt(0), header, state)
-		if err != nil {
-			log.Error("Unable to send block rewards to bonded deposits", "err", err)
->>>>>>> 4642776e
 		}
 	}
 
