--- conflicted
+++ resolved
@@ -116,14 +116,12 @@
 	errValidatorsContractNotRegistered = errors.New("no registered `Validators` address")
 	// errInvalidValidatorSetDiff is returned if the header contains invalid validator set diff
 	errInvalidValidatorSetDiff = errors.New("invalid validator set diff")
-<<<<<<< HEAD
 	// errOldMessage is returned when the received announce message's block number is earlier
 	// than a previous received message
 	errOldAnnounceMessage = errors.New("old announce message")
 	// errUnauthorizedAnnounceMessage is returned when the received announce message is from
 	// an unregistered validator
 	errUnauthorizedAnnounceMessage = errors.New("unauthorized announce message")
-=======
 
 	// This is taken from celo-monorepo/packages/protocol/build/<env>/contracts/Validators.json
 	getValidatorsABI = `[{"constant": true,
@@ -187,7 +185,7 @@
       "stateMutability": "nonpayable",
       "type": "function"
     }]`
->>>>>>> 440864dd
+
 )
 
 var (
