--- conflicted
+++ resolved
@@ -325,13 +325,8 @@
 
 	proposalSeal := istanbulCore.PrepareCommittedSeal(headerHash, aggregatedSeal.Round)
 	// Find which public keys signed from the provided validator set
-<<<<<<< HEAD
 	publicKeys := []blscrypto.SerializedPublicKey{}
-	for i := 0; i < validators.PaddedSize(); i++ {
-=======
-	publicKeys := [][]byte{}
 	for i := 0; i < validators.Size(); i++ {
->>>>>>> a90c7a46
 		if aggregatedSeal.Bitmap.Bit(i) == 1 {
 			pubKey := validators.GetByIndex(uint64(i)).BLSPublicKey()
 			publicKeys = append(publicKeys, pubKey)
