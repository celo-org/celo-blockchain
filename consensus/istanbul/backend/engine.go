--- conflicted
+++ resolved
@@ -382,12 +382,9 @@
 			// Get the new epoch's validator set
 			var newValSet []common.Address
 
+			maxGasForGetValidators := 1000000
 			// TODO(kevjue) - Once the validator election smart contract is completed, then a more accurate gas value should be used.
-<<<<<<< HEAD
-			leftoverGas, err := sb.iEvmH.MakeCall(*validatorAddress, getValidatorsFuncABI, "getValidators", []interface{}{}, &newValSet, 1000000, header, state)
-=======
-			leftoverGas, err := sb.iEvmH.MakeStaticCall(*validatorAddress, getValidatorsFuncABI, "getValidators", []interface{}{}, &newValSet, 20000, header, state)
->>>>>>> 88370303
+			leftoverGas, err := sb.iEvmH.MakeStaticCall(*validatorAddress, getValidatorsFuncABI, "getValidators", []interface{}{}, &newValSet, maxHasForGetValidators, header, state)
 			if err != nil {
 				log.Error("Istanbul.Finalize - Error in retrieving the validator set. Using the previous epoch's validator set", "leftoverGas", leftoverGas, "err", err)
 			} else {
