// Copyright 2017 The go-ethereum Authors
// This file is part of the go-ethereum library.
//
// The go-ethereum library is free software: you can redistribute it and/or modify
// it under the terms of the GNU Lesser General Public License as published by
// the Free Software Foundation, either version 3 of the License, or
// (at your option) any later version.
//
// The go-ethereum library is distributed in the hope that it will be useful,
// but WITHOUT ANY WARRANTY; without even the implied warranty of
// MERCHANTABILITY or FITNESS FOR A PARTICULAR PURPOSE. See the
// GNU Lesser General Public License for more details.
//
// You should have received a copy of the GNU Lesser General Public License
// along with the go-ethereum library. If not, see <http://www.gnu.org/licenses/>.

package backend

import (
	"bytes"
	"errors"
	"fmt"
	"math/big"
	"time"

	"github.com/ethereum/go-ethereum/common"
	"github.com/ethereum/go-ethereum/consensus"
	"github.com/ethereum/go-ethereum/consensus/istanbul"
	istanbulCore "github.com/ethereum/go-ethereum/consensus/istanbul/core"
	"github.com/ethereum/go-ethereum/consensus/istanbul/validator"
	gpm "github.com/ethereum/go-ethereum/contract_comm/gasprice_minimum"
	"github.com/ethereum/go-ethereum/core/state"
	"github.com/ethereum/go-ethereum/core/types"
	blscrypto "github.com/ethereum/go-ethereum/crypto/bls"
	"github.com/ethereum/go-ethereum/log"
	"github.com/ethereum/go-ethereum/rlp"
	"github.com/ethereum/go-ethereum/rpc"
	lru "github.com/hashicorp/golang-lru"
	"golang.org/x/crypto/sha3"
)

const (
	inmemorySnapshots             = 128 // Number of recent vote snapshots to keep in memory
	inmemoryPeers                 = 40
	inmemoryMessages              = 1024
	mobileAllowedClockSkew uint64 = 5
)

var (
	// errInvalidProposal is returned when a prposal is malformed.
	errInvalidProposal = errors.New("invalid proposal")
	// errInvalidSignature is returned when given signature is not signed by given
	// address.
	errInvalidSignature = errors.New("invalid signature")
	// errUnknownBlock is returned when the list of validators or header is requested for a block
	// that is not part of the local blockchain.
	errUnknownBlock = errors.New("unknown block")
	// errUnauthorized is returned if a header is signed by a non authorized entity.
	errUnauthorized = errors.New("unauthorized")
	// errInvalidDifficulty is returned if the difficulty of a block is not 1
	errInvalidDifficulty = errors.New("invalid difficulty")
	// errInvalidExtraDataFormat is returned when the extra data format is incorrect
	errInvalidExtraDataFormat = errors.New("invalid extra data format")
	// errInvalidMixDigest is returned if a block's mix digest is not Istanbul digest.
	errInvalidMixDigest = errors.New("invalid Istanbul mix digest")
	// errInvalidNonce is returned if a block's nonce is invalid
	errInvalidNonce = errors.New("invalid nonce")
	// errCoinbase is returned if a block's coinbase is invalid
	errInvalidCoinbase = errors.New("invalid coinbase")
	// errInvalidUncleHash is returned if a block contains an non-empty uncle list.
	errInvalidUncleHash = errors.New("non empty uncle hash")
	// errInvalidTimestamp is returned if the timestamp of a block is lower than the previous block's timestamp + the minimum block period.
	errInvalidTimestamp = errors.New("invalid timestamp")
	// errInvalidVotingChain is returned if an authorization list is attempted to
	// be modified via out-of-range or non-contiguous headers.
	errInvalidVotingChain = errors.New("invalid voting chain")
	// errInvalidCommittedSeals is returned if the committed seal is not signed by any of parent validators.
	errInvalidCommittedSeals = errors.New("invalid committed seals")
	// errEmptyCommittedSeals is returned if the field of committed seals is zero.
	errEmptyCommittedSeals = errors.New("zero committed seals")
	// errMismatchTxhashes is returned if the TxHash in header is mismatch.
	errMismatchTxhashes = errors.New("mismatch transactions hashes")
	// errInvalidValidatorSetDiff is returned if the header contains invalid validator set diff
	errInvalidValidatorSetDiff = errors.New("invalid validator set diff")
	// errUnauthorizedAnnounceMessage is returned when the received announce message is from
	// an unregistered validator
	errUnauthorizedAnnounceMessage = errors.New("unauthorized announce message")
)

var (
	defaultDifficulty = big.NewInt(1)
	nilUncleHash      = types.CalcUncleHash(nil) // Always Keccak256(RLP([])) as uncles are meaningless outside of PoW.
	emptyNonce        = types.BlockNonce{}
	now               = time.Now

	inmemoryAddresses  = 20 // Number of recent addresses from ecrecover
	recentAddresses, _ = lru.NewARC(inmemoryAddresses)
)

// Author retrieves the Ethereum address of the account that minted the given
// block, which may be different from the header's coinbase if a consensus
// engine is based on signatures.
func (sb *Backend) Author(header *types.Header) (common.Address, error) {
	return ecrecover(header)
}

// VerifyHeader checks whether a header conforms to the consensus rules of a
// given engine. Verifying the seal may be done optionally here, or explicitly
// via the VerifySeal method.
func (sb *Backend) VerifyHeader(chain consensus.ChainReader, header *types.Header, seal bool) error {
	return sb.verifyHeader(chain, header, nil)
}

// verifyHeader checks whether a header conforms to the consensus rules.The
// caller may optionally pass in a batch of parents (ascending order) to avoid
// looking those up from the database. This is useful for concurrently verifying
// a batch of new headers.
func (sb *Backend) verifyHeader(chain consensus.ChainReader, header *types.Header, parents []*types.Header) error {
	if header.Number == nil {
		return errUnknownBlock
	}

	// If the full chain isn't available (as on mobile devices), don't reject future blocks
	// This is due to potential clock skew
	var allowedFutureBlockTime = big.NewInt(now().Unix())
	if !chain.Config().FullHeaderChainAvailable {
		allowedFutureBlockTime = new(big.Int).Add(allowedFutureBlockTime, new(big.Int).SetUint64(mobileAllowedClockSkew))
	}

	// Don't waste time checking blocks from the future
	if header.Time.Cmp(allowedFutureBlockTime) > 0 {
		return consensus.ErrFutureBlock
	}

	// Ensure that the extra data format is satisfied
	if _, err := types.ExtractIstanbulExtra(header); err != nil {
		return errInvalidExtraDataFormat
	}

	// Ensure that the nonce is empty (Istanbul was originally using it for a candidate validator vote)
	if header.Nonce != (emptyNonce) {
		return errInvalidNonce
	}

	// Ensure that the mix digest is zero as we don't have fork protection currently
	if header.MixDigest != types.IstanbulDigest {
		return errInvalidMixDigest
	}
	// Ensure that the block doesn't contain any uncles which are meaningless in Istanbul
	if header.UncleHash != nilUncleHash {
		return errInvalidUncleHash
	}
	// Ensure that the block's difficulty is meaningful (may not be correct at this point)
	if header.Difficulty == nil || header.Difficulty.Cmp(defaultDifficulty) != 0 {
		return errInvalidDifficulty
	}

	return sb.verifyCascadingFields(chain, header, parents)
}

// verifyCascadingFields verifies all the header fields that are not standalone,
// rather depend on a batch of previous headers. The caller may optionally pass
// in a batch of parents (ascending order) to avoid looking those up from the
// database. This is useful for concurrently verifying a batch of new headers.
func (sb *Backend) verifyCascadingFields(chain consensus.ChainReader, header *types.Header, parents []*types.Header) error {
	// The genesis block is the always valid dead-end
	number := header.Number.Uint64()
	if number == 0 {
		return nil
	}
	// Ensure that the block's timestamp isn't too close to it's parent
	var parent *types.Header
	if len(parents) > 0 {
		parent = parents[len(parents)-1]
	} else {
		parent = chain.GetHeader(header.ParentHash, number-1)
	}
	if chain.Config().FullHeaderChainAvailable {

		if parent == nil || parent.Number.Uint64() != number-1 || parent.Hash() != header.ParentHash {
			return consensus.ErrUnknownAncestor
		}
		if parent.Time.Uint64()+sb.config.BlockPeriod > header.Time.Uint64() {
			return errInvalidTimestamp
		}
		// Verify validators in extraData. Validators in snapshot and extraData should be the same.
		if err := sb.verifySigner(chain, header, parents); err != nil {
			return err
		}
	}

	return sb.verifyCommittedSeals(chain, header, parents)
}

// VerifyHeaders is similar to VerifyHeader, but verifies a batch of headers
// concurrently. The method returns a quit channel to abort the operations and
// a results channel to retrieve the async verifications (the order is that of
// the input slice).
func (sb *Backend) VerifyHeaders(chain consensus.ChainReader, headers []*types.Header, seals []bool) (chan<- struct{}, <-chan error) {
	abort := make(chan struct{})
	results := make(chan error, len(headers))
	go func() {
		for i, header := range headers {
			err := sb.verifyHeader(chain, header, headers[:i])

			select {
			case <-abort:
				return
			case results <- err:
			}
		}
	}()
	return abort, results
}

// VerifyUncles verifies that the given block's uncles conform to the consensus
// rules of a given engine.
func (sb *Backend) VerifyUncles(chain consensus.ChainReader, block *types.Block) error {
	if len(block.Uncles()) > 0 {
		return errInvalidUncleHash
	}
	return nil
}

// verifySigner checks whether the signer is in parent's validator set
func (sb *Backend) verifySigner(chain consensus.ChainReader, header *types.Header, parents []*types.Header) error {
	// Verifying the genesis block is not supported
	number := header.Number.Uint64()
	if number == 0 {
		return errUnknownBlock
	}

	// Retrieve the snapshot needed to verify this header and cache it
	snap, err := sb.snapshot(chain, number-1, header.ParentHash, parents)
	if err != nil {
		return err
	}

	// resolve the authorization key and check against signers
	signer, err := ecrecover(header)
	if err != nil {
		return err
	}

	// Signer should be in the validator set of previous block's extraData.
	if _, v := snap.ValSet.GetByAddress(signer); v == nil {
		return errUnauthorized
	}
	return nil
}

// verifyCommittedSeals checks whether every committed seal is signed by one of the parent's validators
func (sb *Backend) verifyCommittedSeals(chain consensus.ChainReader, header *types.Header, parents []*types.Header) error {
	number := header.Number.Uint64()
	// We don't need to verify committed seals in the genesis block
	if number == 0 {
		return nil
	}

	// Retrieve the snapshot needed to verify this header and cache it
	snap, err := sb.snapshot(chain, number-1, header.ParentHash, parents)
	if err != nil {
		return err
	}

	extra, err := types.ExtractIstanbulExtra(header)
	if err != nil {
		return err
	}
	// The length of Committed seals should be larger than 0
	if len(extra.CommittedSeal) == 0 {
		return errEmptyCommittedSeals
	}

	validators := snap.ValSet.Copy()
	// Check whether the committed seals are generated by parent's validators

	proposalSeal := istanbulCore.PrepareCommittedSeal(header.Hash())
	// 1. Get committed seals from current header
	myValidatorIndex, myValidator := validators.GetByAddress(sb.Address())
	publicKeys := [][]byte{}
	for i := 0; i < snap.ValSet.PaddedSize(); i++ {
		if extra.Bitmap.Bit(i) == 1 {
			pubKey := validators.GetByIndex(uint64(i)).BLSPublicKey()
			if myValidatorIndex >= 0 && bytes.Equal(pubKey, myValidator.BLSPublicKey()) {
				sb.logger.Debug("Our backend participated in consensus", "number", number)
			}
			publicKeys = append(publicKeys, pubKey)
		}
	}

	// The length of validSeal should be larger than number of faulty node + 1
	if len(publicKeys) < snap.ValSet.MinQuorumSize() {
		sb.logger.Error("not enough signatures to form a quorum", "public keys", len(publicKeys), "minimum quorum size", snap.ValSet.MinQuorumSize())
		return errInvalidCommittedSeals
	}
	err = blscrypto.VerifyAggregatedSignature(publicKeys, proposalSeal, []byte{}, extra.CommittedSeal, false)
	if err != nil {
		sb.logger.Error("couldn't verify aggregated signature", "err", err)
		return errInvalidSignature
	}

	return nil
}

// VerifySeal checks whether the crypto seal on a header is valid according to
// the consensus rules of the given engine.
func (sb *Backend) VerifySeal(chain consensus.ChainReader, header *types.Header) error {
	// get parent header and ensure the signer is in parent's validator set
	number := header.Number.Uint64()
	if number == 0 {
		return errUnknownBlock
	}

	// ensure that the difficulty equals to defaultDifficulty
	if header.Difficulty.Cmp(defaultDifficulty) != 0 {
		return errInvalidDifficulty
	}
	return sb.verifySigner(chain, header, nil)
}

// Prepare initializes the consensus fields of a block header according to the
// rules of a particular engine. The changes are executed inline.
func (sb *Backend) Prepare(chain consensus.ChainReader, header *types.Header) error {
	// unused fields, force to set to empty
	header.Coinbase = sb.address
	header.Nonce = emptyNonce
	header.MixDigest = types.IstanbulDigest

	// copy the parent extra data as the header extra data
	number := header.Number.Uint64()
	parent := chain.GetHeader(header.ParentHash, number-1)
	if parent == nil {
		return consensus.ErrUnknownAncestor
	}
	// use the same difficulty for all blocks
	header.Difficulty = defaultDifficulty

	// set header's timestamp
	header.Time = new(big.Int).Add(parent.Time, new(big.Int).SetUint64(sb.config.BlockPeriod))
	if header.Time.Int64() < time.Now().Unix() {
		header.Time = big.NewInt(time.Now().Unix())
	}

	// wait for the timestamp of header, use this to adjust the block period
	delay := time.Unix(header.Time.Int64(), 0).Sub(now())
	time.Sleep(delay)
	return nil
}

// UpdateValSetDiff will update the validator set diff in the header, if the mined header is the last block of the epoch
func (sb *Backend) UpdateValSetDiff(chain consensus.ChainReader, header *types.Header, state *state.StateDB) error {
	// If this is the last block of the epoch, then get the validator set diff, to save into the header
	log.Trace("Called UpdateValSetDiff", "number", header.Number.Uint64(), "epoch", sb.config.Epoch)
	if istanbul.IsLastBlockOfEpoch(header.Number.Uint64(), sb.config.Epoch) {
		newValSet, err := sb.getNewValidatorSet(header, state)
		if err == nil {
			// Get the last epoch's validator set
			snap, err := sb.snapshot(chain, header.Number.Uint64()-1, header.ParentHash, nil)
			if err != nil {
				return err
			}

			// add validators in snapshot to extraData's validators section
			extra, err := assembleExtra(header, snap.validators(), newValSet)
			if err != nil {
				return err
			}
			header.Extra = extra
			return nil
		}
	}
	// If it's not the last block or we were unable to pull the new validator set, then the validator set diff should be empty
	extra, err := assembleExtra(header, []istanbul.ValidatorData{}, []istanbul.ValidatorData{})
	if err != nil {
		return err
	}
	header.Extra = extra
	return nil
}

// Returns whether or not a particular header represents the last block in the epoch.
func (sb *Backend) IsLastBlockOfEpoch(header *types.Header) bool {
	return istanbul.IsLastBlockOfEpoch(header.Number.Uint64(), sb.config.Epoch)
}

// Returns the size of epochs in blocks.
func (sb *Backend) EpochSize() uint64 {
	return sb.config.Epoch
}

// Finalize runs any post-transaction state modifications (e.g. block rewards)
// and assembles the final block.
//
// Note, the block header and state database might be updated to reflect any
// consensus rules that happen at finalization (e.g. block rewards).
func (sb *Backend) Finalize(chain consensus.ChainReader, header *types.Header, state *state.StateDB, txs []*types.Transaction, uncles []*types.Header, receipts []*types.Receipt, randomness *types.Randomness) (*types.Block, error) {

	snapshot := state.Snapshot()
	err := sb.setInitialGoldTokenTotalSupplyIfUnset(header, state)
	if err != nil {
		state.RevertToSnapshot(snapshot)
	}
	// Trigger an update to the gas price minimum in the GasPriceMinimum contract based on block congestion
	snapshot = state.Snapshot()
	_, err = gpm.UpdateGasPriceMinimum(header, state)
	if err != nil {
		state.RevertToSnapshot(snapshot)
	}

	if istanbul.IsLastBlockOfEpoch(header.Number.Uint64(), sb.config.Epoch) {
		snapshot = state.Snapshot()
<<<<<<< HEAD
		err = sb.distributeEpochPaymentsAndRewards(header, state)
=======
		err = sb.updateValidatorScoresAndDistributeEpochPaymentsAndRewards(header, state)
>>>>>>> 5f34ad66
		if err != nil {
			state.RevertToSnapshot(snapshot)
		}
	}

	header.Root = state.IntermediateRoot(chain.Config().IsEIP158(header.Number))
	header.UncleHash = nilUncleHash

	// Assemble and return the final block for sealing
	return types.NewBlock(header, txs, nil, receipts, randomness), nil
}

// Seal generates a new block for the given input block with the local miner's
// seal place on top.
func (sb *Backend) Seal(chain consensus.ChainReader, block *types.Block, results chan<- *types.Block, stop <-chan struct{}) error {
	// update the block header timestamp and signature and propose the block to core engine
	header := block.Header()
	number := header.Number.Uint64()

	// Bail out if we're unauthorized to sign a block
	snap, err := sb.snapshot(chain, number-1, header.ParentHash, nil)
	if err != nil {
		return err
	}
	if _, v := snap.ValSet.GetByAddress(sb.address); v == nil {
		return errUnauthorized
	}

	parent := chain.GetHeader(header.ParentHash, number-1)
	if parent == nil {
		return consensus.ErrUnknownAncestor
	}
	block, err = sb.updateBlock(parent, block)
	if err != nil {
		return err
	}

	// get the proposed block hash and clear it if the seal() is completed.
	sb.sealMu.Lock()
	sb.proposedBlockHash = block.Hash()
	clear := func() {
		sb.proposedBlockHash = common.Hash{}
		sb.sealMu.Unlock()
	}

	// post block into Istanbul engine
	go sb.EventMux().Post(istanbul.RequestEvent{
		Proposal: block,
	})

	go func() {
		defer clear()
		for {
			select {
			case result := <-sb.commitCh:
				// Somehow, the block `result` coming from commitCh can be null
				// if the block hash and the hash from channel are the same,
				// return the result. Otherwise, keep waiting the next hash.
				if result != nil && block.Hash() == result.Hash() {
					results <- result
					return
				}
			case <-stop:
				return
			}
		}
	}()
	return nil
}

// CalcDifficulty is the difficulty adjustment algorithm. It returns the difficulty
// that a new block should have based on the previous blocks in the chain and the
// current signer.
func (sb *Backend) CalcDifficulty(chain consensus.ChainReader, time uint64, parent *types.Header) *big.Int {
	return defaultDifficulty
}

// SealHash returns the hash of a block prior to it being sealed.
func (sb *Backend) SealHash(header *types.Header) common.Hash {
	return sigHash(header)
}

// update timestamp and signature of the block based on its number of transactions
func (sb *Backend) updateBlock(parent *types.Header, block *types.Block) (*types.Block, error) {
	header := block.Header()
	// sign the hash
	seal, err := sb.Sign(sigHash(header).Bytes())
	if err != nil {
		return nil, err
	}

	err = writeSeal(header, seal)
	if err != nil {
		return nil, err
	}

	return block.WithSeal(header), nil
}

// APIs returns the RPC APIs this consensus engine provides.
func (sb *Backend) APIs(chain consensus.ChainReader) []rpc.API {
	return []rpc.API{{
		Namespace: "istanbul",
		Version:   "1.0",
		Service:   &API{chain: chain, istanbul: sb},
		Public:    true,
	}}
}

func (sb *Backend) SetChain(chain consensus.ChainReader, currentBlock func() *types.Block) {
	sb.chain = chain
	sb.currentBlock = currentBlock
}

// Start implements consensus.Istanbul.Start
func (sb *Backend) Start(hasBadBlock func(common.Hash) bool,
	stateAt func(common.Hash) (*state.StateDB, error), processBlock func(*types.Block, *state.StateDB) (types.Receipts, []*types.Log, uint64, error),
	validateState func(*types.Block, *state.StateDB, types.Receipts, uint64) error) error {
	sb.coreMu.Lock()
	defer sb.coreMu.Unlock()
	if sb.coreStarted {
		return istanbul.ErrStartedEngine
	}

	// clear previous data
	sb.proposedBlockHash = common.Hash{}
	if sb.commitCh != nil {
		close(sb.commitCh)
	}
	sb.commitCh = make(chan *types.Block, 1)

	sb.hasBadBlock = hasBadBlock
	sb.stateAt = stateAt
	sb.processBlock = processBlock
	sb.validateState = validateState

	if err := sb.core.Start(); err != nil {
		return err
	}

	sb.coreStarted = true

	go sb.sendAnnounceMsgs()

	return nil
}

// Stop implements consensus.Istanbul.Stop
func (sb *Backend) Stop() error {
	sb.coreMu.Lock()
	defer sb.coreMu.Unlock()
	if !sb.coreStarted {
		return istanbul.ErrStoppedEngine
	}
	if err := sb.core.Stop(); err != nil {
		return err
	}
	sb.coreStarted = false

	sb.announceQuit <- struct{}{}
	sb.announceWg.Wait()
	return nil
}

// snapshot retrieves the validator set needed to sign off on the block immediately after 'number'.  E.g. if you need to find the validator set that needs to sign off on block 6,
// this method should be called with number set to 5.
//
// hash - The requested snapshot's block's hash
// number - The requested snapshot's block number
// parents - (Optional argument) An array of headers from directly previous blocks.
func (sb *Backend) snapshot(chain consensus.ChainReader, number uint64, hash common.Hash, parents []*types.Header) (*Snapshot, error) {
	// Search for a snapshot in memory or on disk
	var (
		headers   []*types.Header
		header    *types.Header
		snap      *Snapshot
		blockHash common.Hash
	)

	numberIter := number

	// If numberIter is not the last block of an epoch, then adjust it to be the last block of the previous epoch
	if !istanbul.IsLastBlockOfEpoch(numberIter, sb.config.Epoch) {
		epochNum := istanbul.GetEpochNumber(numberIter, sb.config.Epoch)
		numberIter = istanbul.GetEpochLastBlockNumber(epochNum-1, sb.config.Epoch)
	}

	// At this point, numberIter will always be the last block number of an epoch.  Namely, it will be
	// block numbers where the header contains the validator set diff.
	// Note that block 0 (the genesis block) is one of those headers.  It contains the initial set of validators in the
	// 'addedValidators' field in the header.

	// Retrieve the most recent cached or on disk snapshot.
	for ; ; numberIter = numberIter - sb.config.Epoch {
		// If an in-memory snapshot was found, use that
		if s, ok := sb.recents.Get(numberIter); ok {
			snap = s.(*Snapshot)
			break
		}

		if numberIter == number {
			blockHash = hash
		} else {
			header = chain.GetHeaderByNumber(numberIter)
			if header == nil {
				log.Trace("Unable to find header in chain", "number", number)
			} else {
				blockHash = chain.GetHeaderByNumber(numberIter).Hash()
			}
		}

		if (blockHash != common.Hash{}) {
			if s, err := loadSnapshot(sb.config.Epoch, sb.db, blockHash); err == nil {
				log.Trace("Loaded validator set snapshot from disk", "number", numberIter, "hash", blockHash)
				snap = s
				break
			}
		}

		if numberIter == 0 {
			break
		}

		// Panic if numberIter underflows (becomes greater than number).
		if numberIter > number {
			panic(fmt.Sprintf("There is a bug in the code.  NumberIter underflowed, and should of stopped at 0.  NumberIter: %v, number: %v", numberIter, number))
		}
	}

	// If snapshot is still nil, then create a snapshot from genesis block
	if snap == nil {
		log.Debug("Snapshot is nil, creating from genesis")
		// Panic if the numberIter does not equal 0
		if numberIter != 0 {
			panic(fmt.Sprintf("There is a bug in the code.  NumberIter should be 0.  NumberIter: %v", numberIter))
		}

		genesis := chain.GetHeaderByNumber(0)

		istanbulExtra, err := types.ExtractIstanbulExtra(genesis)
		if err != nil {
			log.Error("Unable to extract istanbul extra", "err", err)
			return nil, err
		}

		// The genesis block should have an empty RemovedValidators set.  If not, throw an error
		if istanbulExtra.RemovedValidators.BitLen() != 0 {
			log.Error("Genesis block has a non empty RemovedValidators set")
			return nil, errInvalidValidatorSetDiff
		}

		validators, err := istanbul.CombineIstanbulExtraToValidatorData(istanbulExtra.AddedValidators, istanbulExtra.AddedValidatorsPublicKeys)
		if err != nil {
			log.Error("Cannot construct validators data from istanbul extra")
			return nil, errInvalidValidatorSetDiff
		}
		snap = newSnapshot(sb.config.Epoch, 0, genesis.Hash(), validator.NewSet(validators, sb.config.ProposerPolicy))

		if err := snap.store(sb.db); err != nil {
			log.Error("Unable to store snapshot", "err", err)
			return nil, err
		}
	}

	log.Trace("Most recent snapshot found", "number", numberIter)
	// Calculate the returned snapshot by applying epoch headers' val set diffs to the intermediate snapshot (the one that is retreived/created from above).
	// This will involve retrieving all of those headers into an array, and then call snapshot.apply on that array and the intermediate snapshot.
	// Note that the callee of this method may have passed in a set of previous headers, so we may be able to use some of them.
	for numberIter+sb.config.Epoch <= number {
		numberIter += sb.config.Epoch

		log.Trace("Retrieving ancestor header", "number", number, "numberIter", numberIter, "parents size", len(parents))
		inParents := -1
		for i := len(parents) - 1; i >= 0; i-- {
			if parents[i].Number.Uint64() == numberIter {
				inParents = i
				break
			}
		}
		if inParents >= 0 {
			header = parents[inParents]
			log.Trace("Retrieved header from parents param", "header num", header.Number.Uint64())
		} else {
			header = chain.GetHeaderByNumber(numberIter)
			if header == nil {
				log.Error("The header retrieved from the chain is nil", "block num", numberIter)
				return nil, errUnknownBlock
			}
		}

		headers = append(headers, header)
	}

	if len(headers) > 0 {
		var err error
		log.Trace("Snapshot headers len greater than 0", "headers", headers)
		snap, err = snap.apply(headers, sb.db)
		if err != nil {
			log.Error("Unable to apply headers to snapshots", "headers", headers)
			return nil, err
		}

		sb.recents.Add(numberIter, snap)
	}
	// Make a copy of the snapshot to return, since a few fields will be modified.
	// The original snap is probably stored within the LRU cache, so we don't want to
	// modify that one.
	returnSnap := snap.copy()

	returnSnap.Number = number
	returnSnap.Hash = hash

	return returnSnap, nil
}

// FIXME: Need to update this for Istanbul
// sigHash returns the hash which is used as input for the Istanbul
// signing. It is the hash of the entire header apart from the 65 byte signature
// contained at the end of the extra data.
//
// Note, the method requires the extra data to be at least 65 bytes, otherwise it
// panics. This is done to avoid accidentally using both forms (signature present
// or not), which could be abused to produce different hashes for the same header.
func sigHash(header *types.Header) (hash common.Hash) {
	hasher := sha3.NewLegacyKeccak256()

	// Clean seal is required for calculating proposer seal.
	rlp.Encode(hasher, types.IstanbulFilteredHeader(header, false))
	hasher.Sum(hash[:0])
	return hash
}

// ecrecover extracts the Ethereum account address from a signed header.
func ecrecover(header *types.Header) (common.Address, error) {
	hash := header.Hash()
	if addr, ok := recentAddresses.Get(hash); ok {
		return addr.(common.Address), nil
	}

	// Retrieve the signature from the header extra-data
	istanbulExtra, err := types.ExtractIstanbulExtra(header)
	if err != nil {
		return common.Address{}, err
	}

	addr, err := istanbul.GetSignatureAddress(sigHash(header).Bytes(), istanbulExtra.Seal)
	if err != nil {
		return addr, err
	}
	recentAddresses.Add(hash, addr)
	return addr, nil
}

// assembleExtra returns a extra-data of the given header and validators
func assembleExtra(header *types.Header, oldValSet []istanbul.ValidatorData, newValSet []istanbul.ValidatorData) ([]byte, error) {
	var buf bytes.Buffer

	// compensate the lack bytes if header.Extra is not enough IstanbulExtraVanity bytes.
	if len(header.Extra) < types.IstanbulExtraVanity {
		header.Extra = append(header.Extra, bytes.Repeat([]byte{0x00}, types.IstanbulExtraVanity-len(header.Extra))...)
	}
	buf.Write(header.Extra[:types.IstanbulExtraVanity])

	addedValidators, removedValidators := istanbul.ValidatorSetDiff(oldValSet, newValSet)

	addedValidatorsAddresses, addedValidatorsPublicKeys := istanbul.SeparateValidatorDataIntoIstanbulExtra(addedValidators)

	if len(addedValidators) > 0 || removedValidators.BitLen() > 0 {
		oldValidatorsAddresses, _ := istanbul.SeparateValidatorDataIntoIstanbulExtra(oldValSet)
		newValidatorsAddresses, _ := istanbul.SeparateValidatorDataIntoIstanbulExtra(newValSet)
		log.Debug("Setting istanbul header validator fields", "oldValSet", common.ConvertToStringSlice(oldValidatorsAddresses), "newValSet", common.ConvertToStringSlice(newValidatorsAddresses),
			"addedValidators", common.ConvertToStringSlice(addedValidatorsAddresses), "removedValidators", removedValidators.Text(16))
	}

	ist := &types.IstanbulExtra{
		AddedValidators:           addedValidatorsAddresses,
		AddedValidatorsPublicKeys: addedValidatorsPublicKeys,
		RemovedValidators:         removedValidators,
		Seal:                      []byte{},
		CommittedSeal:             []byte{},
	}

	payload, err := rlp.EncodeToBytes(&ist)
	if err != nil {
		return nil, err
	}

	return append(buf.Bytes(), payload...), nil
}

// writeSeal writes the extra-data field of the given header with the given seals.
func writeSeal(h *types.Header, seal []byte) error {
	if len(seal)%types.IstanbulExtraSeal != 0 {
		return errInvalidSignature
	}

	istanbulExtra, err := types.ExtractIstanbulExtra(h)
	if err != nil {
		return err
	}

	istanbulExtra.Seal = seal
	payload, err := rlp.EncodeToBytes(&istanbulExtra)
	if err != nil {
		return err
	}

	h.Extra = append(h.Extra[:types.IstanbulExtraVanity], payload...)
	return nil
}

// writeCommittedSeals writes the extra-data field of a block header with given committed seals.
func writeCommittedSeals(h *types.Header, bitmap *big.Int, committedSeals []byte) error {
	if len(committedSeals) == 0 {
		return errInvalidCommittedSeals
	}

	if len(committedSeals) != types.IstanbulExtraCommittedSeal {
		return errInvalidCommittedSeals
	}

	istanbulExtra, err := types.ExtractIstanbulExtra(h)
	if err != nil {
		return err
	}

	istanbulExtra.CommittedSeal = make([]byte, len(committedSeals))
	copy(istanbulExtra.CommittedSeal, committedSeals)
	istanbulExtra.Bitmap = big.NewInt(0)
	istanbulExtra.Bitmap.Set(bitmap)

	payload, err := rlp.EncodeToBytes(&istanbulExtra)
	if err != nil {
		return err
	}

	h.Extra = append(h.Extra[:types.IstanbulExtraVanity], payload...)
	return nil
}<|MERGE_RESOLUTION|>--- conflicted
+++ resolved
@@ -410,11 +410,7 @@
 
 	if istanbul.IsLastBlockOfEpoch(header.Number.Uint64(), sb.config.Epoch) {
 		snapshot = state.Snapshot()
-<<<<<<< HEAD
 		err = sb.distributeEpochPaymentsAndRewards(header, state)
-=======
-		err = sb.updateValidatorScoresAndDistributeEpochPaymentsAndRewards(header, state)
->>>>>>> 5f34ad66
 		if err != nil {
 			state.RevertToSnapshot(snapshot)
 		}
