--- conflicted
+++ resolved
@@ -52,57 +52,6 @@
 	inmemoryMessages              = 1024
 	mobileAllowedClockSkew uint64 = 5
 
-<<<<<<< HEAD
-=======
-	// This is taken from celo-monorepo/packages/protocol/build/<env>/contracts/Validators.json
-	getValidatorsABI = `[{"constant": true,
-		              "inputs": [],
-			      "name": "getValidators",
-			      "outputs": [
-				   {
-				        "name": "",
-					"type": "address[]"
-				   }
-			      ],
-			      "payable": false,
-			      "stateMutability": "view",
-			      "type": "function"
-			     }, {
-						"name": "getValidator",
-						"inputs": [
-							{
-								"name": "account",
-								"type": "address"
-							}
-						],
-						"outputs": [
-							{
-								"name": "identifier",
-								"type": "string"
-							},
-							{
-								"name": "name",
-								"type": "string"
-							},
-							{
-								"name": "url",
-								"type": "string"
-							},
-							{
-								"name": "publicKeysData",
-								"type": "bytes"
-							},
-							{
-								"name": "affiliation",
-								"type": "address"
-							}
-						],
-						"payable": false,
-						"stateMutability": "view",
-						"type": "function"
-						}]`
-
->>>>>>> 8d52d8f8
 	// This is taken from celo-monorepo/packages/protocol/build/<env>/contracts/BondedDeposits.json
 	setCumulativeRewardWeightABI = `[{"constant": false,
                                           "inputs": [
@@ -456,56 +405,6 @@
 	return nil
 }
 
-<<<<<<< HEAD
-=======
-func (sb *Backend) getValSet(header *types.Header, state *state.StateDB) ([]istanbul.ValidatorData, error) {
-	var newValSet []istanbul.ValidatorData
-	var newValSetAddresses []common.Address
-	validatorsAddress, err := contract_comm.GetRegisteredAddress(params.ValidatorsRegistryId, header, state)
-	if err == contract_errors.ErrSmartContractNotDeployed {
-		log.Warn("Registry address lookup failed", "err", err)
-		return nil, errValidatorsContractNotRegistered
-	} else if err != nil {
-		log.Error(err.Error())
-		return nil, err
-	} else {
-		// Get the new epoch's validator set
-		maxGasForGetValidators := uint64(10000000)
-		// TODO(asa) - Once the validator election smart contract is completed, then a more accurate gas value should be used.
-		_, err := contract_comm.MakeStaticCallWithAddress(*validatorsAddress, getValidatorsFuncABI, "getValidators", []interface{}{}, &newValSetAddresses, maxGasForGetValidators, header, state)
-		if err != nil {
-			log.Error(err.Error())
-			return nil, err
-		}
-
-		for _, addr := range newValSetAddresses {
-			validator := struct {
-				Identifier     string
-				Name           string
-				Url            string
-				PublicKeysData []byte
-				Affiliation    common.Address
-			}{}
-			_, err := contract_comm.MakeStaticCallWithAddress(*validatorsAddress, getValidatorsFuncABI, "getValidator", []interface{}{addr}, &validator, maxGasForGetValidators, header, state)
-			if err != nil {
-				log.Error("Unable to retrieve Validator Account from Validator smart contract", "err", err)
-				return nil, err
-			}
-			expectedLength := 64 + blscrypto.PUBLICKEYBYTES + blscrypto.SIGNATUREBYTES
-			if len(validator.PublicKeysData) != expectedLength {
-				return nil, fmt.Errorf("length of publicKeysData incorrect. Expected %d, got %d", expectedLength, len(validator.PublicKeysData))
-			}
-			blsPublicKey := validator.PublicKeysData[64 : 64+blscrypto.PUBLICKEYBYTES]
-			newValSet = append(newValSet, istanbul.ValidatorData{
-				addr,
-				blsPublicKey,
-			})
-		}
-		return newValSet, nil
-	}
-}
-
->>>>>>> 8d52d8f8
 // UpdateValSetDiff will update the validator set diff in the header, if the mined header is the last block of the epoch
 func (sb *Backend) UpdateValSetDiff(chain consensus.ChainReader, header *types.Header, state *state.StateDB) error {
 	// If this is the last block of the epoch, then get the validator set diff, to save into the header
