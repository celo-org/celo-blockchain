// Copyright 2017 The go-ethereum Authors
// This file is part of the go-ethereum library.
//
// The go-ethereum library is free software: you can redistribute it and/or modify
// it under the terms of the GNU Lesser General Public License as published by
// the Free Software Foundation, either version 3 of the License, or
// (at your option) any later version.
//
// The go-ethereum library is distributed in the hope that it will be useful,
// but WITHOUT ANY WARRANTY; without even the implied warranty of
// MERCHANTABILITY or FITNESS FOR A PARTICULAR PURPOSE. See the
// GNU Lesser General Public License for more details.
//
// You should have received a copy of the GNU Lesser General Public License
// along with the go-ethereum library. If not, see <http://www.gnu.org/licenses/>.

package backend

import (
	"crypto/ecdsa"
	"errors"
	"fmt"
	"math/big"
	"sync"
	"time"

	blscrypto "github.com/ethereum/go-ethereum/crypto/bls"

	"github.com/ethereum/go-ethereum/accounts"
	"github.com/ethereum/go-ethereum/common"
	"github.com/ethereum/go-ethereum/consensus"
	"github.com/ethereum/go-ethereum/consensus/istanbul"
	"github.com/ethereum/go-ethereum/consensus/istanbul/backend/internal/enodes"
	istanbulCore "github.com/ethereum/go-ethereum/consensus/istanbul/core"
	"github.com/ethereum/go-ethereum/consensus/istanbul/validator"
	"github.com/ethereum/go-ethereum/contract_comm/election"
	comm_errors "github.com/ethereum/go-ethereum/contract_comm/errors"
	"github.com/ethereum/go-ethereum/contract_comm/random"
	"github.com/ethereum/go-ethereum/contract_comm/validators"
	"github.com/ethereum/go-ethereum/core"
	"github.com/ethereum/go-ethereum/core/state"
	"github.com/ethereum/go-ethereum/core/types"
	"github.com/ethereum/go-ethereum/crypto"
	"github.com/ethereum/go-ethereum/ethdb"
	"github.com/ethereum/go-ethereum/event"
	"github.com/ethereum/go-ethereum/log"
	"github.com/ethereum/go-ethereum/metrics"
	"github.com/ethereum/go-ethereum/p2p"
	"github.com/ethereum/go-ethereum/p2p/enode"
	"github.com/ethereum/go-ethereum/rlp"
	lru "github.com/hashicorp/golang-lru"
)

const (
	// fetcherID is the ID indicates the block is from Istanbul engine
	fetcherID = "istanbul"
)

var (
	// errInvalidSigningFn is returned when the consensus signing function is invalid.
	errInvalidSigningFn = errors.New("invalid signing function for istanbul messages")

	// errProxyAlreadySet is returned if a user tries to add a proxy that is already set.
	// TODO - When we support multiple sentries per validator, this error will become irrelevant.
	errProxyAlreadySet = errors.New("proxy already set")

	// errNoProxyConnection is returned when a proxied validator is not connected to a proxy
	errNoProxyConnection = errors.New("proxied validator not connected to a proxy")

	// errNoBlockHeader is returned when the requested block header could not be found.
	errNoBlockHeader = errors.New("failed to retrieve block header")
)

// Information about the proxy for a proxied validator
type proxyInfo struct {
	node         *enode.Node    // Enode for the internal network interface
	externalNode *enode.Node    // Enode for the external network interface
	peer         consensus.Peer // Connected proxy peer.  Is nil if this node is not connected to the proxy
}

// New creates an Ethereum backend for Istanbul core engine.
func New(config *istanbul.Config, db ethdb.Database) consensus.Istanbul {
	// Allocate the snapshot caches and create the engine
	logger := log.New()
	recentSnapshots, err := lru.NewARC(inmemorySnapshots)
	if err != nil {
		logger.Crit("Failed to create recent snapshots cache", "err", err)
	}
	peerRecentMessages, err := lru.NewARC(inmemoryPeers)
	if err != nil {
		logger.Crit("Failed to create recent messages cache", "err", err)
	}
	selfRecentMessages, err := lru.NewARC(inmemoryMessages)
	if err != nil {
		logger.Crit("Failed to create known messages cache", "err", err)
	}
	backend := &Backend{
		config:                             config,
		istanbulEventMux:                   new(event.TypeMux),
		logger:                             logger,
		db:                                 db,
		commitCh:                           make(chan *types.Block, 1),
		recentSnapshots:                    recentSnapshots,
		coreStarted:                        false,
		announceRunning:                    false,
		peerRecentMessages:                 peerRecentMessages,
		selfRecentMessages:                 selfRecentMessages,
		announceThreadWg:                   new(sync.WaitGroup),
		announceThreadQuit:                 make(chan struct{}),
		generateAndGossipQueryEnodeCh:      make(chan struct{}, 1),
		updateAnnounceVersionCh:            make(chan struct{}),
		updateAnnounceVersionCompleteCh:    make(chan struct{}),
		lastQueryEnodeGossiped:             make(map[common.Address]time.Time),
		lastVersionCertificatesGossiped:    make(map[common.Address]time.Time),
		valEnodesShareWg:                   new(sync.WaitGroup),
		valEnodesShareQuit:                 make(chan struct{}),
		updatingCachedValidatorConnSetCond: sync.NewCond(&sync.Mutex{}),
		finalizationTimer:                  metrics.NewRegisteredTimer("consensus/istanbul/backend/finalize", nil),
		rewardDistributionTimer:            metrics.NewRegisteredTimer("consensus/istanbul/backend/rewards", nil),
		blocksElectedMeter:                 metrics.NewRegisteredMeter("consensus/istanbul/blocks/elected", nil),
<<<<<<< HEAD
		blocksSignedInSealMeter:            metrics.NewRegisteredMeter("consensus/istanbul/blocks/signed/quorum", nil),
		blocksSignedInSealOrChildMeter:     metrics.NewRegisteredMeter("consensus/istanbul/blocks/signed/total", nil),
		blocksElectedButNotSignedMeter:     metrics.NewRegisteredMeter("consensus/istanbul/blocks/signed/missed", nil),
=======
		blocksElectedAndSignedMeter:        metrics.NewRegisteredMeter("consensus/istanbul/blocks/signedbyus", nil),
		blocksElectedButNotSignedMeter:     metrics.NewRegisteredMeter("consensus/istanbul/blocks/missedbyus", nil),
		blocksTotalSigsGauge:               metrics.NewRegisteredGauge("consensus/istanbul/blocks/totalsigs", nil),
		blocksTotalMissedRoundsMeter:       metrics.NewRegisteredMeter("consensus/istanbul/blocks/missedrounds", nil),
>>>>>>> 089beac2
	}
	backend.core = istanbulCore.New(backend, backend.config)

	backend.logger = istanbul.NewIstLogger(
		func() *big.Int {
			if backend.core != nil && backend.core.CurrentView() != nil {
				return backend.core.CurrentView().Round
			}
			return common.Big0
		},
	)

	backend.vph = newVPH(backend)
	valEnodeTable, err := enodes.OpenValidatorEnodeDB(config.ValidatorEnodeDBPath, backend.vph)
	if err != nil {
		logger.Crit("Can't open ValidatorEnodeDB", "err", err, "dbpath", config.ValidatorEnodeDBPath)
	}
	backend.valEnodeTable = valEnodeTable

	versionCertificateTable, err := enodes.OpenVersionCertificateDB(config.VersionCertificateDBPath)
	if err != nil {
		logger.Crit("Can't open VersionCertificateDB", "err", err, "dbpath", config.VersionCertificateDBPath)
	}
	backend.versionCertificateTable = versionCertificateTable

	// Set the handler functions for each istanbul message type
	backend.istanbulAnnounceMsgHandlers = make(map[uint64]announceMsgHandler)
	backend.istanbulAnnounceMsgHandlers[istanbulQueryEnodeMsg] = backend.handleQueryEnodeMsg
	backend.istanbulAnnounceMsgHandlers[istanbulValEnodesShareMsg] = backend.handleValEnodesShareMsg
	backend.istanbulAnnounceMsgHandlers[istanbulVersionCertificatesMsg] = backend.handleVersionCertificatesMsg
	backend.istanbulAnnounceMsgHandlers[istanbulEnodeCertificateMsg] = backend.handleEnodeCertificateMsg

	return backend
}

// ----------------------------------------------------------------------------

type Backend struct {
	config           *istanbul.Config
	istanbulEventMux *event.TypeMux

	address          common.Address              // Ethereum address of the signing key
	publicKey        *ecdsa.PublicKey            // The signer public key
	decryptFn        istanbul.DecryptFn          // Decrypt function to decrypt ECIES ciphertext
	signFn           istanbul.SignerFn           // Signer function to authorize hashes with
	signHashBLSFn    istanbul.BLSSignerFn        // Signer function to authorize hashes using BLS with
	signMessageBLSFn istanbul.BLSMessageSignerFn // Signer function to authorize messages using BLS with
	signFnMu         sync.RWMutex                // Protects the signer fields

	core         istanbulCore.Engine
	logger       log.Logger
	db           ethdb.Database
	chain        consensus.ChainReader
	currentBlock func() *types.Block
	hasBadBlock  func(hash common.Hash) bool
	stateAt      func(hash common.Hash) (*state.StateDB, error)

	processBlock  func(block *types.Block, statedb *state.StateDB) (types.Receipts, []*types.Log, uint64, error)
	validateState func(block *types.Block, statedb *state.StateDB, receipts types.Receipts, usedGas uint64) error

	// the channels for istanbul engine notifications
	commitCh          chan *types.Block
	proposedBlockHash common.Hash
	sealMu            sync.Mutex
	coreStarted       bool
	coreMu            sync.RWMutex

	// Snapshots for recent blocks to speed up reorgs
	recentSnapshots *lru.ARCCache

	// event subscription for ChainHeadEvent event
	broadcaster consensus.Broadcaster

	// interface to the p2p server
	p2pserver consensus.P2PServer

	peerRecentMessages *lru.ARCCache // the cache of peer's recent messages
	selfRecentMessages *lru.ARCCache // the cache of self recent messages

	lastQueryEnodeGossiped   map[common.Address]time.Time
	lastQueryEnodeGossipedMu sync.RWMutex

	valEnodeTable *enodes.ValidatorEnodeDB

	versionCertificateTable           *enodes.VersionCertificateDB
	lastVersionCertificatesGossiped   map[common.Address]time.Time
	lastVersionCertificatesGossipedMu sync.RWMutex

	announceRunning               bool
	announceMu                    sync.RWMutex
	announceThreadWg              *sync.WaitGroup
	announceThreadQuit            chan struct{}
	generateAndGossipQueryEnodeCh chan struct{}

	updateAnnounceVersionCh         chan struct{}
	updateAnnounceVersionCompleteCh chan struct{}

	// The enode certificate message most recently generated if this is a validator
	// or received by a proxied validator if this is a proxy.
	// Used for proving itself as a validator in the handshake. The entire
	// istanbul.Message is saved to keep the signature.
	enodeCertificateMsg        *istanbul.Message
	enodeCertificateMsgVersion uint
	enodeCertificateMsgMu      sync.RWMutex

	valEnodesShareWg   *sync.WaitGroup
	valEnodesShareQuit chan struct{}

	// Validator's proxy
	proxyNode *proxyInfo

	// Right now, we assume that there is at most one proxied peer for a proxy
	// Proxy's validator
	proxiedPeer consensus.Peer

	delegateSignFeed  event.Feed
	delegateSignScope event.SubscriptionScope

	// Metric timer used to record block finalization times.
	finalizationTimer metrics.Timer
	// Metric timer used to record epoch reward distribution times.
	rewardDistributionTimer metrics.Timer

	// Meters for number of blocks seen for which the current validator signer has been elected,
<<<<<<< HEAD
	// has its signature included in the seal, and has its signature included in the subsequent block's
	// 'parentSeal' (i.e. it doesn't count for consensus, but it does count for counting uptime)
	blocksElectedMeter             metrics.Meter
	blocksSignedInSealMeter        metrics.Meter
	blocksSignedInSealOrChildMeter metrics.Meter
	blocksElectedButNotSignedMeter metrics.Meter

=======
	// for which it was elected and has signed, and elected but not signed.
	blocksElectedMeter             metrics.Meter
	blocksElectedAndSignedMeter    metrics.Meter
	blocksElectedButNotSignedMeter metrics.Meter

	// Gauge for total signatures in parentSeal of last received block (how much better than quorum are we doing)
	blocksTotalSigsGauge metrics.Gauge

	// Meter counting cumulative number of round changes that had to happen to get blocks agreed.
	blocksTotalMissedRoundsMeter metrics.Meter

>>>>>>> 089beac2
	istanbulAnnounceMsgHandlers map[uint64]announceMsgHandler

	// Cache for the return values of the method retrieveValidatorConnSet
	cachedValidatorConnSet          map[common.Address]bool
	cachedValidatorConnSetTimestamp time.Time
	cachedValidatorConnSetMu        sync.RWMutex

	// Used for ensuring that only one goroutine is doing the work of updating
	// the validator conn set cache at a time.
	updatingCachedValidatorConnSet     bool
	updatingCachedValidatorConnSetErr  error
	updatingCachedValidatorConnSetCond *sync.Cond

	vph *validatorPeerHandler
}

func (sb *Backend) IsProxy() bool {
	return sb.proxiedPeer != nil
}

func (sb *Backend) IsProxiedValidator() bool {
	return sb.proxyNode != nil && sb.proxyNode.peer != nil
}

// SendDelegateSignMsgToProxy sends an istanbulDelegateSign message to a proxy
// if one exists
func (sb *Backend) SendDelegateSignMsgToProxy(msg []byte) error {
	if !sb.IsProxiedValidator() {
		err := errors.New("No Proxy found")
		sb.logger.Error("SendDelegateSignMsgToProxy failed", "err", err)
		return err
	}
	return sb.proxyNode.peer.Send(istanbulDelegateSign, msg)
}

// SendDelegateSignMsgToProxiedValidator sends an istanbulDelegateSign message to a
// proxied validator if one exists
func (sb *Backend) SendDelegateSignMsgToProxiedValidator(msg []byte) error {
	if !sb.IsProxy() {
		err := errors.New("No Proxied Validator found")
		sb.logger.Error("SendDelegateSignMsgToProxiedValidator failed", "err", err)
		return err
	}
	return sb.proxiedPeer.Send(istanbulDelegateSign, msg)
}

// Authorize implements istanbul.Backend.Authorize
func (sb *Backend) Authorize(address common.Address, publicKey *ecdsa.PublicKey, decryptFn istanbul.DecryptFn, signFn istanbul.SignerFn, signHashBLSFn istanbul.BLSSignerFn, signMessageBLSFn istanbul.BLSMessageSignerFn) {
	sb.signFnMu.Lock()
	defer sb.signFnMu.Unlock()

	sb.address = address
	sb.publicKey = publicKey
	sb.decryptFn = decryptFn
	sb.signFn = signFn
	sb.signHashBLSFn = signHashBLSFn
	sb.signMessageBLSFn = signMessageBLSFn
	sb.core.SetAddress(address)
}

// Address implements istanbul.Backend.Address
func (sb *Backend) Address() common.Address {
	return sb.address
}

// Close the backend
func (sb *Backend) Close() error {
	sb.delegateSignScope.Close()
	var errs []error
	if err := sb.valEnodeTable.Close(); err != nil {
		errs = append(errs, err)
	}
	if err := sb.versionCertificateTable.Close(); err != nil {
		errs = append(errs, err)
	}
	var concatenatedErrs error
	for i, err := range errs {
		if i == 0 {
			concatenatedErrs = err
		} else {
			concatenatedErrs = fmt.Errorf("%v; %v", concatenatedErrs, err)
		}
	}
	return concatenatedErrs
}

// Validators implements istanbul.Backend.Validators
func (sb *Backend) Validators(proposal istanbul.Proposal) istanbul.ValidatorSet {
	return sb.getOrderedValidators(proposal.Number().Uint64(), proposal.Hash())
}

// ParentBlockValidators implements istanbul.Backend.ParentBlockValidators
func (sb *Backend) ParentBlockValidators(proposal istanbul.Proposal) istanbul.ValidatorSet {
	return sb.getOrderedValidators(proposal.Number().Uint64()-1, proposal.ParentHash())
}

func (sb *Backend) NextBlockValidators(proposal istanbul.Proposal) (istanbul.ValidatorSet, error) {
	istExtra, err := types.ExtractIstanbulExtra(proposal.Header())
	if err != nil {
		return nil, err
	}

	// There was no change
	if len(istExtra.AddedValidators) == 0 && istExtra.RemovedValidators.BitLen() == 0 {
		return sb.ParentBlockValidators(proposal), nil
	}

	snap, err := sb.snapshot(sb.chain, proposal.Number().Uint64()-1, common.Hash{}, nil)
	if err != nil {
		return nil, err
	}
	snap = snap.copy()

	addedValidators, err := istanbul.CombineIstanbulExtraToValidatorData(istExtra.AddedValidators, istExtra.AddedValidatorsPublicKeys)
	if err != nil {
		return nil, err
	}

	if !snap.ValSet.RemoveValidators(istExtra.RemovedValidators) {
		return nil, fmt.Errorf("could not obtain next block validators: failed at remove validators")
	}
	if !snap.ValSet.AddValidators(addedValidators) {
		return nil, fmt.Errorf("could not obtain next block validators: failed at add validators")
	}

	return snap.ValSet, nil
}

func (sb *Backend) GetValidators(blockNumber *big.Int, headerHash common.Hash) []istanbul.Validator {
	validatorSet := sb.getValidators(blockNumber.Uint64(), headerHash)
	return validatorSet.List()
}

// This function will return the peers with the addresses in the "destAddresses" parameter.
// If this is a proxied validator, then it will return the proxy.
func (sb *Backend) getPeersForMessage(destAddresses []common.Address) map[enode.ID]consensus.Peer {
	if sb.config.Proxied {
		if sb.proxyNode != nil && sb.proxyNode.peer != nil {
			returnMap := make(map[enode.ID]consensus.Peer)
			returnMap[sb.proxyNode.peer.Node().ID()] = sb.proxyNode.peer

			return returnMap
		}
		return nil
	}

	var targets map[enode.ID]bool
	if destAddresses != nil {
		targets = make(map[enode.ID]bool)
		for _, addr := range destAddresses {
			if valNode, err := sb.valEnodeTable.GetNodeFromAddress(addr); valNode != nil && err == nil {
				targets[valNode.ID()] = true
			}
		}
	}
	return sb.broadcaster.FindPeers(targets, p2p.AnyPurpose)
}

// BroadcastConsensusMsg implements istanbul.Backend.BroadcastConsensusMsg
// This function will wrap the consensus message in a fwdMessage if it's a proxied validator.  It will then
// multicast the msg (the wrapped or original version) to the other validators and send it to itself.
func (sb *Backend) BroadcastConsensusMsg(destAddresses []common.Address, payload []byte) error {
	sb.logger.Trace("Broadcasting an istanbul message", "destAddresses", common.ConvertToStringSlice(destAddresses))

	// Send to others
	if err := sb.Multicast(destAddresses, payload, istanbulConsensusMsg); err != nil {
		return err
	}

	// Send to self.  Note that it will never be a wrapped version of the consensus message.
	msg := istanbul.MessageEvent{
		Payload: payload,
	}
	go sb.istanbulEventMux.Post(msg)
	return nil
}

// Multicast implements istanbul.Backend.Multicast
// Multicast will send the eth message (with the message's payload and msgCode field set to the params
// payload and ethMsgCode respectively) to the nodes with the signing address in the destAddresses param.
// If this node is proxied and destAddresses is not nil, the message will be wrapped
// in an istanbul.ForwardMessage to ensure the proxy sends it to the correct
// destAddresses.
// If the destAddresses param is set to nil, then this function will send the message to all connected
// peers.
func (sb *Backend) Multicast(destAddresses []common.Address, payload []byte, ethMsgCode uint64) error {
	logger := sb.logger.New("func", "Multicast")

	if sb.config.Proxied && destAddresses != nil {
		// Convert the message to a fwdMessage
		fwdMessage := &istanbul.ForwardMessage{
			Code:          ethMsgCode,
			DestAddresses: destAddresses,
			Msg:           payload,
		}
		fwdMsgBytes, err := rlp.EncodeToBytes(fwdMessage)
		if err != nil {
			logger.Error("Failed to encode", "fwdMessage", fwdMessage)
			return err
		}

		// Note that we are not signing message.  The message that is being wrapped is already signed.
		msg := istanbul.Message{Code: istanbulFwdMsg, Msg: fwdMsgBytes, Address: sb.Address()}
		fwdMsgPayload, err := msg.Payload()
		if err != nil {
			return err
		}

		return sb.multicast(destAddresses, fwdMsgPayload, istanbulFwdMsg)
	}
	return sb.multicast(destAddresses, payload, ethMsgCode)
}

// multicast will send the eth message (with the message's payload and msgCode field set to the params
// payload and ethMsgCode respectively) to the nodes with the signing address in the destAddresses param.
// If the destAddresses param is set to nil, then this function will send the message to all connected peers.
func (sb *Backend) multicast(destAddresses []common.Address, payload []byte, ethMsgCode uint64) error {
	logger := sb.logger.New("func", "multicast")
	// Get peers to send.
	peers := sb.getPeersForMessage(destAddresses)

	logger.Trace("Going to multicast a message", "peers", peers, "ethMsgCode", ethMsgCode)

	// Only cache for the announceMsg, as that is the only message that is gossiped.
	var hash common.Hash
	if sb.isGossipedMsgCode(ethMsgCode) {
		hash = istanbul.RLPHash(payload)
		sb.selfRecentMessages.Add(hash, true)
	}

	if len(peers) > 0 {
		for _, p := range peers {
			if sb.isGossipedMsgCode(ethMsgCode) {
				nodePubKey := p.Node().Pubkey()
				nodeAddr := crypto.PubkeyToAddress(*nodePubKey)
				ms, ok := sb.peerRecentMessages.Get(nodeAddr)
				var m *lru.ARCCache
				if ok {
					m, _ = ms.(*lru.ARCCache)
					if _, k := m.Get(hash); k {
						// This peer had this event, skip it
						logger.Trace("Message already cached for peer.  Not sending it to peer", "peer", p)
						continue
					}
				} else {
					m, _ = lru.NewARC(inmemoryMessages)
				}

				m.Add(hash, true)
				sb.peerRecentMessages.Add(nodeAddr, m)
			}
			logger.Trace("Sending istanbul message to peer", "peer", p)

			go p.Send(ethMsgCode, payload)
		}
	}
	return nil
}

// Commit implements istanbul.Backend.Commit
func (sb *Backend) Commit(proposal istanbul.Proposal, aggregatedSeal types.IstanbulAggregatedSeal, aggregatedEpochValidatorSetSeal types.IstanbulEpochValidatorSetSeal) error {
	// Check if the proposal is a valid block
	block, ok := proposal.(*types.Block)
	if !ok {
		sb.logger.Error("Invalid proposal, %v", proposal)
		return errInvalidProposal
	}

	h := block.Header()
	// Append seals into extra-data
	err := writeAggregatedSeal(h, aggregatedSeal, false)
	if err != nil {
		return err
	}
	// update block's header
	block = block.WithSeal(h)
	block = block.WithEpochSnarkData(&types.EpochSnarkData{
		Signature: aggregatedEpochValidatorSetSeal.Signature,
	})

	sb.logger.Info("Committed", "address", sb.Address(), "round", aggregatedSeal.Round.Uint64(), "hash", proposal.Hash(), "number", proposal.Number().Uint64())
	// - if the proposed and committed blocks are the same, send the proposed hash
	//   to commit channel, which is being watched inside the engine.Seal() function.
	// - otherwise, we try to insert the block.
	// -- if success, the ChainHeadEvent event will be broadcasted, try to build
	//    the next block and the previous Seal() will be stopped.
	// -- otherwise, a error will be returned and a round change event will be fired.
	if sb.proposedBlockHash == block.Hash() {
		// feed block hash to Seal() and wait the Seal() result
		sb.commitCh <- block
		return nil
	}

	if sb.broadcaster != nil {
		sb.broadcaster.Enqueue(fetcherID, block)
	}
	return nil
}

// EventMux implements istanbul.Backend.EventMux
func (sb *Backend) EventMux() *event.TypeMux {
	return sb.istanbulEventMux
}

// Verify implements istanbul.Backend.Verify
func (sb *Backend) Verify(proposal istanbul.Proposal) (time.Duration, error) {
	// Check if the proposal is a valid block
	block, ok := proposal.(*types.Block)
	if !ok {
		sb.logger.Error("Invalid proposal, %v", proposal)
		return 0, errInvalidProposal
	}

	// check bad block
	if sb.hasBadProposal(block.Hash()) {
		return 0, core.ErrBlacklistedHash
	}

	// check block body
	txnHash := types.DeriveSha(block.Transactions())
	uncleHash := types.CalcUncleHash(block.Uncles())
	if txnHash != block.Header().TxHash {
		return 0, errMismatchTxhashes
	}
	if uncleHash != nilUncleHash {
		return 0, errInvalidUncleHash
	}

	// The author should be the first person to propose the block to ensure that randomness matches up.
	addr, err := sb.Author(block.Header())
	if err != nil {
		sb.logger.Error("Could not recover orignal author of the block to verify the randomness", "err", err, "func", "Verify")
		return 0, errInvalidProposal
	} else if addr != block.Header().Coinbase {
		sb.logger.Error("Original author of the block does not match the coinbase", "addr", addr, "coinbase", block.Header().Coinbase, "func", "Verify")
		return 0, errInvalidCoinbase
	}

	err = sb.VerifyHeader(sb.chain, block.Header(), false)

	// ignore errEmptyAggregatedSeal error because we don't have the committed seals yet
	if err != nil && err != errEmptyAggregatedSeal {
		if err == consensus.ErrFutureBlock {
			return time.Unix(int64(block.Header().Time), 0).Sub(now()), consensus.ErrFutureBlock
		} else {
			return 0, err
		}
	}

	// Process the block to verify that the transactions are valid and to retrieve the resulting state and receipts
	// Get the state from this block's parent.
	state, err := sb.stateAt(block.Header().ParentHash)
	if err != nil {
		sb.logger.Error("verify - Error in getting the block's parent's state", "parentHash", block.Header().ParentHash.Hex(), "err", err)
		return 0, err
	}

	// Make a copy of the state
	state = state.Copy()

	// Apply this block's transactions to update the state
	receipts, _, usedGas, err := sb.processBlock(block, state)
	if err != nil {
		sb.logger.Error("verify - Error in processing the block", "err", err)
		return 0, err
	}

	// Validate the block
	if err := sb.validateState(block, state, receipts, usedGas); err != nil {
		sb.logger.Error("verify - Error in validating the block", "err", err)
		return 0, err
	}

	// verify the validator set diff if this is the last block of the epoch
	if istanbul.IsLastBlockOfEpoch(block.Header().Number.Uint64(), sb.config.Epoch) {
		if err := sb.verifyValSetDiff(proposal, block, state); err != nil {
			sb.logger.Error("verify - Error in verifying the val set diff", "err", err)
			return 0, err
		}
	}

	return 0, err
}

func (sb *Backend) getNewValidatorSet(header *types.Header, state *state.StateDB) ([]istanbul.ValidatorData, error) {
	newValSetAddresses, err := election.GetElectedValidators(header, state)
	if err != nil {
		return nil, err
	}
	newValSet, err := validators.GetValidatorData(header, state, newValSetAddresses)
	return newValSet, err
}

func (sb *Backend) verifyValSetDiff(proposal istanbul.Proposal, block *types.Block, state *state.StateDB) error {
	header := block.Header()

	// Ensure that the extra data format is satisfied
	istExtra, err := types.ExtractIstanbulExtra(header)
	if err != nil {
		return err
	}

	newValSet, err := sb.getNewValidatorSet(block.Header(), state)
	if err != nil {
		if len(istExtra.AddedValidators) != 0 || istExtra.RemovedValidators.BitLen() != 0 {
			sb.logger.Error("verifyValSetDiff - Invalid val set diff.  Non empty diff when it should be empty.", "addedValidators", common.ConvertToStringSlice(istExtra.AddedValidators), "removedValidators", istExtra.RemovedValidators.Text(16))
			return errInvalidValidatorSetDiff
		}
	} else {
		parentValidators := sb.ParentBlockValidators(proposal)
		oldValSet := make([]istanbul.ValidatorData, 0, parentValidators.Size())

		for _, val := range parentValidators.List() {
			oldValSet = append(oldValSet, istanbul.ValidatorData{
				Address:      val.Address(),
				BLSPublicKey: val.BLSPublicKey(),
			})
		}

		addedValidators, removedValidators := istanbul.ValidatorSetDiff(oldValSet, newValSet)

		addedValidatorsAddresses := make([]common.Address, 0, len(addedValidators))
		addedValidatorsPublicKeys := make([]blscrypto.SerializedPublicKey, 0, len(addedValidators))
		for _, val := range addedValidators {
			addedValidatorsAddresses = append(addedValidatorsAddresses, val.Address)
			addedValidatorsPublicKeys = append(addedValidatorsPublicKeys, val.BLSPublicKey)
		}

		if !istanbul.CompareValidatorSlices(addedValidatorsAddresses, istExtra.AddedValidators) || removedValidators.Cmp(istExtra.RemovedValidators) != 0 || !istanbul.CompareValidatorPublicKeySlices(addedValidatorsPublicKeys, istExtra.AddedValidatorsPublicKeys) {
			sb.logger.Error("verifyValSetDiff - Invalid val set diff. Comparison failed. ", "got addedValidators", common.ConvertToStringSlice(istExtra.AddedValidators), "got removedValidators", istExtra.RemovedValidators.Text(16), "got addedValidatorsPublicKeys", istanbul.ConvertPublicKeysToStringSlice(istExtra.AddedValidatorsPublicKeys), "expected addedValidators", common.ConvertToStringSlice(addedValidatorsAddresses), "expected removedValidators", removedValidators.Text(16), "expected addedValidatorsPublicKeys", istanbul.ConvertPublicKeysToStringSlice(addedValidatorsPublicKeys))
			return errInvalidValidatorSetDiff
		}
	}

	return nil
}

// Sign implements istanbul.Backend.Sign
func (sb *Backend) Sign(data []byte) ([]byte, error) {
	if sb.signFn == nil {
		return nil, errInvalidSigningFn
	}
	sb.signFnMu.RLock()
	defer sb.signFnMu.RUnlock()
	return sb.signFn(accounts.Account{Address: sb.address}, accounts.MimetypeIstanbul, data)
}

func (sb *Backend) SignBlockHeader(data []byte) (blscrypto.SerializedSignature, error) {
	if sb.signHashBLSFn == nil {
		return blscrypto.SerializedSignature{}, errInvalidSigningFn
	}
	sb.signFnMu.RLock()
	defer sb.signFnMu.RUnlock()
	return sb.signHashBLSFn(accounts.Account{Address: sb.address}, data)
}

func (sb *Backend) SignBLSWithCompositeHash(data []byte) (blscrypto.SerializedSignature, error) {
	if sb.signMessageBLSFn == nil {
		return blscrypto.SerializedSignature{}, errInvalidSigningFn
	}
	sb.signFnMu.RLock()
	defer sb.signFnMu.RUnlock()
	// Currently, ExtraData is unused. In the future, it could include data that could be used to introduce
	// "firmware-level" protection. Such data could include data that the SNARK doesn't necessarily need,
	// such as the block number, which can be used by a hardware wallet to see that the block number
	// is incrementing, without having to perform the two-level hashing, just one-level fast hashing.
	return sb.signMessageBLSFn(accounts.Account{Address: sb.address}, data, []byte{})
}

// CheckSignature implements istanbul.Backend.CheckSignature
func (sb *Backend) CheckSignature(data []byte, address common.Address, sig []byte) error {
	signer, err := istanbul.GetSignatureAddress(data, sig)
	if err != nil {
		sb.logger.Error("Failed to get signer address", "err", err)
		return err
	}
	// Compare derived addresses
	if signer != address {
		return errInvalidSignature
	}
	return nil
}

// HasBlock implements istanbul.Backend.HasBlock
func (sb *Backend) HasBlock(hash common.Hash, number *big.Int) bool {
	return sb.chain.GetHeader(hash, number.Uint64()) != nil
}

// AuthorForBlock implements istanbul.Backend.AuthorForBlock
func (sb *Backend) AuthorForBlock(number uint64) common.Address {
	if h := sb.chain.GetHeaderByNumber(number); h != nil {
		a, _ := sb.Author(h)
		return a
	}
	return common.ZeroAddress
}

func (sb *Backend) getValidators(number uint64, hash common.Hash) istanbul.ValidatorSet {
	snap, err := sb.snapshot(sb.chain, number, hash, nil)
	if err != nil {
		sb.logger.Warn("Error getting snapshot", "number", number, "hash", hash, "err", err)
		return validator.NewSet(nil)
	}
	return snap.ValSet
}

// validatorRandomnessAtBlockNumber calls into the EVM to get the randomness to use in proposer ordering at a given block.
func (sb *Backend) validatorRandomnessAtBlockNumber(number uint64, hash common.Hash) (common.Hash, error) {
	lastBlockInPreviousEpoch := number
	if number > 0 {
		lastBlockInPreviousEpoch = number - istanbul.GetNumberWithinEpoch(number, sb.config.Epoch)
	}
	header := sb.chain.CurrentHeader()
	if header == nil {
		return common.Hash{}, errNoBlockHeader
	}
	state, err := sb.stateAt(header.Hash())
	if err != nil {
		return common.Hash{}, err
	}
	return random.BlockRandomness(header, state, lastBlockInPreviousEpoch)
}

func (sb *Backend) getOrderedValidators(number uint64, hash common.Hash) istanbul.ValidatorSet {
	valSet := sb.getValidators(number, hash)
	if valSet.Size() == 0 {
		return valSet
	}

	if sb.config.ProposerPolicy == istanbul.ShuffledRoundRobin {
		seed, err := sb.validatorRandomnessAtBlockNumber(number, hash)
		if err != nil {
			if err == comm_errors.ErrRegistryContractNotDeployed {
				sb.logger.Debug("Failed to set randomness for proposer selection", "block_number", number, "hash", hash, "error", err)
			} else {
				sb.logger.Warn("Failed to set randomness for proposer selection", "block_number", number, "hash", hash, "error", err)
			}
		}
		valSet.SetRandomness(seed)
	}

	return valSet
}

// GetCurrentHeadBlock retrieves the last block
func (sb *Backend) GetCurrentHeadBlock() istanbul.Proposal {
	return sb.currentBlock()
}

// GetCurrentHeadBlockAndAuthor retrieves the last block alongside the coinbase address for it
func (sb *Backend) GetCurrentHeadBlockAndAuthor() (istanbul.Proposal, common.Address) {
	block := sb.currentBlock()

	if block.Number().Cmp(common.Big0) == 0 {
		return block, common.ZeroAddress
	}

	proposer, err := sb.Author(block.Header())

	if err != nil {
		sb.logger.Error("Failed to get block proposer", "err", err)
		return nil, common.ZeroAddress
	}

	// Return header only block here since we don't need block body
	return block, proposer
}

func (sb *Backend) LastSubject() (istanbul.Subject, error) {
	lastProposal, _ := sb.GetCurrentHeadBlockAndAuthor()
	istExtra, err := types.ExtractIstanbulExtra(lastProposal.Header())
	if err != nil {
		return istanbul.Subject{}, err
	}
	lastView := &istanbul.View{Sequence: lastProposal.Number(), Round: istExtra.AggregatedSeal.Round}
	return istanbul.Subject{View: lastView, Digest: lastProposal.Hash()}, nil
}

func (sb *Backend) hasBadProposal(hash common.Hash) bool {
	if sb.hasBadBlock == nil {
		return false
	}
	return sb.hasBadBlock(hash)
}

func (sb *Backend) addProxy(node, externalNode *enode.Node) error {
	if sb.proxyNode != nil {
		return errProxyAlreadySet
	}
	sb.proxyNode = &proxyInfo{node: node, externalNode: externalNode}
	sb.updateAnnounceVersion()
	sb.p2pserver.AddPeer(node, p2p.ProxyPurpose)
	return nil
}

func (sb *Backend) removeProxy(node *enode.Node) {
	if sb.proxyNode != nil && sb.proxyNode.node.ID() == node.ID() {
		sb.p2pserver.RemovePeer(node, p2p.ProxyPurpose)
		sb.proxyNode = nil
	}
}

// RefreshValPeers will create 'validator' type peers to all the valset validators, and disconnect from the
// peers that are not part of the valset.
// It will also disconnect all validator connections if this node is not a validator.
// Note that adding and removing validators are idempotent operations.  If the validator
// being added or removed is already added or removed, then a no-op will be done.
func (sb *Backend) RefreshValPeers() error {
	logger := sb.logger.New("func", "RefreshValPeers")
	logger.Trace("Called RefreshValPeers")

	if sb.broadcaster == nil {
		return errors.New("Broadcaster is not set")
	}

	valConnSet, err := sb.retrieveValidatorConnSet()
	if err != nil {
		return err
	}
	sb.valEnodeTable.RefreshValPeers(valConnSet, sb.ValidatorAddress())
	return nil
}

func (sb *Backend) ValidatorAddress() common.Address {
	var localAddress common.Address
	if sb.config.Proxy {
		localAddress = sb.config.ProxiedValidatorAddress
	} else {
		localAddress = sb.Address()
	}
	return localAddress
}

// retrieveValidatorConnSet returns the cached validator conn set if the cache
// is younger than 1 minute. In the event of a cache miss, this may block for a
// couple seconds while retrieving the uncached set.
func (sb *Backend) retrieveValidatorConnSet() (map[common.Address]bool, error) {
	sb.cachedValidatorConnSetMu.RLock()

	// Check to see if there is a cached validator conn set, and if it's for the current block
	if sb.cachedValidatorConnSet != nil && time.Since(sb.cachedValidatorConnSetTimestamp) <= 1*time.Minute {
		defer sb.cachedValidatorConnSetMu.RUnlock()
		return sb.cachedValidatorConnSet, nil
	}
	sb.cachedValidatorConnSetMu.RUnlock()

	if err := sb.updateCachedValidatorConnSet(); err != nil {
		return nil, err
	}

	sb.cachedValidatorConnSetMu.RLock()
	defer sb.cachedValidatorConnSetMu.RUnlock()
	return sb.cachedValidatorConnSet, nil
}

// retrieveCachedValidatorConnSet returns the most recently cached validator conn set.
// If no set has ever been cached, nil is returned.
func (sb *Backend) retrieveCachedValidatorConnSet() map[common.Address]bool {
	sb.cachedValidatorConnSetMu.RLock()
	defer sb.cachedValidatorConnSetMu.RUnlock()
	return sb.cachedValidatorConnSet
}

// updateCachedValidatorConnSet updates the cached validator conn set. If another
// goroutine is simultaneously updating the cached set, this goroutine will wait
// for the update to be finished to prevent the update work from occurring
// simultaneously.
func (sb *Backend) updateCachedValidatorConnSet() (err error) {
	logger := sb.logger.New("func", "updateCachedValidatorConnSet")
	var waited bool
	sb.updatingCachedValidatorConnSetCond.L.Lock()
	// Checking the condition in a for loop as recommended to prevent a race
	for sb.updatingCachedValidatorConnSet {
		waited = true
		logger.Trace("Waiting for another goroutine to update the set")
		// If another goroutine is updating, wait for it to finish
		sb.updatingCachedValidatorConnSetCond.Wait()
	}
	if waited {
		defer sb.updatingCachedValidatorConnSetCond.L.Unlock()
		return sb.updatingCachedValidatorConnSetErr
	}
	// If we didn't wait, we show that we will start updating the cache
	sb.updatingCachedValidatorConnSet = true
	sb.updatingCachedValidatorConnSetCond.L.Unlock()

	defer func() {
		sb.updatingCachedValidatorConnSetCond.L.Lock()
		sb.updatingCachedValidatorConnSet = false
		// Share the error with other goroutines that are waiting on this one
		sb.updatingCachedValidatorConnSetErr = err
		// Broadcast to any waiting goroutines that the update is complete
		sb.updatingCachedValidatorConnSetCond.Broadcast()
		sb.updatingCachedValidatorConnSetCond.L.Unlock()
	}()

	validatorConnSet, err := sb.retrieveUncachedValidatorConnSet()
	if err != nil {
		return err
	}
	sb.cachedValidatorConnSetMu.Lock()
	sb.cachedValidatorConnSet = validatorConnSet
	sb.cachedValidatorConnSetTimestamp = time.Now()
	sb.cachedValidatorConnSetMu.Unlock()
	return nil
}

func (sb *Backend) retrieveUncachedValidatorConnSet() (map[common.Address]bool, error) {
	logger := sb.logger.New("func", "retrieveUncachedValidatorConnSet")
	// Retrieve the validator conn set from the election smart contract
	validatorsSet := make(map[common.Address]bool)

	currentBlock := sb.currentBlock()
	currentState, err := sb.stateAt(currentBlock.Hash())
	if err != nil {
		return nil, err
	}
	electNValidators, err := election.ElectNValidatorSigners(currentBlock.Header(), currentState, sb.config.AnnounceAdditionalValidatorsToGossip)

	// The validator contract may not be deployed yet.
	// Even if it is deployed, it may not have any registered validators yet.
	if err == comm_errors.ErrSmartContractNotDeployed || err == comm_errors.ErrRegistryContractNotDeployed {
		logger.Trace("Can't elect N validators because smart contract not deployed. Setting validator conn set to current elected validators.", "err", err)
	} else if err != nil {
		logger.Error("Error in electing N validators. Setting validator conn set to current elected validators", "err", err)
	}

	for _, address := range electNValidators {
		validatorsSet[address] = true
	}

	// Add active validators regardless
	valSet := sb.getValidators(currentBlock.Number().Uint64(), currentBlock.Hash())
	for _, val := range valSet.List() {
		validatorsSet[val.Address()] = true
	}

	logger.Trace("Returning validator conn set", "validatorsSet", validatorsSet)
	return validatorsSet, nil
}<|MERGE_RESOLUTION|>--- conflicted
+++ resolved
@@ -118,16 +118,10 @@
 		finalizationTimer:                  metrics.NewRegisteredTimer("consensus/istanbul/backend/finalize", nil),
 		rewardDistributionTimer:            metrics.NewRegisteredTimer("consensus/istanbul/backend/rewards", nil),
 		blocksElectedMeter:                 metrics.NewRegisteredMeter("consensus/istanbul/blocks/elected", nil),
-<<<<<<< HEAD
-		blocksSignedInSealMeter:            metrics.NewRegisteredMeter("consensus/istanbul/blocks/signed/quorum", nil),
-		blocksSignedInSealOrChildMeter:     metrics.NewRegisteredMeter("consensus/istanbul/blocks/signed/total", nil),
-		blocksElectedButNotSignedMeter:     metrics.NewRegisteredMeter("consensus/istanbul/blocks/signed/missed", nil),
-=======
 		blocksElectedAndSignedMeter:        metrics.NewRegisteredMeter("consensus/istanbul/blocks/signedbyus", nil),
 		blocksElectedButNotSignedMeter:     metrics.NewRegisteredMeter("consensus/istanbul/blocks/missedbyus", nil),
 		blocksTotalSigsGauge:               metrics.NewRegisteredGauge("consensus/istanbul/blocks/totalsigs", nil),
 		blocksTotalMissedRoundsMeter:       metrics.NewRegisteredMeter("consensus/istanbul/blocks/missedrounds", nil),
->>>>>>> 089beac2
 	}
 	backend.core = istanbulCore.New(backend, backend.config)
 
@@ -252,15 +246,6 @@
 	rewardDistributionTimer metrics.Timer
 
 	// Meters for number of blocks seen for which the current validator signer has been elected,
-<<<<<<< HEAD
-	// has its signature included in the seal, and has its signature included in the subsequent block's
-	// 'parentSeal' (i.e. it doesn't count for consensus, but it does count for counting uptime)
-	blocksElectedMeter             metrics.Meter
-	blocksSignedInSealMeter        metrics.Meter
-	blocksSignedInSealOrChildMeter metrics.Meter
-	blocksElectedButNotSignedMeter metrics.Meter
-
-=======
 	// for which it was elected and has signed, and elected but not signed.
 	blocksElectedMeter             metrics.Meter
 	blocksElectedAndSignedMeter    metrics.Meter
@@ -272,7 +257,6 @@
 	// Meter counting cumulative number of round changes that had to happen to get blocks agreed.
 	blocksTotalMissedRoundsMeter metrics.Meter
 
->>>>>>> 089beac2
 	istanbulAnnounceMsgHandlers map[uint64]announceMsgHandler
 
 	// Cache for the return values of the method retrieveValidatorConnSet
