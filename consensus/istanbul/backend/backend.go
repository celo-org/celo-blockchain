--- conflicted
+++ resolved
@@ -79,25 +79,6 @@
 		logger.Crit("Failed to create known messages cache", "err", err)
 	}
 	backend := &Backend{
-<<<<<<< HEAD
-		config:                        config,
-		istanbulEventMux:              new(event.TypeMux),
-		logger:                        logger,
-		db:                            db,
-		commitCh:                      make(chan *types.Block, 1),
-		recentSnapshots:               recentSnapshots,
-		coreStarted:                   false,
-		announceRunning:               false,
-		peerRecentMessages:            peerRecentMessages,
-		selfRecentMessages:            selfRecentMessages,
-		announceThreadWg:              new(sync.WaitGroup),
-		generateAndGossipQueryEnodeCh: make(chan struct{}, 1),
-
-		// Ideally, the updateAnnounceVersionCh should be an unbounded non blocking channel, but
-		// golang doesn't natively support that.  Here's a suggested implementation:
-		// https://medium.com/capital-one-tech/building-an-unbounded-channel-in-go-789e175cd2cd
-		updateAnnounceVersionCh:            make(chan struct{}, 100),
-=======
 		config:                             config,
 		istanbulEventMux:                   new(event.TypeMux),
 		logger:                             logger,
@@ -111,7 +92,6 @@
 		announceThreadWg:                   new(sync.WaitGroup),
 		generateAndGossipQueryEnodeCh:      make(chan struct{}, 1),
 		updateAnnounceVersionCh:            make(chan struct{}, 1),
->>>>>>> 4104d39a
 		lastQueryEnodeGossiped:             make(map[common.Address]time.Time),
 		lastVersionCertificatesGossiped:    make(map[common.Address]time.Time),
 		updatingCachedValidatorConnSetCond: sync.NewCond(&sync.Mutex{}),
@@ -798,21 +778,11 @@
 // cached entry. In the event of a cache miss, this may block for a
 // couple seconds while retrieving the uncached set.
 func (sb *Backend) RetrieveValidatorConnSet() (map[common.Address]bool, error) {
-<<<<<<< HEAD
-=======
 	var valConnSetToReturn map[common.Address]bool = nil
-
->>>>>>> 4104d39a
 	sb.cachedValidatorConnSetMu.RLock()
 
 	// wait period in blocks
 	waitPeriod := uint64(20)
-<<<<<<< HEAD
-	if sb.config.Epoch <= 10 {
-		waitPeriod = 1
-	}
-=======
->>>>>>> 4104d39a
 
 	// wait period in seconds
 	waitPeriodSec := 60 * time.Second
@@ -820,11 +790,7 @@
 	// Check to see if there is a cached validator conn set
 	if sb.cachedValidatorConnSet != nil {
 		currentBlockNum := sb.currentBlock().Number().Uint64()
-<<<<<<< HEAD
-		pendingBlockNum := currentBlockNum
-=======
 		pendingBlockNum := currentBlockNum + 1
->>>>>>> 4104d39a
 
 		// We want to get the val conn set that is meant to validate the pending block
 		desiredValSetEpochNum := istanbul.GetEpochNumber(pendingBlockNum, sb.config.Epoch)
@@ -834,14 +800,8 @@
 
 		// Returned the cached entry if it's within the same current epoch and that it's within waitPeriod
 		// blocks of the pending block.
-<<<<<<< HEAD
-		if cachedEntryEpochNum == desiredValSetEpochNum && (sb.cachedValidatorConnSetBlockNum+waitPeriod) <= currentBlockNum && time.Since(sb.cachedValidatorConnSetTS) <= waitPeriodSec {
-			defer sb.cachedValidatorConnSetMu.RUnlock()
-			return sb.cachedValidatorConnSet, nil
-=======
 		if cachedEntryEpochNum == desiredValSetEpochNum && (sb.cachedValidatorConnSetBlockNum+waitPeriod) > currentBlockNum && time.Since(sb.cachedValidatorConnSetTS) <= waitPeriodSec {
 			valConnSetToReturn = sb.cachedValidatorConnSet
->>>>>>> 4104d39a
 		}
 	}
 
