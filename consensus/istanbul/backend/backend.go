// Copyright 2017 The go-ethereum Authors
// This file is part of the go-ethereum library.
//
// The go-ethereum library is free software: you can redistribute it and/or modify
// it under the terms of the GNU Lesser General Public License as published by
// the Free Software Foundation, either version 3 of the License, or
// (at your option) any later version.
//
// The go-ethereum library is distributed in the hope that it will be useful,
// but WITHOUT ANY WARRANTY; without even the implied warranty of
// MERCHANTABILITY or FITNESS FOR A PARTICULAR PURPOSE. See the
// GNU Lesser General Public License for more details.
//
// You should have received a copy of the GNU Lesser General Public License
// along with the go-ethereum library. If not, see <http://www.gnu.org/licenses/>.

package backend

import (
	"errors"
	"fmt"
	"math/big"
	"sync"
	"time"

	"github.com/ethereum/go-ethereum/accounts"
	"github.com/ethereum/go-ethereum/common"
	"github.com/ethereum/go-ethereum/consensus"
	"github.com/ethereum/go-ethereum/consensus/istanbul"
	istanbulCore "github.com/ethereum/go-ethereum/consensus/istanbul/core"
	"github.com/ethereum/go-ethereum/consensus/istanbul/validator"
	"github.com/ethereum/go-ethereum/core"
	"github.com/ethereum/go-ethereum/core/state"
	"github.com/ethereum/go-ethereum/core/types"
	"github.com/ethereum/go-ethereum/crypto"
	"github.com/ethereum/go-ethereum/ethdb"
	"github.com/ethereum/go-ethereum/event"
	"github.com/ethereum/go-ethereum/log"
<<<<<<< HEAD
	"github.com/ethereum/go-ethereum/p2p/enode"
	"github.com/ethereum/go-ethereum/params"
=======
>>>>>>> a824e978
	lru "github.com/hashicorp/golang-lru"
)

const (
	// fetcherID is the ID indicates the block is from Istanbul engine
	fetcherID = "istanbul"
)

var (
	// errInvalidSigningFn is returned when the consensus signing function is invalid.
	errInvalidSigningFn = errors.New("invalid signing function for istanbul messages")
)

// Entries for the valEnodeTable
type ValidatorEnode struct {
	enodeURL string
	view     *istanbul.View
}

func (ve *ValidatorEnode) String() string {
	return fmt.Sprintf("{enodeURL: %v, view: %v}", ve.enodeURL, ve.view)
}

// Entries for the recent announce messages
type AnnounceGossipTimestamp struct {
	enodeURL  string
	timestamp time.Time
}

// New creates an Ethereum backend for Istanbul core engine.
func New(config *istanbul.Config, db ethdb.Database) consensus.Istanbul {
	// Allocate the snapshot caches and create the engine
	recents, _ := lru.NewARC(inmemorySnapshots)
	recentMessages, _ := lru.NewARC(inmemoryPeers)
	knownMessages, _ := lru.NewARC(inmemoryMessages)
	backend := &Backend{
		config:               config,
		istanbulEventMux:     new(event.TypeMux),
		logger:               log.New(),
		db:                   db,
		commitCh:             make(chan *types.Block, 1),
		recents:              recents,
		coreStarted:          false,
		recentMessages:       recentMessages,
		knownMessages:        knownMessages,
		announceWg:           new(sync.WaitGroup),
		announceQuit:         make(chan struct{}),
		valEnodeTable:        make(map[common.Address]*ValidatorEnode),
		valEnodeTableMu:      new(sync.RWMutex),
		reverseValEnodeTable: make(map[string]common.Address),
		lastAnnounceGossiped: make(map[common.Address]*AnnounceGossipTimestamp),
	}
	backend.core = istanbulCore.New(backend, backend.config)
	return backend
}

// ----------------------------------------------------------------------------

type Backend struct {
	config           *istanbul.Config
	istanbulEventMux *event.TypeMux

	address  common.Address    // Ethereum address of the signing key
	signFn   istanbul.SignerFn // Signer function to authorize hashes with
	signFnMu sync.RWMutex      // Protects the signer fields

	core         istanbulCore.Engine
	logger       log.Logger
	db           ethdb.Database
	chain        consensus.ChainReader
	currentBlock func() *types.Block
	hasBadBlock  func(hash common.Hash) bool
	stateAt      func(hash common.Hash) (*state.StateDB, error)

	processBlock  func(block *types.Block, statedb *state.StateDB) (types.Receipts, []*types.Log, uint64, error)
	validateState func(block *types.Block, statedb *state.StateDB, receipts types.Receipts, usedGas uint64) error

	// the channels for istanbul engine notifications
	commitCh          chan *types.Block
	proposedBlockHash common.Hash
	sealMu            sync.Mutex
	coreStarted       bool
	coreMu            sync.RWMutex

	// Snapshots for recent blocks to speed up reorgs
	recents *lru.ARCCache

	// event subscription for ChainHeadEvent event
	broadcaster consensus.Broadcaster

	recentMessages *lru.ARCCache // the cache of peer's messages
	knownMessages  *lru.ARCCache // the cache of self messages

	iEvmH  consensus.ConsensusIEvmH
	regAdd consensus.ConsensusRegAdd

	valEnodeTable        map[common.Address]*ValidatorEnode
	reverseValEnodeTable map[string]common.Address // EnodeURL -> Address mapping
	valEnodeTableMu      *sync.RWMutex             // This mutex protects both valEnodeTable and reverseValEnodeTable, since they are modified at the same time

	lastAnnounceGossiped map[common.Address]*AnnounceGossipTimestamp

	announceWg   *sync.WaitGroup
	announceQuit chan struct{}
}

// Authorize implements istanbul.Backend.Authorize
func (sb *Backend) Authorize(address common.Address, signFn istanbul.SignerFn) {
	sb.signFnMu.Lock()
	defer sb.signFnMu.Unlock()

	sb.address = address
	sb.signFn = signFn
	sb.core.SetAddress(address)
}

// Address implements istanbul.Backend.Address
func (sb *Backend) Address() common.Address {
	return sb.address
}

func (sb *Backend) Close() error {
	return nil
}

// Validators implements istanbul.Backend.Validators
func (sb *Backend) Validators(proposal istanbul.Proposal) istanbul.ValidatorSet {
	return sb.getValidators(proposal.Number().Uint64(), proposal.Hash())
}

// Broadcast implements istanbul.Backend.Broadcast
func (sb *Backend) Broadcast(valSet istanbul.ValidatorSet, payload []byte) error {
	// send to others
	sb.Gossip(valSet, payload, istanbulMsg, false)
	// send to self
	msg := istanbul.MessageEvent{
		Payload: payload,
	}
	go sb.istanbulEventMux.Post(msg)
	return nil
}

// Gossip implements istanbul.Backend.Gossip
func (sb *Backend) Gossip(valSet istanbul.ValidatorSet, payload []byte, msgCode uint64, ignoreCache bool) error {
	var hash common.Hash
	if !ignoreCache {
		hash = istanbul.RLPHash(payload)
		sb.knownMessages.Add(hash, true)
	}

	var targets map[common.Address]bool = nil

	if valSet != nil {
		targets = make(map[common.Address]bool)
		for _, val := range valSet.List() {
			if val.Address() != sb.Address() {
				targets[val.Address()] = true
			}
		}
	}

	if sb.broadcaster != nil && ((valSet == nil) || (len(targets) > 0)) {
		ps := sb.broadcaster.FindPeers(targets)

		for addr, p := range ps {
			if !ignoreCache {
				ms, ok := sb.recentMessages.Get(addr)
				var m *lru.ARCCache
				if ok {
					m, _ = ms.(*lru.ARCCache)
					if _, k := m.Get(hash); k {
						// This peer had this event, skip it
						continue
					}
				} else {
					m, _ = lru.NewARC(inmemoryMessages)
				}

				m.Add(hash, true)
				sb.recentMessages.Add(addr, m)
			}

			go p.Send(msgCode, payload)
		}
	}
	return nil
}

func (sb *Backend) Enode() *enode.Node {
	if sb.broadcaster != nil {
		return sb.broadcaster.GetLocalNode()
	} else {
		return nil
	}
}

// Commit implements istanbul.Backend.Commit
func (sb *Backend) Commit(proposal istanbul.Proposal, seals [][]byte) error {
	// Check if the proposal is a valid block
	block := &types.Block{}
	block, ok := proposal.(*types.Block)
	if !ok {
		sb.logger.Error("Invalid proposal, %v", proposal)
		return errInvalidProposal
	}

	h := block.Header()
	// Append seals into extra-data
	err := writeCommittedSeals(h, seals)
	if err != nil {
		return err
	}
	// update block's header
	block = block.WithSeal(h)

	sb.logger.Info("Committed", "address", sb.Address(), "hash", proposal.Hash(), "number", proposal.Number().Uint64())
	// - if the proposed and committed blocks are the same, send the proposed hash
	//   to commit channel, which is being watched inside the engine.Seal() function.
	// - otherwise, we try to insert the block.
	// -- if success, the ChainHeadEvent event will be broadcasted, try to build
	//    the next block and the previous Seal() will be stopped.
	// -- otherwise, a error will be returned and a round change event will be fired.
	if sb.proposedBlockHash == block.Hash() {
		// feed block hash to Seal() and wait the Seal() result
		sb.commitCh <- block
		return nil
	}

	if sb.broadcaster != nil {
		sb.broadcaster.Enqueue(fetcherID, block)
	}
	return nil
}

// EventMux implements istanbul.Backend.EventMux
func (sb *Backend) EventMux() *event.TypeMux {
	return sb.istanbulEventMux
}

// Verify implements istanbul.Backend.Verify
func (sb *Backend) Verify(proposal istanbul.Proposal, src istanbul.Validator) (time.Duration, error) {
	// Check if the proposal is a valid block
	block := &types.Block{}
	block, ok := proposal.(*types.Block)
	if !ok {
		sb.logger.Error("Invalid proposal, %v", proposal)
		return 0, errInvalidProposal
	}

	// check bad block
	if sb.HasBadProposal(block.Hash()) {
		return 0, core.ErrBlacklistedHash
	}

	// check block body
	txnHash := types.DeriveSha(block.Transactions())
	uncleHash := types.CalcUncleHash(block.Uncles())
	if txnHash != block.Header().TxHash {
		return 0, errMismatchTxhashes
	}
	if uncleHash != nilUncleHash {
		return 0, errInvalidUncleHash
	}

	// verify the header of proposed block
	if block.Header().Coinbase != src.Address() {
		return 0, errInvalidCoinbase
	}
	err := sb.VerifyHeader(sb.chain, block.Header(), false)

	// ignore errEmptyCommittedSeals error because we don't have the committed seals yet
	if err != nil && err != errEmptyCommittedSeals {
		if err == consensus.ErrFutureBlock {
			return time.Unix(block.Header().Time.Int64(), 0).Sub(now()), consensus.ErrFutureBlock
		} else {
			return 0, err
		}
	}

	// Process the block to verify that the transactions are valid and to retrieve the resulting state and receipts
	// Get the state from this block's parent.
	state, err := sb.stateAt(block.Header().ParentHash)
	if err != nil {
		log.Error("verify - Error in getting the block's parent's state", "parentHash", block.Header().ParentHash.Hex(), "err", err)
		return 0, err
	}

	// Make a copy of the state
	state = state.Copy()

	// Apply this block's transactions to update the state
	receipts, _, usedGas, err := sb.processBlock(block, state)
	if err != nil {
		log.Error("verify - Error in processing the block", "err", err)
		return 0, err
	}

	// Validate the block
	if err := sb.validateState(block, state, receipts, usedGas); err != nil {
		log.Error("verify - Error in validating the block", "err", err)
		return 0, err
	}

	// verify the validator set diff if this is the last block of the epoch
	if istanbul.IsLastBlockOfEpoch(block.Header().Number.Uint64(), sb.config.Epoch) {
		if err := sb.verifyValSetDiff(proposal, block, state); err != nil {
			log.Error("verify - Error in verifying the val set diff", "err", err)
			return 0, err
		}
	}

	return 0, err
}

func (sb *Backend) verifyValSetDiff(proposal istanbul.Proposal, block *types.Block, state *state.StateDB) error {
	header := block.Header()

	// Ensure that the extra data format is satisfied
	istExtra, err := types.ExtractIstanbulExtra(header)
	if err != nil {
		return err
	}

	newValSet, err := sb.getValSet(block.Header(), state)
	if err != nil {
		log.Error("Istanbul.verifyValSetDiff - Error in retrieving the validator set. Verifying val set diff empty.", "err", err)
		if len(istExtra.AddedValidators) != 0 || len(istExtra.RemovedValidators) != 0 {
			log.Warn("verifyValSetDiff - Invalid val set diff.  Non empty diff when it should be empty.", "addedValidators", common.ConvertToStringSlice(istExtra.AddedValidators), "removedValidators", common.ConvertToStringSlice(istExtra.RemovedValidators))
			return errInvalidValidatorSetDiff
		}
	} else {
		parentValidators := sb.ParentValidators(proposal)
		oldValSet := make([]common.Address, 0, parentValidators.Size())

		for _, val := range parentValidators.List() {
			oldValSet = append(oldValSet, val.Address())
		}

		addedValidators, removedValidators := istanbul.ValidatorSetDiff(oldValSet, newValSet)

		if !istanbul.CompareValidatorSlices(addedValidators, istExtra.AddedValidators) || !istanbul.CompareValidatorSlices(removedValidators, istExtra.RemovedValidators) {
			return errInvalidValidatorSetDiff
		}
	}

	return nil
}

// Sign implements istanbul.Backend.Sign
func (sb *Backend) Sign(data []byte) ([]byte, error) {
	if sb.signFn == nil {
		return nil, errInvalidSigningFn
	}
	hashData := crypto.Keccak256(data)
	sb.signFnMu.RLock()
	defer sb.signFnMu.RUnlock()
	return sb.signFn(accounts.Account{Address: sb.address}, hashData)
}

// CheckSignature implements istanbul.Backend.CheckSignature
func (sb *Backend) CheckSignature(data []byte, address common.Address, sig []byte) error {
	signer, err := istanbul.GetSignatureAddress(data, sig)
	if err != nil {
		log.Error("Failed to get signer address", "err", err)
		return err
	}
	// Compare derived addresses
	if signer != address {
		return errInvalidSignature
	}
	return nil
}

// HasProposal implements istanbul.Backend.HasProposal
func (sb *Backend) HasProposal(hash common.Hash, number *big.Int) bool {
	return sb.chain.GetHeader(hash, number.Uint64()) != nil
}

// GetProposer implements istanbul.Backend.GetProposer
func (sb *Backend) GetProposer(number uint64) common.Address {
	if h := sb.chain.GetHeaderByNumber(number); h != nil {
		a, _ := sb.Author(h)
		return a
	}
	return common.Address{}
}

// ParentValidators implements istanbul.Backend.GetParentValidators
func (sb *Backend) ParentValidators(proposal istanbul.Proposal) istanbul.ValidatorSet {
	if block, ok := proposal.(*types.Block); ok {
		return sb.getValidators(block.Number().Uint64()-1, block.ParentHash())
	}
	return validator.NewSet(nil, sb.config.ProposerPolicy)
}

func (sb *Backend) getValidators(number uint64, hash common.Hash) istanbul.ValidatorSet {
	snap, err := sb.snapshot(sb.chain, number, hash, nil)
	if err != nil {
		return validator.NewSet(nil, sb.config.ProposerPolicy)
	}
	return snap.ValSet
}

func (sb *Backend) LastProposal() (istanbul.Proposal, common.Address) {
	block := sb.currentBlock()

	var proposer common.Address
	if block.Number().Cmp(common.Big0) > 0 {
		var err error
		proposer, err = sb.Author(block.Header())
		if err != nil {
			sb.logger.Error("Failed to get block proposer", "err", err)
			return nil, common.Address{}
		}
	}

	// Return header only block here since we don't need block body
	return block, proposer
}

func (sb *Backend) HasBadProposal(hash common.Hash) bool {
	if sb.hasBadBlock == nil {
		return false
	}
	return sb.hasBadBlock(hash)
}

func (sb *Backend) AddValidatorPeer(enodeURL string) {
	if sb.broadcaster != nil {
		sb.broadcaster.AddValidatorPeer(enodeURL)
	}
}

func (sb *Backend) RemoveValidatorPeer(enodeURL string) {
	if sb.broadcaster != nil {
		sb.broadcaster.RemoveValidatorPeer(enodeURL)
	}
}

func (sb *Backend) GetValidatorPeers() []string {
	if sb.broadcaster != nil {
		return sb.broadcaster.GetValidatorPeers()
	} else {
		return nil
	}
}<|MERGE_RESOLUTION|>--- conflicted
+++ resolved
@@ -18,7 +18,6 @@
 
 import (
 	"errors"
-	"fmt"
 	"math/big"
 	"sync"
 	"time"
@@ -36,11 +35,7 @@
 	"github.com/ethereum/go-ethereum/ethdb"
 	"github.com/ethereum/go-ethereum/event"
 	"github.com/ethereum/go-ethereum/log"
-<<<<<<< HEAD
 	"github.com/ethereum/go-ethereum/p2p/enode"
-	"github.com/ethereum/go-ethereum/params"
-=======
->>>>>>> a824e978
 	lru "github.com/hashicorp/golang-lru"
 )
 
@@ -53,16 +48,6 @@
 	// errInvalidSigningFn is returned when the consensus signing function is invalid.
 	errInvalidSigningFn = errors.New("invalid signing function for istanbul messages")
 )
-
-// Entries for the valEnodeTable
-type ValidatorEnode struct {
-	enodeURL string
-	view     *istanbul.View
-}
-
-func (ve *ValidatorEnode) String() string {
-	return fmt.Sprintf("{enodeURL: %v, view: %v}", ve.enodeURL, ve.view)
-}
 
 // Entries for the recent announce messages
 type AnnounceGossipTimestamp struct {
@@ -88,9 +73,7 @@
 		knownMessages:        knownMessages,
 		announceWg:           new(sync.WaitGroup),
 		announceQuit:         make(chan struct{}),
-		valEnodeTable:        make(map[common.Address]*ValidatorEnode),
-		valEnodeTableMu:      new(sync.RWMutex),
-		reverseValEnodeTable: make(map[string]common.Address),
+		valEnodeTable:        newValidatorEnodeTable(),
 		lastAnnounceGossiped: make(map[common.Address]*AnnounceGossipTimestamp),
 	}
 	backend.core = istanbulCore.New(backend, backend.config)
@@ -137,11 +120,9 @@
 	iEvmH  consensus.ConsensusIEvmH
 	regAdd consensus.ConsensusRegAdd
 
-	valEnodeTable        map[common.Address]*ValidatorEnode
-	reverseValEnodeTable map[string]common.Address // EnodeURL -> Address mapping
-	valEnodeTableMu      *sync.RWMutex             // This mutex protects both valEnodeTable and reverseValEnodeTable, since they are modified at the same time
-
 	lastAnnounceGossiped map[common.Address]*AnnounceGossipTimestamp
+
+	valEnodeTable *validatorEnodeTable
 
 	announceWg   *sync.WaitGroup
 	announceQuit chan struct{}
