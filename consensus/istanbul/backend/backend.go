// Copyright 2017 The go-ethereum Authors
// This file is part of the go-ethereum library.
//
// The go-ethereum library is free software: you can redistribute it and/or modify
// it under the terms of the GNU Lesser General Public License as published by
// the Free Software Foundation, either version 3 of the License, or
// (at your option) any later version.
//
// The go-ethereum library is distributed in the hope that it will be useful,
// but WITHOUT ANY WARRANTY; without even the implied warranty of
// MERCHANTABILITY or FITNESS FOR A PARTICULAR PURPOSE. See the
// GNU Lesser General Public License for more details.
//
// You should have received a copy of the GNU Lesser General Public License
// along with the go-ethereum library. If not, see <http://www.gnu.org/licenses/>.

package backend

import (
	"errors"
	"math/big"
	"sync"
	"time"

	"github.com/ethereum/go-ethereum/accounts"
	"github.com/ethereum/go-ethereum/common"
	"github.com/ethereum/go-ethereum/consensus"
	"github.com/ethereum/go-ethereum/consensus/istanbul"
	"github.com/ethereum/go-ethereum/consensus/istanbul/backend/internal/enodes"
	istanbulCore "github.com/ethereum/go-ethereum/consensus/istanbul/core"
	"github.com/ethereum/go-ethereum/consensus/istanbul/validator"
	"github.com/ethereum/go-ethereum/contract_comm/election"
	"github.com/ethereum/go-ethereum/contract_comm/random"
	"github.com/ethereum/go-ethereum/contract_comm/validators"
	"github.com/ethereum/go-ethereum/core"
	"github.com/ethereum/go-ethereum/core/state"
	"github.com/ethereum/go-ethereum/core/types"
	"github.com/ethereum/go-ethereum/crypto"
	"github.com/ethereum/go-ethereum/ethdb"
	"github.com/ethereum/go-ethereum/event"
	"github.com/ethereum/go-ethereum/log"
	"github.com/ethereum/go-ethereum/p2p"
	"github.com/ethereum/go-ethereum/p2p/enode"
	"github.com/ethereum/go-ethereum/rlp"
	lru "github.com/hashicorp/golang-lru"
)

const (
	// fetcherID is the ID indicates the block is from Istanbul engine
	fetcherID = "istanbul"
)

var (
	// errInvalidSigningFn is returned when the consensus signing function is invalid.
	errInvalidSigningFn = errors.New("invalid signing function for istanbul messages")

	// errProxyAlreadySet is returned if a user tries to add a proxy that is already set.
	// TODO - When we support multiple sentries per validator, this error will become irrelevant.
	errProxyAlreadySet = errors.New("proxy already set")

	// errNoProxyConnection is returned when a proxied validator is not connected to a proxy
	errNoProxyConnection = errors.New("proxied validator not connected to a proxy")

	// errNoBlockHeader is returned when the requested block header could not be found.
	errNoBlockHeader = errors.New("failed to retrieve block header")

	// errOldAnnounceMessage is returned when the received announce message's block number is earlier
	// than a previous received message
	errOldAnnounceMessage = errors.New("old announce message")
)

// Entries for the recent announce messages
type AnnounceGossipTimestamp struct {
	enodeURLHash      common.Hash
	destAddressesHash common.Hash
	timestamp         time.Time
}

// Information about the proxy for a proxied validator
type proxyInfo struct {
	node         *enode.Node    // Enode for the internal network interface
	externalNode *enode.Node    // Enode for the external network interface
	peer         consensus.Peer // Connected proxy peer.  Is nil if this node is not connected to the proxy
}

// New creates an Ethereum backend for Istanbul core engine.
func New(config *istanbul.Config, db ethdb.Database) consensus.Istanbul {
	// Allocate the snapshot caches and create the engine
	logger := log.New()
	recentSnapshots, err := lru.NewARC(inmemorySnapshots)
	if err != nil {
		logger.Crit("Failed to create recent snapshots cache", "err", err)
	}
	recentMessages, err := lru.NewARC(inmemoryPeers)
	if err != nil {
		logger.Crit("Failed to create recent messages cache", "err", err)
	}
	knownMessages, err := lru.NewARC(inmemoryMessages)
	if err != nil {
		logger.Crit("Failed to create known messages cache", "err", err)
	}
	backend := &Backend{
		config:               config,
		istanbulEventMux:     new(event.TypeMux),
		logger:               logger,
		db:                   db,
		commitCh:             make(chan *types.Block, 1),
		recentSnapshots:      recentSnapshots,
		coreStarted:          false,
		recentMessages:       recentMessages,
		knownMessages:        knownMessages,
		announceWg:           new(sync.WaitGroup),
		announceQuit:         make(chan struct{}),
		lastAnnounceGossiped: make(map[common.Address]*AnnounceGossipTimestamp),
		valEnodesShareWg:     new(sync.WaitGroup),
		valEnodesShareQuit:   make(chan struct{}),
	}
	backend.core = istanbulCore.New(backend, backend.config)

	vph := &validatorPeerHandler{sb: backend}
	table, err := enodes.OpenValidatorEnodeDB(config.ValidatorEnodeDBPath, vph)
	if err != nil {
		logger.Crit("Can't open ValidatorEnodeDB", "err", err, "dbpath", config.ValidatorEnodeDBPath)
	}
	backend.valEnodeTable = table

	return backend
}

// ----------------------------------------------------------------------------

type Backend struct {
	config           *istanbul.Config
	istanbulEventMux *event.TypeMux

	address          common.Address           // Ethereum address of the signing key
	signFn           istanbul.SignerFn        // Signer function to authorize hashes with
	signHashBLSFn    istanbul.SignerFn        // Signer function to authorize hashes using BLS with
	signMessageBLSFn istanbul.MessageSignerFn // Signer function to authorize messages using BLS with
	signFnMu         sync.RWMutex             // Protects the signer fields

	core         istanbulCore.Engine
	logger       log.Logger
	db           ethdb.Database
	chain        consensus.ChainReader
	currentBlock func() *types.Block
	hasBadBlock  func(hash common.Hash) bool
	stateAt      func(hash common.Hash) (*state.StateDB, error)

	processBlock  func(block *types.Block, statedb *state.StateDB) (types.Receipts, []*types.Log, uint64, error)
	validateState func(block *types.Block, statedb *state.StateDB, receipts types.Receipts, usedGas uint64) error

	// the channels for istanbul engine notifications
	commitCh          chan *types.Block
	proposedBlockHash common.Hash
	sealMu            sync.Mutex
	coreStarted       bool
	coreMu            sync.RWMutex

	// Snapshots for recent blocks to speed up reorgs
	recentSnapshots *lru.ARCCache

	// event subscription for ChainHeadEvent event
	broadcaster consensus.Broadcaster

	// interface to the p2p server
	p2pserver consensus.P2PServer

	recentMessages *lru.ARCCache // the cache of peer's messages
	knownMessages  *lru.ARCCache // the cache of self messages

	lastAnnounceGossiped   map[common.Address]*AnnounceGossipTimestamp
	lastAnnounceGossipedMu sync.RWMutex

	valEnodeTable *enodes.ValidatorEnodeDB

	announceWg   *sync.WaitGroup
	announceQuit chan struct{}

	valEnodesShareWg   *sync.WaitGroup
	valEnodesShareQuit chan struct{}

	proxyNode *proxyInfo

	// Right now, we assume that there is at most one proxied peer for a proxy
	proxiedPeer consensus.Peer

	newEpochCh chan struct{}
}

// Authorize implements istanbul.Backend.Authorize
func (sb *Backend) Authorize(address common.Address, signFn istanbul.SignerFn, signHashBLSFn istanbul.SignerFn, signMessageBLSFn istanbul.MessageSignerFn) {
	sb.signFnMu.Lock()
	defer sb.signFnMu.Unlock()

	sb.address = address
	sb.signFn = signFn
	sb.signHashBLSFn = signHashBLSFn
	sb.signMessageBLSFn = signMessageBLSFn
	sb.core.SetAddress(address)
}

// Address implements istanbul.Backend.Address
func (sb *Backend) Address() common.Address {
	return sb.address
}

// Close the backend
func (sb *Backend) Close() error {
	return sb.valEnodeTable.Close()
}

// Validators implements istanbul.Backend.Validators
func (sb *Backend) Validators(proposal istanbul.Proposal) istanbul.ValidatorSet {
	return sb.getOrderedValidators(proposal.Number().Uint64(), proposal.Hash())
}

// ParentBlockValidators implements istanbul.Backend.GetParentValidators
func (sb *Backend) ParentBlockValidators(proposal istanbul.Proposal) istanbul.ValidatorSet {
	return sb.getOrderedValidators(proposal.Number().Uint64()-1, proposal.ParentHash())
}

func (sb *Backend) GetValidators(blockNumber *big.Int, headerHash common.Hash) []istanbul.Validator {
	validatorSet := sb.getValidators(blockNumber.Uint64(), headerHash)
	return validatorSet.FilteredList()
}

// This function will return the peers with the addresses in the "destAddresses" parameter.
// If this is a proxied validator, then it will return the proxy.
func (sb *Backend) getPeersForMessage(destAddresses []common.Address) map[enode.ID]consensus.Peer {
	if sb.config.Proxied {
		if sb.proxyNode != nil && sb.proxyNode.peer != nil {
			returnMap := make(map[enode.ID]consensus.Peer)
			returnMap[sb.proxyNode.peer.Node().ID()] = sb.proxyNode.peer

			return returnMap
		} else {
			return nil
		}
	} else {
		var targets map[enode.ID]bool = nil

		if destAddresses != nil {
			targets = make(map[enode.ID]bool)
			for _, addr := range destAddresses {
				if valNode, err := sb.valEnodeTable.GetNodeFromAddress(addr); valNode != nil && err == nil {
					targets[valNode.ID()] = true
				}
			}
		}
		return sb.broadcaster.FindPeers(targets, p2p.AnyPurpose)
	}
}

// Broadcast implements istanbul.Backend.BroadcastConsensusMsg
func (sb *Backend) BroadcastConsensusMsg(destAddresses []common.Address, payload []byte) error {
	sb.logger.Trace("Broadcasting an istanbul message", "destAddresses", common.ConvertToStringSlice(destAddresses))

	// send to others
	if err := sb.Gossip(destAddresses, payload, istanbulConsensusMsg, false); err != nil {
		return err
	}

	// send to self
	msg := istanbul.MessageEvent{
		Payload: payload,
	}
	go sb.istanbulEventMux.Post(msg)
	return nil
}

// Gossip implements istanbul.Backend.Gossip
func (sb *Backend) Gossip(destAddresses []common.Address, payload []byte, ethMsgCode uint64, ignoreCache bool) error {
	// If this is a proxied validator and it wants to send a consensus message,
	// wrap the consensus message in a forward message.
	if sb.config.Proxied && ethMsgCode == istanbulConsensusMsg {
		var err error

		fwdMessage := &istanbul.ForwardMessage{DestAddresses: destAddresses, Msg: payload}
		fwdMsgBytes, err := rlp.EncodeToBytes(fwdMessage)
		if err != nil {
			sb.logger.Error("Failed to encode", "fwdMessage", fwdMessage)
			return err
		}

		// Note that we are not signing message.  The message that is being wrapped is already signed.
		msg := istanbul.Message{Code: istanbulFwdMsg, Msg: fwdMsgBytes, Address: sb.Address()}
		payload, err = msg.Payload()
		if err != nil {
			return err
		}

		ethMsgCode = istanbulFwdMsg
	}

	peers := sb.getPeersForMessage(destAddresses)

	var hash common.Hash
	if !ignoreCache {
		hash = istanbul.RLPHash(payload)
		sb.knownMessages.Add(hash, true)
	}

	if len(peers) > 0 {
		for addr, p := range peers {
			if !ignoreCache {
				ms, ok := sb.recentMessages.Get(addr)
				var m *lru.ARCCache
				if ok {
					m, _ = ms.(*lru.ARCCache)
					if _, k := m.Get(hash); k {
						// This peer had this event, skip it
						continue
					}
				} else {
					m, _ = lru.NewARC(inmemoryMessages)
				}

				m.Add(hash, true)
				sb.recentMessages.Add(addr, m)
			}
<<<<<<< HEAD
			sb.logger.Trace("Sending istanbul message to peer", "msg_code", msgCode, "address", addr)
=======
			sb.logger.Trace("Sending istanbul message to peer", "msg_code", ethMsgCode, "address", addr)
>>>>>>> c3e4005b

			go p.Send(ethMsgCode, payload)
		}
	}
	return nil
}

// Commit implements istanbul.Backend.Commit
func (sb *Backend) Commit(proposal istanbul.Proposal, aggregatedSeal types.IstanbulAggregatedSeal) error {
	// Check if the proposal is a valid block
	block := &types.Block{}
	block, ok := proposal.(*types.Block)
	if !ok {
		sb.logger.Error("Invalid proposal, %v", proposal)
		return errInvalidProposal
	}

	h := block.Header()
	// Append seals into extra-data
	err := writeAggregatedSeal(h, aggregatedSeal, false)
	if err != nil {
		return err
	}
	// update block's header
	block = block.WithSeal(h)

	sb.logger.Info("Committed", "address", sb.Address(), "round", aggregatedSeal.Round.Uint64(), "hash", proposal.Hash(), "number", proposal.Number().Uint64())
	// - if the proposed and committed blocks are the same, send the proposed hash
	//   to commit channel, which is being watched inside the engine.Seal() function.
	// - otherwise, we try to insert the block.
	// -- if success, the ChainHeadEvent event will be broadcasted, try to build
	//    the next block and the previous Seal() will be stopped.
	// -- otherwise, a error will be returned and a round change event will be fired.
	if sb.proposedBlockHash == block.Hash() {
		// feed block hash to Seal() and wait the Seal() result
		sb.commitCh <- block
		return nil
	}

	if sb.broadcaster != nil {
		sb.broadcaster.Enqueue(fetcherID, block)
	}
	return nil
}

// EventMux implements istanbul.Backend.EventMux
func (sb *Backend) EventMux() *event.TypeMux {
	return sb.istanbulEventMux
}

// Verify implements istanbul.Backend.Verify
func (sb *Backend) Verify(proposal istanbul.Proposal) (time.Duration, error) {
	// Check if the proposal is a valid block
	block := &types.Block{}
	block, ok := proposal.(*types.Block)
	if !ok {
		sb.logger.Error("Invalid proposal, %v", proposal)
		return 0, errInvalidProposal
	}

	// check bad block
	if sb.hasBadProposal(block.Hash()) {
		return 0, core.ErrBlacklistedHash
	}

	// check block body
	txnHash := types.DeriveSha(block.Transactions())
	uncleHash := types.CalcUncleHash(block.Uncles())
	if txnHash != block.Header().TxHash {
		return 0, errMismatchTxhashes
	}
	if uncleHash != nilUncleHash {
		return 0, errInvalidUncleHash
	}

	// The author should be the first person to propose the block to ensure that randomness matches up.
	addr, err := sb.Author(block.Header())
	if err != nil {
		sb.logger.Error("Could not recover orignal author of the block to verify the randomness", "err", err, "func", "Verify")
		return 0, errInvalidProposal
	} else if addr != block.Header().Coinbase {
		sb.logger.Error("Original author of the block does not match the coinbase", "addr", addr, "coinbase", block.Header().Coinbase, "func", "Verify")
		return 0, errInvalidCoinbase
	}

	err = sb.VerifyHeader(sb.chain, block.Header(), false)

	// ignore errEmptyCommittedSeals error because we don't have the committed seals yet
	if err != nil && err != errEmptyAggregatedSeal {
		if err == consensus.ErrFutureBlock {
			return time.Unix(block.Header().Time.Int64(), 0).Sub(now()), consensus.ErrFutureBlock
		} else {
			return 0, err
		}
	}

	// Process the block to verify that the transactions are valid and to retrieve the resulting state and receipts
	// Get the state from this block's parent.
	state, err := sb.stateAt(block.Header().ParentHash)
	if err != nil {
		log.Error("verify - Error in getting the block's parent's state", "parentHash", block.Header().ParentHash.Hex(), "err", err)
		return 0, err
	}

	// Make a copy of the state
	state = state.Copy()

	// Apply this block's transactions to update the state
	receipts, _, usedGas, err := sb.processBlock(block, state)
	if err != nil {
		log.Error("verify - Error in processing the block", "err", err)
		return 0, err
	}

	// Validate the block
	if err := sb.validateState(block, state, receipts, usedGas); err != nil {
		log.Error("verify - Error in validating the block", "err", err)
		return 0, err
	}

	// verify the validator set diff if this is the last block of the epoch
	if istanbul.IsLastBlockOfEpoch(block.Header().Number.Uint64(), sb.config.Epoch) {
		if err := sb.verifyValSetDiff(proposal, block, state); err != nil {
			log.Error("verify - Error in verifying the val set diff", "err", err)
			return 0, err
		}
	}

	return 0, err
}

func (sb *Backend) getNewValidatorSet(header *types.Header, state *state.StateDB) ([]istanbul.ValidatorData, error) {
	newValSetAddresses, err := election.GetElectedValidators(header, state)
	if err != nil {
		return nil, err
	}
	newValSet, err := validators.GetValidatorData(header, state, newValSetAddresses)
	return newValSet, err
}

func (sb *Backend) verifyValSetDiff(proposal istanbul.Proposal, block *types.Block, state *state.StateDB) error {
	header := block.Header()

	// Ensure that the extra data format is satisfied
	istExtra, err := types.ExtractIstanbulExtra(header)
	if err != nil {
		return err
	}

	newValSet, err := sb.getNewValidatorSet(block.Header(), state)
	if err != nil {
		if len(istExtra.AddedValidators) != 0 || istExtra.RemovedValidators.BitLen() != 0 {
			log.Error("verifyValSetDiff - Invalid val set diff.  Non empty diff when it should be empty.", "addedValidators", common.ConvertToStringSlice(istExtra.AddedValidators), "removedValidators", istExtra.RemovedValidators.Text(16))
			return errInvalidValidatorSetDiff
		}
	} else {
		parentValidators := sb.ParentBlockValidators(proposal)
		oldValSet := make([]istanbul.ValidatorData, 0, parentValidators.Size())

		for _, val := range parentValidators.List() {
			oldValSet = append(oldValSet, istanbul.ValidatorData{
				val.Address(),
				val.BLSPublicKey(),
			})
		}

		addedValidators, removedValidators := istanbul.ValidatorSetDiff(oldValSet, newValSet)

		addedValidatorsAddresses := make([]common.Address, 0, len(addedValidators))
		addedValidatorsPublicKeys := make([][]byte, 0, len(addedValidators))
		for _, val := range addedValidators {
			addedValidatorsAddresses = append(addedValidatorsAddresses, val.Address)
			addedValidatorsPublicKeys = append(addedValidatorsPublicKeys, val.BLSPublicKey)
		}

		if !istanbul.CompareValidatorSlices(addedValidatorsAddresses, istExtra.AddedValidators) || removedValidators.Cmp(istExtra.RemovedValidators) != 0 || !istanbul.CompareValidatorPublicKeySlices(addedValidatorsPublicKeys, istExtra.AddedValidatorsPublicKeys) {
			log.Error("verifyValSetDiff - Invalid val set diff. Comparison failed. ", "got addedValidators", common.ConvertToStringSlice(istExtra.AddedValidators), "got removedValidators", istExtra.RemovedValidators.Text(16), "got addedValidatorsPublicKeys", istanbul.ConvertPublicKeysToStringSlice(istExtra.AddedValidatorsPublicKeys), "expected addedValidators", common.ConvertToStringSlice(addedValidatorsAddresses), "expected removedValidators", removedValidators.Text(16), "expected addedValidatorsPublicKeys", istanbul.ConvertPublicKeysToStringSlice(addedValidatorsPublicKeys))
			return errInvalidValidatorSetDiff
		}
	}

	return nil
}

// Sign implements istanbul.Backend.Sign
func (sb *Backend) Sign(data []byte) ([]byte, error) {
	if sb.signFn == nil {
		return nil, errInvalidSigningFn
	}
	hashData := crypto.Keccak256(data)
	sb.signFnMu.RLock()
	defer sb.signFnMu.RUnlock()
	return sb.signFn(accounts.Account{Address: sb.address}, hashData)
}

func (sb *Backend) SignBlockHeader(data []byte) ([]byte, error) {
	if sb.signHashBLSFn == nil {
		return nil, errInvalidSigningFn
	}
	sb.signFnMu.RLock()
	defer sb.signFnMu.RUnlock()
	return sb.signHashBLSFn(accounts.Account{Address: sb.address}, data)
}

// CheckSignature implements istanbul.Backend.CheckSignature
func (sb *Backend) CheckSignature(data []byte, address common.Address, sig []byte) error {
	signer, err := istanbul.GetSignatureAddress(data, sig)
	if err != nil {
		log.Error("Failed to get signer address", "err", err)
		return err
	}
	// Compare derived addresses
	if signer != address {
		return errInvalidSignature
	}
	return nil
}

// HasBlock implements istanbul.Backend.HasBlock
func (sb *Backend) HasBlock(hash common.Hash, number *big.Int) bool {
	return sb.chain.GetHeader(hash, number.Uint64()) != nil
}

// AuthorForBlock implements istanbul.Backend.AuthorForBlock
func (sb *Backend) AuthorForBlock(number uint64) common.Address {
	if h := sb.chain.GetHeaderByNumber(number); h != nil {
		a, _ := sb.Author(h)
		return a
	}
	return common.ZeroAddress
}

func (sb *Backend) getValidators(number uint64, hash common.Hash) istanbul.ValidatorSet {
	snap, err := sb.snapshot(sb.chain, number, hash, nil)
	if err != nil {
		sb.logger.Warn("Error getting snapshot", "number", number, "hash", hash, "err", err)
		return validator.NewSet(nil, sb.config.ProposerPolicy)
	}
	return snap.ValSet
}

// validatorRandomnessAtBlockNumber calls into the EVM to get the randomness to use in proposer ordering at a given block.
func (sb *Backend) validatorRandomnessAtBlockNumber(number uint64, hash common.Hash) (common.Hash, error) {
	lastBlockInPreviousEpoch := number
	if number > 0 {
		lastBlockInPreviousEpoch = number - istanbul.GetNumberWithinEpoch(number, sb.config.Epoch)
	}
	header := sb.chain.GetHeaderByNumber(lastBlockInPreviousEpoch)
	if header == nil {
		return common.Hash{}, errNoBlockHeader
	}
	state, err := sb.stateAt(header.Hash())
	if err != nil {
		return common.Hash{}, err
	}
	return random.Random(header, state)
}

func (sb *Backend) getOrderedValidators(number uint64, hash common.Hash) istanbul.ValidatorSet {
	valSet := sb.getValidators(number, hash)
	if valSet.Size() == 0 {
		return valSet
	}

	if valSet.Policy() == istanbul.ShuffledRoundRobin {
		seed, err := sb.validatorRandomnessAtBlockNumber(number, hash)
		if err != nil {
			sb.logger.Error("Failed to set randomness for proposer selection", "block_number", number, "hash", hash, "error", err)
		}
		valSet.SetRandomness(seed)
	}

	return valSet
}

// GetCurrentHeadBlock retrieves the last block
func (sb *Backend) GetCurrentHeadBlock() istanbul.Proposal {
	return sb.currentBlock()
}

// GetCurrentHeadBlockAndAuthor retrieves the last block alongside the coinbase address for it
func (sb *Backend) GetCurrentHeadBlockAndAuthor() (istanbul.Proposal, common.Address) {
	block := sb.currentBlock()

	if block.Number().Cmp(common.Big0) == 0 {
		return block, common.ZeroAddress
	}

	proposer, err := sb.Author(block.Header())

	if err != nil {
		sb.logger.Error("Failed to get block proposer", "err", err)
		return nil, common.ZeroAddress
	}

	// Return header only block here since we don't need block body
	return block, proposer
}

func (sb *Backend) LastSubject() (istanbul.Subject, error) {
	lastProposal, _ := sb.GetCurrentHeadBlockAndAuthor()
	istExtra, err := types.ExtractIstanbulExtra(lastProposal.Header())
	if err != nil {
		return istanbul.Subject{}, err
	}
	lastView := &istanbul.View{Sequence: lastProposal.Number(), Round: istExtra.AggregatedSeal.Round}
	return istanbul.Subject{View: lastView, Digest: lastProposal.Hash()}, nil
}

func (sb *Backend) hasBadProposal(hash common.Hash) bool {
	if sb.hasBadBlock == nil {
		return false
	}
	return sb.hasBadBlock(hash)
}

func (sb *Backend) addProxy(node, externalNode *enode.Node) error {
	if sb.proxyNode != nil {
		return errProxyAlreadySet
	}

	sb.p2pserver.AddPeer(node, p2p.ProxyPurpose)

	sb.proxyNode = &proxyInfo{node: node, externalNode: externalNode}
	return nil
}

func (sb *Backend) removeProxy(node *enode.Node) {
	if sb.proxyNode != nil && sb.proxyNode.node.ID() == node.ID() {
		sb.p2pserver.RemovePeer(node, p2p.ProxyPurpose)
		sb.proxyNode = nil
	}
}

// RefreshValPeers will create 'validator' type peers to all the valset validators, and disconnect from the
// peers that are not part of the valset.
// It will also disconnect all validator connections if this node is not a validator.
// Note that adding and removing validators are idempotent operations.  If the validator
// being added or removed is already added or removed, then a no-op will be done.
func (sb *Backend) RefreshValPeers(valset istanbul.ValidatorSet) {
	sb.logger.Trace("Called RefreshValPeers", "valset length", valset.Size())

	if sb.broadcaster == nil {
		return
	}

	sb.valEnodeTable.RefreshValPeers(valset, sb.Address())
}

func (sb *Backend) ValidatorAddress() common.Address {
	var localAddress common.Address
	if sb.config.Proxy {
		localAddress = sb.config.ProxiedValidatorAddress
	} else {
		localAddress = sb.Address()
	}
	return localAddress
}<|MERGE_RESOLUTION|>--- conflicted
+++ resolved
@@ -319,11 +319,7 @@
 				m.Add(hash, true)
 				sb.recentMessages.Add(addr, m)
 			}
-<<<<<<< HEAD
-			sb.logger.Trace("Sending istanbul message to peer", "msg_code", msgCode, "address", addr)
-=======
 			sb.logger.Trace("Sending istanbul message to peer", "msg_code", ethMsgCode, "address", addr)
->>>>>>> c3e4005b
 
 			go p.Send(ethMsgCode, payload)
 		}
