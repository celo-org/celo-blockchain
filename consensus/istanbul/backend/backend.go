--- conflicted
+++ resolved
@@ -275,20 +275,12 @@
 
 // IsProxy returns if instance has proxy flag
 func (sb *Backend) IsProxy() bool {
-<<<<<<< HEAD
 	return sb.config.Proxy || sb.proxiedPeer != nil
-=======
-	return sb.config.Proxy
->>>>>>> cc88eaa6
 }
 
 // IsProxiedValidator returns if instance has proxied validator flag
 func (sb *Backend) IsProxiedValidator() bool {
-<<<<<<< HEAD
 	return sb.config.Proxied || sb.proxyNode != nil && sb.proxyNode.peer != nil
-=======
-	return sb.config.Proxied
->>>>>>> cc88eaa6
 }
 
 // SendDelegateSignMsgToProxy sends an istanbulDelegateSign message to a proxy
