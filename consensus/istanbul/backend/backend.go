--- conflicted
+++ resolved
@@ -125,14 +125,11 @@
 		blocksTotalSigsGauge:               metrics.NewRegisteredGauge("consensus/istanbul/blocks/totalsigs", nil),
 		blocksValSetSizeGauge:              metrics.NewRegisteredGauge("consensus/istanbul/blocks/validators", nil),
 		blocksTotalMissedRoundsMeter:       metrics.NewRegisteredMeter("consensus/istanbul/blocks/missedrounds", nil),
-<<<<<<< HEAD
 		blocksMissedRoundsAsProposerMeter:  metrics.NewRegisteredMeter("consensus/istanbul/blocks/missedroundsasproposer", nil),
 		blocksElectedButNotSignedGauge:     metrics.NewRegisteredGauge("consensus/istanbul/blocks/missedbyusinarow", nil),
 		blocksDowntimeEventMeter:           metrics.NewRegisteredMeter("consensus/istanbul/blocks/downtimeevent", nil),
-=======
 		blocksFinalizedTransactionsGauge:   metrics.NewRegisteredGauge("consensus/istanbul/blocks/transactions", nil),
 		blocksFinalizedGasUsedGauge:        metrics.NewRegisteredGauge("consensus/istanbul/blocks/gasused", nil),
->>>>>>> 12349066
 	}
 	backend.core = istanbulCore.New(backend, backend.config)
 
