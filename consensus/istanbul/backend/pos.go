--- conflicted
+++ resolved
@@ -80,12 +80,8 @@
 
 func (sb *Backend) updateValidatorScores(header *types.Header, state *state.StateDB, valSet []istanbul.Validator) error {
 	epoch := istanbul.GetEpochNumber(header.Number.Uint64(), sb.EpochSize())
-<<<<<<< HEAD
-	logger := sb.logger.New("func", "updateValidatorScores", "blocknum", header.Number.Uint64(), "epoch", epoch, "epochsize", sb.EpochSize(), "window", sb.LookbackWindow())
-=======
 	logger := sb.logger.New("func", "Backend.updateValidatorScores", "blocknum", header.Number.Uint64(), "epoch", epoch, "epochsize", sb.EpochSize(), "window", sb.LookbackWindow())
 	sb.logger.Trace("Updating validator scores")
->>>>>>> 8729e01c
 
 	// The denominator is the (last block - first block + 1) of the val score tally window
 	denominator := istanbul.GetValScoreTallyLastBlockNumber(epoch, sb.EpochSize()) - istanbul.GetValScoreTallyFirstBlockNumber(epoch, sb.EpochSize(), sb.LookbackWindow()) + 1
@@ -102,25 +98,18 @@
 	}
 
 	for i, val := range valSet {
-<<<<<<< HEAD
 		scoreTally := uptimes[i].ScoreTally
 		logger = logger.New("scoreTally", scoreTally, "denominator", denominator, "index", i, "address", val.Address())
-		numerator := big.NewInt(0).Mul(big.NewInt(int64(uptimes[i].ScoreTally)), math.BigPow(10, 24))
+		numerator := big.NewInt(0).Mul(big.NewInt(int64(uptimes[i].ScoreTally)), params.Fixidity1)
 		uptime := big.NewInt(0).Div(numerator, big.NewInt(int64(denominator)))
 
 		if scoreTally > denominator {
 			logger.Error("ScoreTally exceeds max possible")
 			// 1.0 in fixidity
-			uptime = math.BigPow(10, 24)
+			uptime = params.Fixidity1
 		}
 
 		logger.Trace("Updating validator score", "uptime", uptime)
-=======
-		numerator := big.NewInt(0).Mul(big.NewInt(int64(uptimes[i].Score)), params.Fixidity1)
-		uptime := big.NewInt(0).Div(numerator, big.NewInt(int64(denominator)))
-
-		logger.Trace("Updating validator score for address", "index", i, "address", val.Address(), "uptime", uptime)
->>>>>>> 8729e01c
 		err := validators.UpdateValidatorScore(header, state, val.Address(), uptime)
 		if err != nil {
 			return err
