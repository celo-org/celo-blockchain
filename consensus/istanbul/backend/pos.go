--- conflicted
+++ resolved
@@ -18,10 +18,6 @@
 
 import (
 	"errors"
-<<<<<<< HEAD
-	"fmt"
-=======
->>>>>>> 68dd946e
 	"math/big"
 
 	"github.com/ethereum/go-ethereum/common"
@@ -84,18 +80,6 @@
 }
 
 func (sb *Backend) updateValidatorScores(header *types.Header, state *state.StateDB, valSet []istanbul.Validator) error {
-<<<<<<< HEAD
-	// we need to use the previous
-	epoch := istanbul.GetEpochNumber(header.Number.Uint64(), sb.EpochSize())
-	log.Debug("uptime-trace: updateValidatorScores", "blocknum", header.Number.Uint64(), "epoch", epoch)
-	for i, val := range valSet {
-		uptime, err := sb.getUptime(i, epoch-1)
-		if err != nil {
-			return err
-		}
-		sb.logger.Info("Updating validator score for address", "index", i, "address", val.Address(), "uptime", uptime)
-		err = validators.UpdateValidatorScore(header, state, val.Address(), uptime)
-=======
 	epoch := istanbul.GetEpochNumber(header.Number.Uint64(), sb.EpochSize())
 	sb.logger.Debug("uptime-trace: updateValidatorScores", "blocknum", header.Number.Uint64(), "epoch", epoch, "epochsize", sb.EpochSize(), "window", 2) // sb.LookbackWindow())
 
@@ -121,7 +105,6 @@
 
 		sb.logger.Debug("uptime-trace: Updating validator score for address", "index", i, "address", val.Address(), "uptime", uptime)
 		err := validators.UpdateValidatorScore(header, state, val.Address(), uptime)
->>>>>>> 68dd946e
 		if err != nil {
 			return err
 		}
