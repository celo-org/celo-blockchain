--- conflicted
+++ resolved
@@ -38,14 +38,10 @@
 	"github.com/ethereum/go-ethereum/params"
 )
 
-<<<<<<< HEAD
 func (sb *Backend) distributeEpochRewards(header *types.Header, state *state.StateDB) error {
-=======
-func (sb *Backend) distributeEpochPaymentsAndRewards(header *types.Header, state *state.StateDB) error {
 	start := time.Now()
 	defer sb.rewardDistributionTimer.UpdateSince(start)
 
->>>>>>> c234c8f8
 	err := epoch_rewards.UpdateTargetVotingYield(header, state)
 	if err != nil {
 		return err
