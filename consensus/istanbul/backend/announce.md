--- conflicted
+++ resolved
@@ -4,7 +4,6 @@
 
 It is important to note that a validator's `eNodeURL` is never shared among third parties, but directly published to specific peers. Therefore it is allowed for a validator to publish different external facing `eNodeURL` values to different validator peers.
 
-<<<<<<< HEAD
 ## Terminology
 
 For the purpose of this specification, certain terms are used that have a specific meaning, those are:
@@ -12,6 +11,7 @@
 * Full node
 * Validator
 * Nearly Elected Validator
+* eNodeURL
 
 ### Full Node
 
@@ -31,7 +31,8 @@
 
 In loose terms, it means it's a validator that has a good chance of becoming an elected validator in the following epoch.
 
-=======
+### eNodeURL
+
 An `eNodeURL` has the following format:
 
 `enode://<hex node id>@<IP/hostname>:<tcp port>?discport=<udp discovery port>`
@@ -39,11 +40,12 @@
 Where `<hex node id>` is the node's serialized and hex encoded ecdsa public key. The URL parameter `discport` should only be specified if the udp discovery port differs from the tcp port.
 
 Some example `eNodeURLs` (with partially elided hex encoded public keys):
+
 \```
 enode://517318.......607ff3@127.0.0.1:34055
 enode://e5e2fdf.......348ce8@127.0.0.1:33503?discport=22042
 \```
->>>>>>> 731fef6f
+
 ## Basic Operation
 
 When a validator is close to being elected ([NearlyElectedValidator]), it starts periodically sending [queryEnodeMsg] messages through the p2p network. These message are regossipped by nodes, and validators reply with a direct message to the originator with an [eNodeCertificateMsg], holding their `eNodeURL`. The initial [queryEnodeMsg] contained the origin validator's `eNodeURL` encrypted with the destination public key, therefore after the direct reply, both validators are aware of each others' `eNodeURL`.
