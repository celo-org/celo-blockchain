package backend

import (
	"crypto/ecdsa"
	"fmt"
	"math/big"
	"strings"

	"github.com/celo-org/celo-bls-go/bls"
	"github.com/ethereum/go-ethereum/accounts"
	"github.com/ethereum/go-ethereum/common"
	"github.com/ethereum/go-ethereum/consensus/consensustest"
	"github.com/ethereum/go-ethereum/consensus/istanbul"
	"github.com/ethereum/go-ethereum/consensus/istanbul/backend/backendtest"
	istanbulCore "github.com/ethereum/go-ethereum/consensus/istanbul/core"
	"github.com/ethereum/go-ethereum/consensus/istanbul/validator"
	"github.com/ethereum/go-ethereum/contract_comm"
	"github.com/ethereum/go-ethereum/core"
	"github.com/ethereum/go-ethereum/core/rawdb"
	"github.com/ethereum/go-ethereum/core/state"
	"github.com/ethereum/go-ethereum/core/types"
	"github.com/ethereum/go-ethereum/core/vm"
	"github.com/ethereum/go-ethereum/crypto"
	blscrypto "github.com/ethereum/go-ethereum/crypto/bls"
	"github.com/ethereum/go-ethereum/crypto/ecies"
	"github.com/ethereum/go-ethereum/params"
)

// in this test, we can set n to 1, and it means we can process Istanbul and commit a
// block by one node. Otherwise, if n is larger than 1, we have to generate
// other fake events to process Istanbul.
func newBlockChain(n int, isFullChain bool) (*core.BlockChain, *Backend) {
	genesis, nodeKeys := getGenesisAndKeys(n, isFullChain)

	bc, be, _ := newBlockChainWithKeys(false, common.Address{}, false, genesis, nodeKeys[0])
	return bc, be
}

func newBlockChainWithKeys(isProxy bool, proxiedValAddress common.Address, isProxied bool, genesis *core.Genesis, privateKey *ecdsa.PrivateKey) (*core.BlockChain, *Backend, *istanbul.Config) {
	memDB := rawdb.NewMemoryDatabase()
	config := *istanbul.DefaultConfig
	config.ValidatorEnodeDBPath = ""
	config.VersionCertificateDBPath = ""
	config.RoundStateDBPath = ""
	config.Proxy = isProxy
	config.ProxiedValidatorAddress = proxiedValAddress
	config.Proxied = isProxied
<<<<<<< HEAD
	if isProxy {
		config.Validator = false
	} else {
		config.Validator = true
	}
=======
	config.Validator = !isProxy
>>>>>>> 4104d39a

	b, _ := New(&config, memDB).(*Backend)

	var publicKey ecdsa.PublicKey
	if !isProxy {
		publicKey = privateKey.PublicKey
		address := crypto.PubkeyToAddress(publicKey)
		decryptFn := DecryptFn(privateKey)
		signerFn := SignFn(privateKey)
		signerBLSFn := SignBLSFn(privateKey)
		b.Authorize(address, address, &publicKey, decryptFn, signerFn, signerBLSFn)
	} else {
		proxyNodeKey, _ := crypto.GenerateKey()
		publicKey = proxyNodeKey.PublicKey
	}

	genesis.MustCommit(memDB)

	blockchain, err := core.NewBlockChain(memDB, nil, genesis.Config, b, vm.Config{}, nil)
	if err != nil {
		panic(err)
	}

	b.SetChain(
		blockchain,
		blockchain.CurrentBlock,
		func(hash common.Hash) (*state.StateDB, error) {
			stateRoot := blockchain.GetHeaderByHash(hash).Root
			return blockchain.StateAt(stateRoot)
		},
	)
	b.SetBroadcaster(&consensustest.MockBroadcaster{})
	b.SetP2PServer(consensustest.NewMockP2PServer(&publicKey))
	b.StartAnnouncing()

	if !isProxy {
		b.StartValidating(blockchain.HasBadBlock,
			func(block *types.Block, state *state.StateDB) (types.Receipts, []*types.Log, uint64, error) {
				return blockchain.Processor().Process(block, state, *blockchain.GetVMConfig())
			},
			func(block *types.Block, state *state.StateDB, receipts types.Receipts, usedGas uint64) error {
				return blockchain.Validator().ValidateState(block, state, receipts, usedGas)
			})

		if isProxied {
			b.StartProxiedValidatorEngine()
		}
	}

	contract_comm.SetInternalEVMHandler(blockchain)

	return blockchain, b, &config
}

func getGenesisAndKeys(n int, isFullChain bool) (*core.Genesis, []*ecdsa.PrivateKey) {
	// Setup validators
	var nodeKeys = make([]*ecdsa.PrivateKey, n)
	validators := make([]istanbul.ValidatorData, n)
	for i := 0; i < n; i++ {
		var addr common.Address
		if i == 1 {
			nodeKeys[i], _ = generatePrivateKey()
			addr = getAddress()
		} else {
			nodeKeys[i], _ = crypto.GenerateKey()
			addr = crypto.PubkeyToAddress(nodeKeys[i].PublicKey)
		}
		blsPrivateKey, _ := blscrypto.ECDSAToBLS(nodeKeys[i])
		blsPublicKey, _ := blscrypto.PrivateToPublic(blsPrivateKey)
		validators[i] = istanbul.ValidatorData{
			Address:      addr,
			BLSPublicKey: blsPublicKey,
		}

	}

	// generate genesis block
	genesis := core.MainnetGenesisBlock()
	genesis.Config = params.IstanbulTestChainConfig
	if !isFullChain {
		genesis.Config.FullHeaderChainAvailable = false
	}
	// force enable Istanbul engine
	genesis.Config.Istanbul = &params.IstanbulConfig{
		Epoch:          10,
		LookbackWindow: 2,
	}

	AppendValidatorsToGenesisBlock(genesis, validators)
	return genesis, nodeKeys
}

func makeHeader(parent *types.Block, config *istanbul.Config) *types.Header {
	header := &types.Header{
		ParentHash: parent.Hash(),
		Number:     parent.Number().Add(parent.Number(), common.Big1),
		GasUsed:    0,
		Extra:      parent.Extra(),
		Time:       parent.Time() + config.BlockPeriod,
	}
	return header
}

func makeBlock(keys []*ecdsa.PrivateKey, chain *core.BlockChain, engine *Backend, parent *types.Block) (*types.Block, error) {
	block := makeBlockWithoutSeal(chain, engine, parent)
	block, _ = engine.updateBlock(parent.Header(), block)

	// start the sealing procedure
	results := make(chan *types.Block)
	go func() {
		err := engine.Seal(chain, block, results, nil)
		if err != nil {
			panic(err)
		}
	}()

	// create the sig and call Commit so that the result is pushed to the channel
	aggregatedSeal := signBlock(keys, block)
	err := engine.Commit(block, aggregatedSeal, types.IstanbulEpochValidatorSetSeal{})
	if err != nil {
		return nil, err
	}
	block = <-results

	// insert the block to the chain so that we can make multiple calls to this function
	_, err = chain.InsertChain(types.Blocks{block})
	if err != nil {
		return nil, err
	}
	return block, nil
}

func makeBlockWithoutSeal(chain *core.BlockChain, engine *Backend, parent *types.Block) *types.Block {
	header := makeHeader(parent, engine.config)
	engine.Prepare(chain, header)

	state, err := chain.StateAt(parent.Root())
	if err != nil {
		fmt.Printf("Error!! %v\n", err)
	}
	engine.Finalize(chain, header, state, nil)

	block, err := engine.FinalizeAndAssemble(chain, header, state, nil, nil, nil)
	if err != nil {
		fmt.Printf("Error!! %v\n", err)
	}

	return block
}

/**
 * SimpleBackend
 * Private key: bb047e5940b6d83354d9432db7c449ac8fca2248008aaa7271369880f9f11cc1
 * Public key: 04a2bfb0f7da9e1b9c0c64e14f87e8fb82eb0144e97c25fe3a977a921041a50976984d18257d2495e7bfd3d4b280220217f429287d25ecdf2b0d7c0f7aae9aa624
 * Address: 0x70524d664ffe731100208a0154e556f9bb679ae6
 */
func getAddress() common.Address {
	return common.HexToAddress("0x70524d664ffe731100208a0154e556f9bb679ae6")
}

func getInvalidAddress() common.Address {
	return common.HexToAddress("0xc63597005f0da07a9ea85b5052a77c3b0261bdca")
}

func generatePrivateKey() (*ecdsa.PrivateKey, error) {
	key := "bb047e5940b6d83354d9432db7c449ac8fca2248008aaa7271369880f9f11cc1"
	return crypto.HexToECDSA(key)
}

func newTestValidatorSet(n int) (istanbul.ValidatorSet, []*ecdsa.PrivateKey) {
	// generate validators
	keys := make(Keys, n)
	validators := make([]istanbul.ValidatorData, n)
	for i := 0; i < n; i++ {
		privateKey, _ := crypto.GenerateKey()
		blsPrivateKey, _ := blscrypto.ECDSAToBLS(privateKey)
		blsPublicKey, _ := blscrypto.PrivateToPublic(blsPrivateKey)
		keys[i] = privateKey
		validators[i] = istanbul.ValidatorData{
			Address:      crypto.PubkeyToAddress(privateKey.PublicKey),
			BLSPublicKey: blsPublicKey,
		}
	}
	vset := validator.NewSet(validators)
	return vset, keys
}

type Keys []*ecdsa.PrivateKey

func (slice Keys) Len() int {
	return len(slice)
}

func (slice Keys) Less(i, j int) bool {
	return strings.Compare(crypto.PubkeyToAddress(slice[i].PublicKey).String(), crypto.PubkeyToAddress(slice[j].PublicKey).String()) < 0
}

func (slice Keys) Swap(i, j int) {
	slice[i], slice[j] = slice[j], slice[i]
}

func DecryptFn(key *ecdsa.PrivateKey) istanbul.DecryptFn {
	if key == nil {
		key, _ = generatePrivateKey()
	}

	return func(_ accounts.Account, c, s1, s2 []byte) ([]byte, error) {
		eciesKey := ecies.ImportECDSA(key)
		return eciesKey.Decrypt(c, s1, s2)
	}
}

func SignFn(key *ecdsa.PrivateKey) istanbul.SignerFn {
	if key == nil {
		key, _ = generatePrivateKey()
	}

	return func(_ accounts.Account, mimeType string, data []byte) ([]byte, error) {
		return crypto.Sign(crypto.Keccak256(data), key)
	}
}

func SignBLSFn(key *ecdsa.PrivateKey) istanbul.BLSSignerFn {
	if key == nil {
		key, _ = generatePrivateKey()
	}

	return func(_ accounts.Account, data []byte, extraData []byte, useComposite bool) (blscrypto.SerializedSignature, error) {
		privateKeyBytes, err := blscrypto.ECDSAToBLS(key)
		if err != nil {
			return blscrypto.SerializedSignature{}, err
		}

		privateKey, err := bls.DeserializePrivateKey(privateKeyBytes)
		if err != nil {
			return blscrypto.SerializedSignature{}, err
		}
		defer privateKey.Destroy()

		signature, err := privateKey.SignMessage(data, extraData, useComposite)
		if err != nil {
			return blscrypto.SerializedSignature{}, err
		}
		defer signature.Destroy()
		signatureBytes, err := signature.Serialize()
		if err != nil {
			return blscrypto.SerializedSignature{}, err
		}

		return blscrypto.SerializedSignatureFromBytes(signatureBytes)
	}
}

// this will return an aggregate sig by the BLS keys corresponding to the `keys` array over the
// block's hash, on consensus round 0, without a composite hasher
func signBlock(keys []*ecdsa.PrivateKey, block *types.Block) types.IstanbulAggregatedSeal {
	extraData := []byte{}
	useComposite := false
	round := big.NewInt(0)
	headerHash := block.Header().Hash()
	signatures := make([][]byte, len(keys))

	msg := istanbulCore.PrepareCommittedSeal(headerHash, round)

	for i, key := range keys {
		signFn := SignBLSFn(key)
		sig, err := signFn(accounts.Account{}, msg, extraData, useComposite)
		if err != nil {
			panic("could not sign msg")
		}
		signatures[i] = sig[:]
	}

	asigBytes, err := blscrypto.AggregateSignatures(signatures)
	if err != nil {
		panic("could not aggregate sigs")
	}

	// create the bitmap from the validators
	bitmap := big.NewInt(0)
	for i := 0; i < len(keys); i++ {
		bitmap.SetBit(bitmap, i, 1)
	}

	asig := types.IstanbulAggregatedSeal{
		Bitmap:    bitmap,
		Round:     round,
		Signature: asigBytes,
	}

	return asig
}

func newBackend() (b *Backend) {
	_, b = newBlockChain(4, true)

	key, _ := generatePrivateKey()
	address := crypto.PubkeyToAddress(key.PublicKey)
	b.Authorize(address, address, &key.PublicKey, DecryptFn(key), SignFn(key), SignBLSFn(key))
	return
}

type testBackendFactoryImpl struct{}

// TestBackendFactory can be passed to backendtest.InitTestBackendFactory
var TestBackendFactory backendtest.TestBackendFactory = testBackendFactoryImpl{}

// New is part of TestBackendInterface.
func (testBackendFactoryImpl) New(isProxy bool, proxiedValAddress common.Address, isProxied bool, genesisCfg *core.Genesis, privateKey *ecdsa.PrivateKey) (backendtest.TestBackendInterface, *istanbul.Config) {
	_, be, config := newBlockChainWithKeys(isProxy, proxiedValAddress, isProxied, genesisCfg, privateKey)
	return be, config
}

// GetGenesisAndKeys is part of TestBackendInterface
func (testBackendFactoryImpl) GetGenesisAndKeys(numValidators int, isFullChain bool) (*core.Genesis, []*ecdsa.PrivateKey) {
	return getGenesisAndKeys(numValidators, isFullChain)
}<|MERGE_RESOLUTION|>--- conflicted
+++ resolved
@@ -45,15 +45,7 @@
 	config.Proxy = isProxy
 	config.ProxiedValidatorAddress = proxiedValAddress
 	config.Proxied = isProxied
-<<<<<<< HEAD
-	if isProxy {
-		config.Validator = false
-	} else {
-		config.Validator = true
-	}
-=======
 	config.Validator = !isProxy
->>>>>>> 4104d39a
 
 	b, _ := New(&config, memDB).(*Backend)
 
