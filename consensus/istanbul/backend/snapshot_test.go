--- conflicted
+++ resolved
@@ -89,8 +89,6 @@
 	return returnArray
 }
 
-<<<<<<< HEAD
-=======
 // Define a mock blockchain
 type mockBlockchain struct {
 	headers map[uint64]*types.Header
@@ -124,7 +122,6 @@
 	return nil
 }
 
->>>>>>> 4ffd6107
 // Tests that validator set changes are evaluated correctly for various simple and complex scenarios.
 func TestValSetChange(t *testing.T) {
 	// Define the various voting scenarios to test
@@ -171,13 +168,7 @@
 			results:     []string{"A", "D", "E"},
 			err:         errUnauthorized,
 		},
-<<<<<<< HEAD
-		// Comment out the remaining two test cases for now.  They are good test cases, but we need to figure out how to mock blocks for the
-		// fake headers
-		/* {
-=======
 		{
->>>>>>> 4ffd6107
 			// Three validator, add two validators and remove two validators.  Second header will add 1 validators and remove 2 validators.
 			epoch:      1,
 			validators: []string{"A", "B", "C"},
@@ -194,11 +185,7 @@
 				{proposer: "A", addedValidators: []string{"F"}, removedValidators: []string{"A", "B"}}},
 			results: []string{"C", "F"},
 			err:     nil,
-<<<<<<< HEAD
-		}, */
-=======
 		},
->>>>>>> 4ffd6107
 	}
 	// Run through the scenarios and test them
 	for i, tt := range tests {
@@ -240,19 +227,12 @@
 		}
 		engine := New(config, accounts.accounts[tt.validators[0]], db).(*Backend)
 
-<<<<<<< HEAD
-		// Assemble a chain of headers from the cast votes
-		headers := make([]*types.Header, len(tt.valsetdiffs))
-		for j, valsetdiff := range tt.valsetdiffs {
-			headers[j] = &types.Header{
-=======
 		chain.AddHeader(0, genesis.ToBlock(nil).Header())
 
 		// Assemble a chain of headers from header validator set diffs
 		var prevHeader *types.Header
 		for j, valsetdiff := range tt.valsetdiffs {
 			header := &types.Header{
->>>>>>> 4ffd6107
 				Number:     big.NewInt(int64(j) + 1),
 				Time:       big.NewInt(int64(j) * int64(config.BlockPeriod)),
 				Difficulty: defaultDifficulty,
@@ -273,16 +253,6 @@
 			payload, err := rlp.EncodeToBytes(&ist)
 			if err != nil {
 				t.Errorf("test %d, valsetdiff %d: error in encoding extra header info", i, j)
-<<<<<<< HEAD
-			}
-			headers[j].Extra = append(buf.Bytes(), payload...)
-
-			if j > 0 {
-				headers[j].ParentHash = headers[j-1].Hash()
-			}
-
-			accounts.sign(headers[j], valsetdiff.proposer)
-=======
 			}
 			header.Extra = append(buf.Bytes(), payload...)
 
@@ -300,18 +270,8 @@
 		if err != tt.err {
 			t.Errorf("test %d: error mismatch:  have %v, want %v", i, err, tt.err)
 			continue
->>>>>>> 4ffd6107
-		}
-
-<<<<<<< HEAD
-		snap, err := engine.snapshot(chain, head.Number.Uint64(), head.Hash(), headers)
-		if err != tt.err {
-			t.Errorf("test %d: error mismatch:  have %v, want %v", i, err, tt.err)
-			continue
-		}
-
-=======
->>>>>>> 4ffd6107
+		}
+
 		if tt.err != nil {
 			continue
 		}
