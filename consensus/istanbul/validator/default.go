// Copyright 2017 The go-ethereum Authors
// This file is part of the go-ethereum library.
//
// The go-ethereum library is free software: you can redistribute it and/or modify
// it under the terms of the GNU Lesser General Public License as published by
// the Free Software Foundation, either version 3 of the License, or
// (at your option) any later version.
//
// The go-ethereum library is distributed in the hope that it will be useful,
// but WITHOUT ANY WARRANTY; without even the implied warranty of
// MERCHANTABILITY or FITNESS FOR A PARTICULAR PURPOSE. See the
// GNU Lesser General Public License for more details.
//
// You should have received a copy of the GNU Lesser General Public License
// along with the go-ethereum library. If not, see <http://www.gnu.org/licenses/>.

package validator

import (
<<<<<<< HEAD
	blscrypto "github.com/ethereum/go-ethereum/crypto/bls"
=======
	"encoding/json"
>>>>>>> 970c82d4
	"io"
	"math"
	"math/big"
	"sync"

	"github.com/ethereum/go-ethereum/common"
	"github.com/ethereum/go-ethereum/consensus/istanbul"
	"github.com/ethereum/go-ethereum/rlp"
)

type defaultValidator struct {
	address      common.Address
	blsPublicKey blscrypto.SerializedPublicKey
}

func newValidatorFromData(data *istanbul.ValidatorData) *defaultValidator {
	return &defaultValidator{
		address:      data.Address,
		blsPublicKey: data.BLSPublicKey,
	}
}

<<<<<<< HEAD
func (val *defaultValidator) BLSPublicKey() blscrypto.SerializedPublicKey {
	return val.blsPublicKey
=======
func (val *defaultValidator) AsData() *istanbul.ValidatorData {
	return &istanbul.ValidatorData{
		Address:      val.address,
		BLSPublicKey: val.blsPublicKey,
	}
>>>>>>> 970c82d4
}

func (val *defaultValidator) Address() common.Address { return val.address }
func (val *defaultValidator) BLSPublicKey() []byte    { return val.blsPublicKey }
func (val *defaultValidator) String() string          { return val.Address().String() }

<<<<<<< HEAD
type defaultValidatorRLP struct {
	Address      common.Address
	BlsPublicKey blscrypto.SerializedPublicKey
}
=======
func (val *defaultValidator) Serialize() ([]byte, error) { return rlp.EncodeToBytes(val) }
>>>>>>> 970c82d4

// JSON Encoding -----------------------------------------------------------------------

func (val *defaultValidator) MarshalJSON() ([]byte, error) { return json.Marshal(val.AsData()) }
func (val *defaultValidator) UnmarshalJSON(b []byte) error {
	var data istanbul.ValidatorData
	if err := json.Unmarshal(b, &data); err != nil {
		return err
	}
	*val = *newValidatorFromData(&data)
	return nil
}

// RLP Encoding -----------------------------------------------------------------------

func (val *defaultValidator) EncodeRLP(w io.Writer) error { return rlp.Encode(w, val.AsData()) }
func (val *defaultValidator) DecodeRLP(stream *rlp.Stream) error {
	var v istanbul.ValidatorData
	if err := stream.Decode(&v); err != nil {
		return err
	}

	*val = *newValidatorFromData(&v)
	return nil
}

// ----------------------------------------------------------------------------

type defaultSet struct {
	validators  []istanbul.Validator
	validatorMu sync.RWMutex
	// This is set when we call `getOrderedValidators`
	// TODO Rename to `EpochState` that has validators & randomness
	randomness common.Hash
}

func newDefaultSet(validators []istanbul.ValidatorData) *defaultSet {
	return &defaultSet{
		validators: mapDataToValidators(validators),
	}
}

func (val *defaultSet) Serialize() ([]byte, error)        { return rlp.EncodeToBytes(val) }
func (valSet *defaultSet) F() int                         { return int(math.Ceil(float64(valSet.Size())/3)) - 1 }
func (valSet *defaultSet) MinQuorumSize() int             { return int(math.Ceil(float64(2*valSet.Size()) / 3)) }
func (valSet *defaultSet) SetRandomness(seed common.Hash) { valSet.randomness = seed }
func (valSet *defaultSet) GetRandomness() common.Hash     { return valSet.randomness }

func (valSet *defaultSet) Size() int {
	valSet.validatorMu.RLock()
	defer valSet.validatorMu.RUnlock()

	return len(valSet.validators)
}

func (valSet *defaultSet) List() []istanbul.Validator {
	valSet.validatorMu.RLock()
	defer valSet.validatorMu.RUnlock()
	return valSet.validators
}

func (valSet *defaultSet) GetByIndex(i uint64) istanbul.Validator {
	valSet.validatorMu.RLock()
	defer valSet.validatorMu.RUnlock()
	if i < uint64(valSet.Size()) {
		return valSet.validators[i]
	}
	return nil
}

func (valSet *defaultSet) GetByAddress(addr common.Address) (int, istanbul.Validator) {
	for i, val := range valSet.List() {
		if addr == val.Address() {
			return i, val
		}
	}
	return -1, nil
}

func (valSet *defaultSet) ContainsByAddress(addr common.Address) bool {
	i, _ := valSet.GetByAddress(addr)
	return i != -1
}

func (valSet *defaultSet) GetIndex(addr common.Address) int {
	i, _ := valSet.GetByAddress(addr)
	return i
}

func (valSet *defaultSet) AddValidators(validators []istanbul.ValidatorData) bool {
	newValidators := make([]istanbul.Validator, 0, len(validators))
	newAddressesMap := make(map[common.Address]bool)
	for i := range validators {
		newAddressesMap[validators[i].Address] = true
		newValidators = append(newValidators, newValidatorFromData(&validators[i]))
	}

	valSet.validatorMu.Lock()
	defer valSet.validatorMu.Unlock()

	// Verify that the validators to add is not already in the valset
	for _, v := range valSet.validators {
		if _, ok := newAddressesMap[v.Address()]; ok {
			return false
		}
	}

	valSet.validators = append(valSet.validators, newValidators...)

	return true
}

func (valSet *defaultSet) RemoveValidators(removedValidators *big.Int) bool {
	if removedValidators.BitLen() == 0 {
		return true
	}

	if removedValidators.BitLen() > len(valSet.validators) {
		return false
	}

	valSet.validatorMu.Lock()
	defer valSet.validatorMu.Unlock()

	// Using this method to filter the validators list: https://github.com/golang/go/wiki/SliceTricks#filtering-without-allocating, so that no
	// new memory will be allocated
	tempList := valSet.validators[:0]
	for i, v := range valSet.validators {
		if removedValidators.Bit(i) == 0 {
			tempList = append(tempList, v)
		}
	}

	valSet.validators = tempList
	return true
}

func (valSet *defaultSet) Copy() istanbul.ValidatorSet {
	valSet.validatorMu.RLock()
	defer valSet.validatorMu.RUnlock()
	newValSet := NewSet(mapValidatorsToData(valSet.validators))
	newValSet.SetRandomness(valSet.randomness)
	return newValSet
}

func (valSet *defaultSet) AsData() *istanbul.ValidatorSetData {
	valSet.validatorMu.RLock()
	defer valSet.validatorMu.RUnlock()
	return &istanbul.ValidatorSetData{
		Validators: mapValidatorsToData(valSet.validators),
		Randomness: valSet.randomness,
	}
}

// JSON Encoding -----------------------------------------------------------------------

func (val *defaultSet) MarshalJSON() ([]byte, error) { return json.Marshal(val.AsData()) }

func (val *defaultSet) UnmarshalJSON(b []byte) error {
	var data istanbul.ValidatorSetData
	if err := json.Unmarshal(b, &data); err != nil {
		return err
	}
	*val = *newDefaultSet(data.Validators)
	val.SetRandomness(data.Randomness)
	return nil
}

// RLP Encoding -----------------------------------------------------------------------

func (val *defaultSet) EncodeRLP(w io.Writer) error { return rlp.Encode(w, val.AsData()) }

func (val *defaultSet) DecodeRLP(stream *rlp.Stream) error {
	var data istanbul.ValidatorSetData
	if err := stream.Decode(&data); err != nil {
		return err
	}
	*val = *newDefaultSet(data.Validators)
	val.SetRandomness(data.Randomness)
	return nil
}

// Utility Functions

func mapValidatorsToData(validators []istanbul.Validator) []istanbul.ValidatorData {
	validatorsData := make([]istanbul.ValidatorData, len(validators))
	for i, v := range validators {
		validatorsData[i] = *v.AsData()
	}
	return validatorsData
}

func mapDataToValidators(data []istanbul.ValidatorData) []istanbul.Validator {
	validators := make([]istanbul.Validator, len(data))
	for i, v := range data {
		validators[i] = newValidatorFromData(&v)
	}
	return validators
}<|MERGE_RESOLUTION|>--- conflicted
+++ resolved
@@ -17,11 +17,7 @@
 package validator
 
 import (
-<<<<<<< HEAD
-	blscrypto "github.com/ethereum/go-ethereum/crypto/bls"
-=======
 	"encoding/json"
->>>>>>> 970c82d4
 	"io"
 	"math"
 	"math/big"
@@ -29,6 +25,7 @@
 
 	"github.com/ethereum/go-ethereum/common"
 	"github.com/ethereum/go-ethereum/consensus/istanbul"
+	blscrypto "github.com/ethereum/go-ethereum/crypto/bls"
 	"github.com/ethereum/go-ethereum/rlp"
 )
 
@@ -44,30 +41,18 @@
 	}
 }
 
-<<<<<<< HEAD
-func (val *defaultValidator) BLSPublicKey() blscrypto.SerializedPublicKey {
-	return val.blsPublicKey
-=======
 func (val *defaultValidator) AsData() *istanbul.ValidatorData {
 	return &istanbul.ValidatorData{
 		Address:      val.address,
 		BLSPublicKey: val.blsPublicKey,
 	}
->>>>>>> 970c82d4
-}
-
-func (val *defaultValidator) Address() common.Address { return val.address }
-func (val *defaultValidator) BLSPublicKey() []byte    { return val.blsPublicKey }
-func (val *defaultValidator) String() string          { return val.Address().String() }
-
-<<<<<<< HEAD
-type defaultValidatorRLP struct {
-	Address      common.Address
-	BlsPublicKey blscrypto.SerializedPublicKey
-}
-=======
+}
+
+func (val *defaultValidator) Address() common.Address                     { return val.address }
+func (val *defaultValidator) BLSPublicKey() blscrypto.SerializedPublicKey { return val.blsPublicKey }
+func (val *defaultValidator) String() string                              { return val.Address().String() }
+
 func (val *defaultValidator) Serialize() ([]byte, error) { return rlp.EncodeToBytes(val) }
->>>>>>> 970c82d4
 
 // JSON Encoding -----------------------------------------------------------------------
 
