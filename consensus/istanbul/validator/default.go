// Copyright 2017 The go-ethereum Authors
// This file is part of the go-ethereum library.
//
// The go-ethereum library is free software: you can redistribute it and/or modify
// it under the terms of the GNU Lesser General Public License as published by
// the Free Software Foundation, either version 3 of the License, or
// (at your option) any later version.
//
// The go-ethereum library is distributed in the hope that it will be useful,
// but WITHOUT ANY WARRANTY; without even the implied warranty of
// MERCHANTABILITY or FITNESS FOR A PARTICULAR PURPOSE. See the
// GNU Lesser General Public License for more details.
//
// You should have received a copy of the GNU Lesser General Public License
// along with the go-ethereum library. If not, see <http://www.gnu.org/licenses/>.

package validator

import (
<<<<<<< HEAD
	"fmt"
	blscrypto "github.com/ethereum/go-ethereum/crypto/bls"
=======
	"io"
>>>>>>> a90c7a46
	"math"
	"math/big"
	"sync"

	"github.com/ethereum/go-ethereum/common"
	"github.com/ethereum/go-ethereum/consensus/istanbul"
	"github.com/ethereum/go-ethereum/rlp"
)

type defaultValidator struct {
	address      common.Address
	blsPublicKey blscrypto.SerializedPublicKey
}

func (val *defaultValidator) Address() common.Address {
	return val.address
}

func (val *defaultValidator) BLSPublicKey() blscrypto.SerializedPublicKey {
	return val.blsPublicKey
}

func (val *defaultValidator) String() string {
	return val.Address().String()
}

type defaultValidatorRLP struct {
	Address      common.Address
	BlsPublicKey []byte
}

func (val *defaultValidator) Serialize() ([]byte, error) {
	return rlp.EncodeToBytes(val)
}

func (val *defaultValidator) EncodeRLP(w io.Writer) error {
	entry := defaultValidatorRLP{
		Address:      val.address,
		BlsPublicKey: val.blsPublicKey,
	}
	return rlp.Encode(w, entry)
}

func (val *defaultValidator) DecodeRLP(stream *rlp.Stream) error {
	var v defaultValidatorRLP
	if err := stream.Decode(&v); err != nil {
		return err
	}

	*val = defaultValidator{v.Address, v.BlsPublicKey}
	return nil
}

// ----------------------------------------------------------------------------

type defaultSet struct {
	validators  istanbul.Validators
	validatorMu sync.RWMutex
	// This is set when we call `getOrderedValidators`
	// TODO Rename to `EpochState` that has validators & randomness
	randomness common.Hash
}

type defaultSetRLP struct {
	Validators []*defaultValidator
	Randomness common.Hash
}

func (val *defaultSet) DecodeRLP(stream *rlp.Stream) error {
	var v defaultSetRLP
	if err := stream.Decode(&v); err != nil {
		return err
	}

	validators := make([]istanbul.Validator, len(v.Validators))
	for i := range v.Validators {
		validators[i] = v.Validators[i]
	}

	*val = defaultSet{
		validators: validators,
		randomness: v.Randomness,
	}
	return nil
}

func (val *defaultSet) EncodeRLP(w io.Writer) error {
	return rlp.Encode(w, []interface{}{
		val.validators,
		val.randomness,
	})
}

func (val *defaultSet) Serialize() ([]byte, error) {
	return rlp.EncodeToBytes(val)
}

func newDefaultSet(validators []istanbul.ValidatorData) *defaultSet {
	valSet := &defaultSet{}

	// init validators
	valSet.validators = make([]istanbul.Validator, len(validators))
	for i, validator := range validators {
		valSet.validators[i] = New(validator.Address, validator.BLSPublicKey)
	}

	return valSet
}

func (valSet *defaultSet) Size() int {
	valSet.validatorMu.RLock()
	defer valSet.validatorMu.RUnlock()

	return len(valSet.validators)
}

func (valSet *defaultSet) List() []istanbul.Validator {
	valSet.validatorMu.RLock()
	defer valSet.validatorMu.RUnlock()
	return valSet.validators
}

func (valSet *defaultSet) GetByIndex(i uint64) istanbul.Validator {
	valSet.validatorMu.RLock()
	defer valSet.validatorMu.RUnlock()
	if i < uint64(valSet.Size()) {
		return valSet.validators[i]
	}
	return nil
}

func (valSet *defaultSet) GetByAddress(addr common.Address) (int, istanbul.Validator) {
	for i, val := range valSet.List() {
		if addr == val.Address() {
			return i, val
		}
	}
	return -1, nil
}

func (valSet *defaultSet) ContainsByAddress(addr common.Address) bool {
	for _, val := range valSet.List() {
		if addr == val.Address() {
			return true
		}
	}
	return false
}

func (valSet *defaultSet) GetIndex(addr common.Address) int {
	for i, val := range valSet.List() {
		if addr == val.Address() {
			return i
		}
	}
	return -1
}

func (valSet *defaultSet) AddValidators(validators []istanbul.ValidatorData) bool {
	newValidators := make([]istanbul.Validator, 0, len(validators))
	newAddressesMap := make(map[common.Address]bool)
	for i := range validators {
		address := validators[i].Address
		blsPublicKey := validators[i].BLSPublicKey

		newAddressesMap[address] = true
		newValidators = append(newValidators, New(address, blsPublicKey))
	}

	valSet.validatorMu.Lock()
	defer valSet.validatorMu.Unlock()

	// Verify that the validators to add is not already in the valset
	for _, v := range valSet.validators {
		if _, ok := newAddressesMap[v.Address()]; ok {
			return false
		}
	}

	valSet.validators = append(valSet.validators, newValidators...)

	return true
}

func (valSet *defaultSet) RemoveValidators(removedValidators *big.Int) bool {
	if removedValidators.BitLen() == 0 {
		return true
	}

	if removedValidators.BitLen() > len(valSet.validators) {
		return false
	}

	valSet.validatorMu.Lock()
	defer valSet.validatorMu.Unlock()

	// Using this method to filter the validators list: https://github.com/golang/go/wiki/SliceTricks#filtering-without-allocating, so that no
	// new memory will be allocated
	tempList := valSet.validators[:0]
	defer func() {
		valSet.validators = tempList
	}()

	for i, v := range valSet.validators {
<<<<<<< HEAD
		if removedValidators.Bit(i) == 1 && (v.Address() != common.Address{}) {
			hadRemoval = true
			valSet.validators[i] = New(common.Address{}, blscrypto.SerializedPublicKey{})
=======
		if removedValidators.Bit(i) == 0 {
			tempList = append(tempList, v)
>>>>>>> a90c7a46
		}
	}

	return true
}

func (valSet *defaultSet) Copy() istanbul.ValidatorSet {
	valSet.validatorMu.RLock()
	defer valSet.validatorMu.RUnlock()

	validators := make([]istanbul.ValidatorData, 0, len(valSet.validators))
	for _, v := range valSet.validators {
		validators = append(validators, istanbul.ValidatorData{
			v.Address(),
			v.BLSPublicKey(),
		})
	}

	newValSet := NewSet(validators)
	newValSet.SetRandomness(valSet.GetRandomness())
	return newValSet
}

func (valSet *defaultSet) F() int { return int(math.Ceil(float64(valSet.Size())/3)) - 1 }

func (valSet *defaultSet) MinQuorumSize() int {
	return int(math.Ceil(float64(2*valSet.Size()) / 3))
}

func (valSet *defaultSet) SetRandomness(seed common.Hash) { valSet.randomness = seed }
func (valSet *defaultSet) GetRandomness() common.Hash     { return valSet.randomness }<|MERGE_RESOLUTION|>--- conflicted
+++ resolved
@@ -17,12 +17,8 @@
 package validator
 
 import (
-<<<<<<< HEAD
-	"fmt"
+	"io"
 	blscrypto "github.com/ethereum/go-ethereum/crypto/bls"
-=======
-	"io"
->>>>>>> a90c7a46
 	"math"
 	"math/big"
 	"sync"
@@ -227,14 +223,8 @@
 	}()
 
 	for i, v := range valSet.validators {
-<<<<<<< HEAD
-		if removedValidators.Bit(i) == 1 && (v.Address() != common.Address{}) {
-			hadRemoval = true
-			valSet.validators[i] = New(common.Address{}, blscrypto.SerializedPublicKey{})
-=======
 		if removedValidators.Bit(i) == 0 {
 			tempList = append(tempList, v)
->>>>>>> a90c7a46
 		}
 	}
 
