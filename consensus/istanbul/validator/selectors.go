--- conflicted
+++ resolved
@@ -82,8 +82,7 @@
 	if proposer != (common.Address{}) {
 		idx += proposerIndex(valSet, proposer)
 	}
-<<<<<<< HEAD
-	return valSet.FilteredList()[idx%uint64(valSet.Size())]
+	return valSet.List()[idx%uint64(valSet.Size())]
 }
 
 // GetProposerSelector returns the ProposerSelector for the given Policy
@@ -100,7 +99,4 @@
 		panic(fmt.Sprintf("unknown proposer selection policy: %v", pp))
 		return nil
 	}
-=======
-	return valSet.List()[idx%uint64(valSet.Size())]
->>>>>>> 9a1d6420
 }