--- conflicted
+++ resolved
@@ -130,21 +130,13 @@
 	c.acceptPrepare(msg)
 	logger.Trace("Accepted prepare", "Number of prepares or commits", c.current.GetPrepareOrCommitSize())
 
-<<<<<<< HEAD
 	// Change to Prepared state if we've received enough PREPARE messages and we are in earlier state
 	// before Prepared state.
-	if (c.current.GetPrepareOrCommitSize() > 2*c.valSet.F()) && c.state.Cmp(StatePrepared) < 0 {
+	if (c.current.GetPrepareOrCommitSize() >= c.valSet.MinQuorumSize()) && c.state.Cmp(StatePrepared) < 0 {
 		if err := c.current.CreateAndSetPreparedCertificate(c.valSet.F()); err != nil {
 			return err
 		}
 		logger.Trace("Got quorum prepares or commits", "tag", "stateTransition", "commits", c.current.Commits, "prepares", c.current.Prepares)
-=======
-	// Change to Prepared state if we've received enough PREPARE messages or it is locked
-	// and we are in earlier state before Prepared state.
-	if ((c.current.IsHashLocked() && prepare.Digest == c.current.GetLockedHash()) || c.current.GetPrepareOrCommitSize() >= c.valSet.MinQuorumSize()) &&
-		c.state.Cmp(StatePrepared) < 0 {
-		c.current.LockHash()
->>>>>>> 63d3d3d0
 		c.setState(StatePrepared)
 		c.sendCommit()
 	}
