// Copyright 2017 The go-ethereum Authors
// This file is part of the go-ethereum library.
//
// The go-ethereum library is free software: you can redistribute it and/or modify
// it under the terms of the GNU Lesser General Public License as published by
// the Free Software Foundation, either version 3 of the License, or
// (at your option) any later version.
//
// The go-ethereum library is distributed in the hope that it will be useful,
// but WITHOUT ANY WARRANTY; without even the implied warranty of
// MERCHANTABILITY or FITNESS FOR A PARTICULAR PURPOSE. See the
// GNU Lesser General Public License for more details.
//
// You should have received a copy of the GNU Lesser General Public License
// along with the go-ethereum library. If not, see <http://www.gnu.org/licenses/>.

package core

import (
	"math/big"
	"reflect"
	"sync"
	"testing"
	"time"

	"github.com/ethereum/go-ethereum/common"
	"github.com/ethereum/go-ethereum/common/prque"
	"github.com/ethereum/go-ethereum/consensus/istanbul"
	"github.com/ethereum/go-ethereum/consensus/istanbul/validator"
	"github.com/ethereum/go-ethereum/event"
	elog "github.com/ethereum/go-ethereum/log"
)

func TestCheckMessage(t *testing.T) {
	testLogger.SetHandler(elog.StdoutHandler)
	backend := &testSystemBackend{
		events: new(event.TypeMux),
	}
	c := &core{
		logger:  testLogger,
		state:   StateAcceptRequest,
		backend: backend,
		current: newRoundState(&istanbul.View{
			Sequence: big.NewInt(2),
			Round:    big.NewInt(2),
		}, newTestValidatorSet(4), nil, nil, istanbul.EmptyPreparedCertificate(), nil),
	}

	// invalid view format
	err := c.checkMessage(istanbul.MsgPreprepare, nil)
	if err != errInvalidMessage {
		t.Errorf("error mismatch: have %v, want %v", err, errInvalidMessage)
	}

	testStates := []State{StateAcceptRequest, StatePreprepared, StatePrepared, StateCommitted, StateWaitingForNewRound}
	testCode := []uint64{istanbul.MsgPreprepare, istanbul.MsgPrepare, istanbul.MsgCommit, istanbul.MsgRoundChange}

	// accept Commits from sequence, round matching LastSubject
	v := &istanbul.View{
		Sequence: big.NewInt(0),
		// set smaller round so that the roundchange case gets hit
		Round: big.NewInt(1),
	}
	for i := 0; i < len(testStates); i++ {
		c.state = testStates[i]
		for j := 0; j < len(testCode); j++ {
			err := c.checkMessage(testCode[j], v)
			if testCode[j] == istanbul.MsgCommit {
				if err != nil {
					t.Errorf("error mismatch: have %v, want %v", err, nil)
				}
			} else {
				if err != errOldMessage {
					t.Errorf("error mismatch: have %v, want %v", err, errOldMessage)
				}
			}
		}
	}

	// rejects Commits from sequence matching LastSubject, round not matching
	v = &istanbul.View{
		Sequence: big.NewInt(0),
		// set smaller round so that we don't accept
		Round: big.NewInt(0),
	}
	for i := 0; i < len(testStates); i++ {
		c.state = testStates[i]
		for j := 0; j < len(testCode); j++ {
			err := c.checkMessage(testCode[j], v)
			if err != errOldMessage {
				t.Errorf("error mismatch: have %v, want %v", err, errOldMessage)
			}
		}
	}

	// rejects all other older sequences
	v = &istanbul.View{
		Sequence: big.NewInt(0),
		Round:    big.NewInt(0),
	}
	for i := 0; i < len(testStates); i++ {
		c.state = testStates[i]
		for j := 0; j < len(testCode); j++ {
			err := c.checkMessage(testCode[j], v)
			if err != errOldMessage {
				t.Errorf("error mismatch: have %v, want %v", err, errOldMessage)
			}
		}
	}

	// future sequence
	v = &istanbul.View{
		Sequence: big.NewInt(3),
		Round:    big.NewInt(0),
	}
	vTooFuture := &istanbul.View{
		Sequence: big.NewInt(2 + acceptMaxFutureSequence.Int64() + 1),
		Round:    big.NewInt(0),
	}
	for i := 0; i < len(testStates); i++ {
		c.state = testStates[i]
		for j := 0; j < len(testCode); j++ {
			err := c.checkMessage(testCode[j], v)
			if err != errFutureMessage {
				t.Errorf("error mismatch: have %v, want %v", err, errFutureMessage)
			}
			err = c.checkMessage(testCode[j], vTooFuture)
			if err != errTooFarInTheFutureMessage {
				t.Errorf("error mismatch: have %v, want %v", err, errTooFarInTheFutureMessage)
			}
		}
	}

	// future round
	v = &istanbul.View{
		Sequence: big.NewInt(2),
		Round:    big.NewInt(3),
	}
	for i := 0; i < len(testStates); i++ {
		c.state = testStates[i]
		for j := 0; j < len(testCode); j++ {
			err := c.checkMessage(testCode[j], v)
			if testCode[j] == istanbul.MsgRoundChange {
				if err != nil {
					t.Errorf("error mismatch: have %v, want nil", err)
				}
			} else if err != errFutureMessage {
				t.Errorf("error mismatch: have %v, want %v", err, errFutureMessage)
			}
		}
	}

	v = c.current.View()
	// current view, state = StateAcceptRequest
	c.state = StateAcceptRequest
	for i := 0; i < len(testCode); i++ {
		err = c.checkMessage(testCode[i], v)
		if testCode[i] == istanbul.MsgRoundChange {
			if err != nil {
				t.Errorf("error mismatch: have %v, want nil", err)
			}
		} else if testCode[i] == istanbul.MsgPreprepare {
			if err != nil {
				t.Errorf("error mismatch: have %v, want nil", err)
			}
		} else {
			if err != errFutureMessage {
				t.Errorf("error mismatch: have %v, want %v", err, errFutureMessage)
			}
		}
	}

	// current view, state = StatePreprepared
	c.state = StatePreprepared
	for i := 0; i < len(testCode); i++ {
		err = c.checkMessage(testCode[i], v)
		if testCode[i] == istanbul.MsgRoundChange {
			if err != nil {
				t.Errorf("error mismatch: have %v, want nil", err)
			}
		} else if err != nil {
			t.Errorf("error mismatch: have %v, want nil", err)
		}
	}

	// current view, state = StatePrepared
	c.state = StatePrepared
	for i := 0; i < len(testCode); i++ {
		err = c.checkMessage(testCode[i], v)
		if testCode[i] == istanbul.MsgRoundChange {
			if err != nil {
				t.Errorf("error mismatch: have %v, want nil", err)
			}
		} else if err != nil {
			t.Errorf("error mismatch: have %v, want nil", err)
		}
	}

	// current view, state = StateCommitted
	c.state = StateCommitted
	for i := 0; i < len(testCode); i++ {
		err = c.checkMessage(testCode[i], v)
		if testCode[i] == istanbul.MsgRoundChange {
			if err != nil {
				t.Errorf("error mismatch: have %v, want nil", err)
			}
		} else if err != nil {
			t.Errorf("error mismatch: have %v, want nil", err)
		}
	}

	// current view, state = StateWaitingForNewRound
	c.state = StateWaitingForNewRound
	for i := 0; i < len(testCode); i++ {
		err := c.checkMessage(testCode[i], v)
		if testCode[i] == istanbul.MsgRoundChange {
			if err != nil {
				t.Errorf("error mismatch: have %v, want nil", err)
			}
		} else if err != errFutureMessage {
			t.Errorf("error mismatch: have %v, want %v", err, errFutureMessage)
		}
	}

}

func TestStoreBacklog(t *testing.T) {
	testLogger.SetHandler(elog.StdoutHandler)
	c := &core{
		logger:            testLogger,
		backlogBySeq:      make(map[uint64]*prque.Prque),
		backlogCountByVal: make(map[common.Address]int),
		backlogsMu:        new(sync.Mutex),
	}

	v10 := &istanbul.View{
		Round:    big.NewInt(10),
		Sequence: big.NewInt(10),
	}

	v11 := &istanbul.View{
		Round:    big.NewInt(12),
		Sequence: big.NewInt(11),
	}
	p1 := validator.New(common.BytesToAddress([]byte("12345667890")), []byte{})
	p2 := validator.New(common.BytesToAddress([]byte("47324349949")), []byte{})

	// push messages
	preprepare := &istanbul.Preprepare{
		View:     v10,
		Proposal: makeBlock(10),
	}

	prepreparePayload, _ := Encode(preprepare)
	mPreprepare := &istanbul.Message{
		Code:    istanbul.MsgPreprepare,
		Msg:     prepreparePayload,
		Address: p1.Address(),
	}
	c.storeBacklog(mPreprepare, p1)
	msg := c.backlogBySeq[v10.Sequence.Uint64()].PopItem()
	if !reflect.DeepEqual(msg, mPreprepare) {
		t.Errorf("message mismatch: have %v, want %v", msg, mPreprepare)
	}

	subject := &istanbul.Subject{
		View:   v10,
		Digest: common.BytesToHash([]byte("1234567890")),
	}
	subjectPayload, _ := Encode(subject)
	mPrepare := &istanbul.Message{
		Code:    istanbul.MsgPrepare,
		Msg:     subjectPayload,
		Address: p1.Address(),
	}

	preprepare2 := &istanbul.Preprepare{
		View:     v11,
		Proposal: makeBlock(11),
	}
	preprepare2Payload, _ := Encode(preprepare2)
	mPreprepare2 := &istanbul.Message{
		Code:    istanbul.MsgPreprepare,
		Msg:     preprepare2Payload,
		Address: p2.Address(),
	}

	c.storeBacklog(mPreprepare, p1)
	c.storeBacklog(mPrepare, p1)
	c.storeBacklog(mPreprepare2, p2)

	if c.backlogCountByVal[p1.Address()] != 3 {
		t.Errorf("backlogCountByVal mismatch: have %v, want 3", c.backlogCountByVal[p1.Address()])
	}
	// push commit msg
<<<<<<< HEAD
	mCommit := &istanbul.Message{
		Code:    istanbul.MsgCommit,
		Msg:     subjectPayload,
		Address: p1.Address(),
=======
	committedSubject := &istanbul.CommittedSubject{
		Subject:       subject,
		CommittedSeal: []byte{0x63, 0x65, 0x6C, 0x6F}, // celo in hex!
	}

	committedSubjectPayload, _ := Encode(committedSubject)

	m = &istanbul.Message{
		Code:    istanbul.MsgCommit,
		Msg:     committedSubjectPayload,
		Address: p.Address(),
>>>>>>> fb3cfe03
	}
	c.storeBacklog(mCommit, p1)
	if c.backlogCountByVal[p2.Address()] != 1 {
		t.Errorf("backlogCountByVal mismatch: have %v, want 1", c.backlogCountByVal[p2.Address()])
	}
	if c.backlogTotal != 5 {
		t.Errorf("backlogTotal mismatch: have %v, want 5", c.backlogTotal)
	}

	// Should get back v10 preprepare then commit
	msg = c.backlogBySeq[v10.Sequence.Uint64()].PopItem()
	if !reflect.DeepEqual(msg, mPreprepare) {
		t.Errorf("message mismatch: have %v, want %v", msg, mPreprepare2)
	}
	msg = c.backlogBySeq[v10.Sequence.Uint64()].PopItem()
	if !reflect.DeepEqual(msg, mCommit) {
		t.Errorf("message mismatch: have %v, want %v", msg, mCommit)

	}
	msg = c.backlogBySeq[v11.Sequence.Uint64()].PopItem()
	if !reflect.DeepEqual(msg, mPreprepare2) {
		t.Errorf("message mismatch: have %v, want %v", msg, mPreprepare2)
	}

	c.backlogTotal = 0
	delete(c.backlogCountByVal, p1.Address())
	delete(c.backlogCountByVal, p2.Address())
}

func TestProcessFutureBacklog(t *testing.T) {
	backend := &testSystemBackend{
		events: new(event.TypeMux),
	}

	valSet := newTestValidatorSet(4)
	testLogger.SetHandler(elog.StdoutHandler)
	c := &core{
		logger:            testLogger,
		backlogBySeq:      make(map[uint64]*prque.Prque),
		backlogCountByVal: make(map[common.Address]int),
		backlogsMu:        new(sync.Mutex),
		backend:           backend,
		current: newRoundState(&istanbul.View{
			Sequence: big.NewInt(1),
			Round:    big.NewInt(0),
		}, valSet, nil, nil, istanbul.EmptyPreparedCertificate(), nil),
		state: StateAcceptRequest,
	}
	c.subscribeEvents()
	defer c.unsubscribeEvents()

	// push a future msg
	v := &istanbul.View{
		Round:    big.NewInt(10),
		Sequence: big.NewInt(10),
	}
<<<<<<< HEAD

	subject := &istanbul.Subject{
		View:   v,
		Digest: common.BytesToHash([]byte("1234567890")),
	}
	subjectPayload, _ := Encode(subject)
	mFuture := &istanbul.Message{
		Code:    istanbul.MsgCommit,
		Msg:     subjectPayload,
		Address: valSet.GetByIndex(0).Address(),
	}
	c.storeBacklog(mFuture, valSet.GetByIndex(0))

	// push a message from the past and check we expire it
	v0 := &istanbul.View{
		Round:    big.NewInt(0),
		Sequence: big.NewInt(0),
	}
	subject0 := &istanbul.Subject{
		View:   v0,
		Digest: common.BytesToHash([]byte("1234567890")),
	}
	subjectPayload0, _ := Encode(subject0)
	mPast := &istanbul.Message{
		Code:    istanbul.MsgRoundChange,
		Msg:     subjectPayload0,
		Address: valSet.GetByIndex(1).Address(),
=======
	p := validator.New(common.BytesToAddress([]byte("12345667890")), []byte{})
	// push a future msg
	committedSubject := &istanbul.CommittedSubject{
		Subject: &istanbul.Subject{
			View:   v,
			Digest: common.BytesToHash([]byte("1234567890")),
		},
		CommittedSeal: []byte{0x63, 0x65, 0x6C, 0x6F},
	}

	committedSubjectPayload, _ := Encode(committedSubject)
	m := &istanbul.Message{
		Code: istanbul.MsgCommit,
		Msg:  committedSubjectPayload,
>>>>>>> fb3cfe03
	}
	c.storeBacklog(mPast, valSet.GetByIndex(1))

	backlogSeqs := c.getSortedBacklogSeqs()
	if len(backlogSeqs) != 1 || backlogSeqs[0] != v.Sequence.Uint64() {
		t.Errorf("getSortedBacklogSeqs mismatch: have %v", backlogSeqs)
	}

	c.processBacklog()

	// Check message from future remains, past expired
	if c.backlogTotal != 1 || c.backlogCountByVal[valSet.GetByIndex(1).Address()] > 0 {
		t.Errorf("backlog mismatch: %v", c.backlogCountByVal)
	}

	const timeoutDura = 2 * time.Second
	timeout := time.NewTimer(timeoutDura)
	select {
	case e, ok := <-c.events.Chan():
		if !ok {
			return
		}
		t.Errorf("unexpected events comes: %v", e)
	case <-timeout.C:
		// success
	}
}

func TestProcessBacklog(t *testing.T) {
	v := &istanbul.View{
		Round:    big.NewInt(0),
		Sequence: big.NewInt(1),
	}
	preprepare := &istanbul.Preprepare{
		View:     v,
		Proposal: makeBlock(1),
	}
	prepreparePayload, _ := Encode(preprepare)

	subject := &istanbul.Subject{
		View:   v,
		Digest: common.BytesToHash([]byte("1234567890")),
	}
	subjectPayload, _ := Encode(subject)

	committedSubject := &istanbul.CommittedSubject{
		Subject:       subject,
		CommittedSeal: []byte{0x63, 0x65, 0x6C, 0x6F},
	}
	committedSubjectPayload, _ := Encode(committedSubject)

	rc := &istanbul.RoundChange{
		View:                v,
		PreparedCertificate: istanbul.EmptyPreparedCertificate(),
	}
	rcPayload, _ := Encode(rc)

	address := common.BytesToAddress([]byte("0xce10ce10"))

	msgs := []*istanbul.Message{
		{
			Code:    istanbul.MsgPreprepare,
			Msg:     prepreparePayload,
			Address: address,
		},
		{
			Code:    istanbul.MsgPrepare,
			Msg:     subjectPayload,
			Address: address,
		},
		{
			Code:    istanbul.MsgCommit,
			Msg:     committedSubjectPayload,
			Address: address,
		},
		{
			Code:    istanbul.MsgRoundChange,
			Msg:     rcPayload,
			Address: address,
		},
	}
	for i := 0; i < len(msgs); i++ {
		testProcessBacklog(t, msgs[i])
	}
}

func testProcessBacklog(t *testing.T, msg *istanbul.Message) {
	vset := newTestValidatorSet(1)
	backend := &testSystemBackend{
		events: new(event.TypeMux),
		peers:  vset,
	}
	testLogger.SetHandler(elog.StdoutHandler)
	c := &core{
		logger:            testLogger.New("backend", "test", "id", 0),
		backlogBySeq:      make(map[uint64]*prque.Prque),
		backlogCountByVal: make(map[common.Address]int),
		backlogsMu:        new(sync.Mutex),
		backend:           backend,
		state:             State(msg.Code),
		current: newRoundState(&istanbul.View{
			Sequence: big.NewInt(1),
			Round:    big.NewInt(0),
		}, newTestValidatorSet(4), nil, nil, istanbul.EmptyPreparedCertificate(), nil),
		valSet: vset,
	}
	c.subscribeEvents()
	defer c.unsubscribeEvents()

	msg.Address = vset.GetByIndex(0).Address()
	c.storeBacklog(msg, vset.GetByIndex(0))
	c.processBacklog()

	const timeoutDura = 2 * time.Second
	timeout := time.NewTimer(timeoutDura)
	select {
	case ev := <-c.events.Chan():
		e, ok := ev.Data.(backlogEvent)
		if !ok {
			t.Errorf("unexpected event comes: %v", reflect.TypeOf(ev.Data))
		}
		if e.msg.Code != msg.Code {
			t.Errorf("message code mismatch: have %v, want %v", e.msg.Code, msg.Code)
		}
		// success
	case <-timeout.C:
		t.Error("unexpected timeout occurs")
	}
}<|MERGE_RESOLUTION|>--- conflicted
+++ resolved
@@ -257,7 +257,7 @@
 		Msg:     prepreparePayload,
 		Address: p1.Address(),
 	}
-	c.storeBacklog(mPreprepare, p1)
+	c.storeBacklog(mPreprepare)
 	msg := c.backlogBySeq[v10.Sequence.Uint64()].PopItem()
 	if !reflect.DeepEqual(msg, mPreprepare) {
 		t.Errorf("message mismatch: have %v, want %v", msg, mPreprepare)
@@ -285,20 +285,14 @@
 		Address: p2.Address(),
 	}
 
-	c.storeBacklog(mPreprepare, p1)
-	c.storeBacklog(mPrepare, p1)
-	c.storeBacklog(mPreprepare2, p2)
+	c.storeBacklog(mPreprepare)
+	c.storeBacklog(mPrepare)
+	c.storeBacklog(mPreprepare2)
 
 	if c.backlogCountByVal[p1.Address()] != 3 {
 		t.Errorf("backlogCountByVal mismatch: have %v, want 3", c.backlogCountByVal[p1.Address()])
 	}
 	// push commit msg
-<<<<<<< HEAD
-	mCommit := &istanbul.Message{
-		Code:    istanbul.MsgCommit,
-		Msg:     subjectPayload,
-		Address: p1.Address(),
-=======
 	committedSubject := &istanbul.CommittedSubject{
 		Subject:       subject,
 		CommittedSeal: []byte{0x63, 0x65, 0x6C, 0x6F}, // celo in hex!
@@ -306,13 +300,12 @@
 
 	committedSubjectPayload, _ := Encode(committedSubject)
 
-	m = &istanbul.Message{
+	mCommit := &istanbul.Message{
 		Code:    istanbul.MsgCommit,
 		Msg:     committedSubjectPayload,
-		Address: p.Address(),
->>>>>>> fb3cfe03
-	}
-	c.storeBacklog(mCommit, p1)
+		Address: p1.Address(),
+	}
+	c.storeBacklog(mCommit)
 	if c.backlogCountByVal[p2.Address()] != 1 {
 		t.Errorf("backlogCountByVal mismatch: have %v, want 1", c.backlogCountByVal[p2.Address()])
 	}
@@ -367,37 +360,6 @@
 		Round:    big.NewInt(10),
 		Sequence: big.NewInt(10),
 	}
-<<<<<<< HEAD
-
-	subject := &istanbul.Subject{
-		View:   v,
-		Digest: common.BytesToHash([]byte("1234567890")),
-	}
-	subjectPayload, _ := Encode(subject)
-	mFuture := &istanbul.Message{
-		Code:    istanbul.MsgCommit,
-		Msg:     subjectPayload,
-		Address: valSet.GetByIndex(0).Address(),
-	}
-	c.storeBacklog(mFuture, valSet.GetByIndex(0))
-
-	// push a message from the past and check we expire it
-	v0 := &istanbul.View{
-		Round:    big.NewInt(0),
-		Sequence: big.NewInt(0),
-	}
-	subject0 := &istanbul.Subject{
-		View:   v0,
-		Digest: common.BytesToHash([]byte("1234567890")),
-	}
-	subjectPayload0, _ := Encode(subject0)
-	mPast := &istanbul.Message{
-		Code:    istanbul.MsgRoundChange,
-		Msg:     subjectPayload0,
-		Address: valSet.GetByIndex(1).Address(),
-=======
-	p := validator.New(common.BytesToAddress([]byte("12345667890")), []byte{})
-	// push a future msg
 	committedSubject := &istanbul.CommittedSubject{
 		Subject: &istanbul.Subject{
 			View:   v,
@@ -407,12 +369,30 @@
 	}
 
 	committedSubjectPayload, _ := Encode(committedSubject)
-	m := &istanbul.Message{
-		Code: istanbul.MsgCommit,
-		Msg:  committedSubjectPayload,
->>>>>>> fb3cfe03
-	}
-	c.storeBacklog(mPast, valSet.GetByIndex(1))
+	// push a future msg
+	mFuture := &istanbul.Message{
+		Code:    istanbul.MsgCommit,
+		Msg:     committedSubjectPayload,
+		Address: valSet.GetByIndex(0).Address(),
+	}
+	c.storeBacklog(mFuture)
+
+	// push a message from the past and check we expire it
+	v0 := &istanbul.View{
+		Round:    big.NewInt(0),
+		Sequence: big.NewInt(0),
+	}
+	subject0 := &istanbul.Subject{
+		View:   v0,
+		Digest: common.BytesToHash([]byte("1234567890")),
+	}
+	subjectPayload0, _ := Encode(subject0)
+	mPast := &istanbul.Message{
+		Code:    istanbul.MsgRoundChange,
+		Msg:     subjectPayload0,
+		Address: valSet.GetByIndex(1).Address(),
+	}
+	c.storeBacklog(mPast)
 
 	backlogSeqs := c.getSortedBacklogSeqs()
 	if len(backlogSeqs) != 1 || backlogSeqs[0] != v.Sequence.Uint64() {
@@ -521,7 +501,7 @@
 	defer c.unsubscribeEvents()
 
 	msg.Address = vset.GetByIndex(0).Address()
-	c.storeBacklog(msg, vset.GetByIndex(0))
+	c.storeBacklog(msg)
 	c.processBacklog()
 
 	const timeoutDura = 2 * time.Second
