--- conflicted
+++ resolved
@@ -475,13 +475,8 @@
 		current: newRoundState(&istanbul.View{
 			Sequence: big.NewInt(1),
 			Round:    big.NewInt(0),
-<<<<<<< HEAD
 		}, newTestValidatorSet(4), common.Hash{}, nil, nil, nil),
 		valSet: vset,
-
-=======
-		}, newTestValidatorSet(4), nil, nil, istanbul.EmptyPreparedCertificate(), nil, nil),
->>>>>>> 37616881
 	}
 	c.subscribeEvents()
 	defer c.unsubscribeEvents()
