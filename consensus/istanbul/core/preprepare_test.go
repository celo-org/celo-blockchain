--- conflicted
+++ resolved
@@ -362,15 +362,13 @@
 			}
 
 			var subject *istanbul.Subject
-			var committedSeal []byte
+			var committedSubject *istanbul.CommittedSubject
 
 			if decodedMsg.Code == istanbul.MsgPrepare {
 				err = decodedMsg.Decode(&subject)
 			} else if decodedMsg.Code == istanbul.MsgCommit {
-				var committedSubject *istanbul.CommittedSubject
 				err = decodedMsg.Decode(&committedSubject)
 				subject = committedSubject.Subject
-				committedSeal = committedSubject.CommittedSeal
 			}
 
 			if err != nil {
@@ -389,18 +387,9 @@
 
 			if expectedCode == istanbul.MsgCommit {
 				_, srcValidator := c.valSet.GetByAddress(v.address)
-<<<<<<< HEAD
-
-				if err := c.verifyCommittedSeal(subject.Digest, committedSeal, srcValidator); err != nil {
-					t.Errorf("invalid seal.  verify commmited seal error: %v, subject: %v, committedSeal: %v", err, expectedSubject, committedSeal)
-=======
-				if err := c.verifyCommittedSeal(subject, decodedMsg.CommittedSeal, srcValidator); err != nil {
-					t.Errorf("invalid seal.  verify commmited seal error: %v, subject: %v, committedSeal: %v", err, expectedSubject, decodedMsg.CommittedSeal)
-				}
-			} else {
-				if !bytes.Equal(decodedMsg.CommittedSeal, []byte{}) {
-					t.Errorf("invalid seal.  should be an empty array")
->>>>>>> 37616881
+
+				if err := c.verifyCommittedSeal(committedSubject, srcValidator); err != nil {
+					t.Errorf("invalid seal.  verify commmited seal error: %v, subject: %v, committedSeal: %v", err, expectedSubject, committedSubject.CommittedSeal)
 				}
 			}
 		}
