// Copyright 2017 The go-ethereum Authors
// This file is part of the go-ethereum library.
//
// The go-ethereum library is free software: you can redistribute it and/or modify
// it under the terms of the GNU Lesser General Public License as published by
// the Free Software Foundation, either version 3 of the License, or
// (at your option) any later version.
//
// The go-ethereum library is distributed in the hope that it will be useful,
// but WITHOUT ANY WARRANTY; without even the implied warranty of
// MERCHANTABILITY or FITNESS FOR A PARTICULAR PURPOSE. See the
// GNU Lesser General Public License for more details.
//
// You should have received a copy of the GNU Lesser General Public License
// along with the go-ethereum library. If not, see <http://www.gnu.org/licenses/>.

package core

import (
	"time"

	"github.com/ethereum/go-ethereum/common"
	"github.com/ethereum/go-ethereum/consensus"
	"github.com/ethereum/go-ethereum/consensus/istanbul"
)

func (c *core) sendPreprepare(request *istanbul.Request, roundChangeCertificate istanbul.RoundChangeCertificate) {
	logger := c.newLogger("func", "sendPreprepare")

	// If I'm the proposer and I have the same sequence with the proposal
	if c.current.Sequence().Cmp(request.Proposal.Number()) == 0 && c.isProposer() {
		curView := c.current.View()
		preprepare, err := Encode(&istanbul.Preprepare{
			View:                   curView,
			Proposal:               request.Proposal,
			RoundChangeCertificate: roundChangeCertificate,
		})
		if err != nil {
			logger.Error("Failed to prepare message")
			return
		}

		msg := &istanbul.Message{
			Code: istanbul.MsgPreprepare,
			Msg:  preprepare,
		}
		logger.Debug("Sending preprepare", "m", msg)
		c.broadcast(msg)
	}
}

func (c *core) handlePreprepare(msg *istanbul.Message) error {
	logger := c.newLogger("func", "handlePreprepare", "tag", "handleMsg", "from", msg.Address)
<<<<<<< HEAD
	logger.Trace("Got preprepare message", "m", msg)
=======
	logger.Trace("Got pre-prepare message", "IstMsg", msg)
>>>>>>> 77989b17

	// Decode PREPREPARE
	var preprepare *istanbul.Preprepare
	err := msg.Decode(&preprepare)
	if err != nil {
		return errFailedDecodePreprepare
	}

	// TODO(tim) Fix and Move checkMessage check up to here

	// Verify that the proposal is for the sequence number of the view we verified.
	if preprepare.View.Sequence.Cmp(preprepare.Proposal.Number()) != 0 {
		logger.Warn("Received preprepare with invalid block number", "number", preprepare.Proposal.Number(), "view_seq", preprepare.View.Sequence, "view_round", preprepare.View.Round)
		return errInvalidProposal
	}

	// Check proposer is valid for the message's view (this may be a subsequent round)
	headBlock, headProposer := c.backend.GetCurrentHeadBlockAndAuthor()
	if headBlock == nil {
		logger.Error("Could not determine head proposer")
		return errNotFromProposer
	}
	proposerForMsgRound := c.selectProposer(c.current.ValidatorSet(), headProposer, preprepare.View.Round.Uint64())
	if proposerForMsgRound.Address() != msg.Address {
		logger.Warn("Ignore preprepare message from non-proposer", "actual_proposer", proposerForMsgRound.Address())
		return errNotFromProposer
	}

	// If round > 0, handle the ROUND CHANGE certificate. If round = 0, it should not have a ROUND CHANGE certificate
	if preprepare.View.Round.Cmp(common.Big0) > 0 {
		if !preprepare.HasRoundChangeCertificate() {
			logger.Error("Preprepare for non-zero round did not contain a round change certificate.")
			return errMissingRoundChangeCertificate
		}
		subject := istanbul.Subject{
			View:   preprepare.View,
			Digest: preprepare.Proposal.Hash(),
		}
		// This also moves us to the next round if the certificate is valid.
		err := c.handleRoundChangeCertificate(subject, preprepare.RoundChangeCertificate)
		if err != nil {
			logger.Warn("Invalid round change certificate with preprepare.", "err", err)
			return err
		}
	} else if preprepare.HasRoundChangeCertificate() {
		logger.Error("Preprepare for round 0 has a round change certificate.")
		return errInvalidProposal
	}

	// Ensure we have the same view with the PREPREPARE message.
	if err := c.checkMessage(istanbul.MsgPreprepare, preprepare.View); err != nil {
		if err == errOldMessage {
			// Get validator set for the given proposal
			valSet := c.backend.ParentBlockValidators(preprepare.Proposal)
			prevBlockAuthor := c.backend.AuthorForBlock(preprepare.Proposal.Number().Uint64() - 1)
			proposer := c.selectProposer(valSet, prevBlockAuthor, preprepare.View.Round.Uint64())

			// We no longer broadcast a COMMIT if this is a PREPREPARE from the correct proposer for an existing block.
			// However, we log a WARN for potential future debugging value.
			if proposer.Address() == msg.Address && c.backend.HasBlock(preprepare.Proposal.Hash(), preprepare.Proposal.Number()) {
				logger.Warn("Would have sent a commit message for an old block", "view", preprepare.View, "block_hash", preprepare.Proposal.Hash())
				return nil
			}
		}
		// Probably shouldn't errFutureMessage as we should have moved to that round in handleRoundChangeCertificate
		logger.Trace("Check preprepare failed", "err", err)
		return err
	}

	// Verify the proposal we received
	if duration, err := c.verifyProposal(preprepare.Proposal); err != nil {
		logger.Warn("Failed to verify proposal", "err", err, "duration", duration)
		// if it's a future block, we will handle it again after the duration
		if err == consensus.ErrFutureBlock {
			c.stopFuturePreprepareTimer()
			c.futurePreprepareTimer = time.AfterFunc(duration, func() {
				c.sendEvent(backlogEvent{
					msg: msg,
				})
			})
		}
		return err
	}

	if c.current.State() == StateAcceptRequest {
		logger.Trace("Accepted preprepare", "tag", "stateTransition")
		c.consensusTimestamp = time.Now()

		err := c.current.TransitionToPreprepared(preprepare)
		if err != nil {
			return err
		}

		// Process Backlog Messages
		c.backlog.updateState(c.current.View(), c.current.State())
		c.sendPrepare()
	}

	return nil
}<|MERGE_RESOLUTION|>--- conflicted
+++ resolved
@@ -51,11 +51,7 @@
 
 func (c *core) handlePreprepare(msg *istanbul.Message) error {
 	logger := c.newLogger("func", "handlePreprepare", "tag", "handleMsg", "from", msg.Address)
-<<<<<<< HEAD
 	logger.Trace("Got preprepare message", "m", msg)
-=======
-	logger.Trace("Got pre-prepare message", "IstMsg", msg)
->>>>>>> 77989b17
 
 	// Decode PREPREPARE
 	var preprepare *istanbul.Preprepare
