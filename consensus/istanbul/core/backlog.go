--- conflicted
+++ resolved
@@ -123,16 +123,14 @@
 		if err != nil {
 			return
 		}
-<<<<<<< HEAD
 		v = p.View
-=======
 	case istanbul.MsgCommit:
 		var cs *istanbul.CommittedSubject
 		err := msg.Decode(&cs)
-		if err == nil {
-			backlog.Push(msg, toPriority(msg.Code, cs.Subject.View))
-		}
->>>>>>> fb3cfe03
+		if err != nil {
+			return
+		}
+		v = cs.Subject.View
 	case istanbul.MsgRoundChange:
 		var p *istanbul.RoundChange
 		err := msg.Decode(&p)
@@ -244,12 +242,16 @@
 						view = m.View
 					}
 				case istanbul.MsgPrepare:
-					fallthrough
-				case istanbul.MsgCommit:
 					var sub *istanbul.Subject
 					err := msg.Decode(&sub)
 					if err == nil {
 						view = sub.View
+					}
+				case istanbul.MsgCommit:
+					var cs *istanbul.CommittedSubject
+					err := msg.Decode(&cs)
+					if err == nil {
+						view = cs.Subject.View
 					}
 				case istanbul.MsgRoundChange:
 					var rc *istanbul.RoundChange
@@ -258,30 +260,12 @@
 						view = rc.View
 					}
 				}
-<<<<<<< HEAD
 				if view == nil {
 					logger.Error("Nil view", "msg", msg)
 					// continue
 					return
 				}
 				err := c.checkMessage(msg.Code, view)
-=======
-			case istanbul.MsgPrepare:
-				var sub *istanbul.Subject
-				err := msg.Decode(&sub)
-				if err == nil {
-					view = sub.View
-				}
-			case istanbul.MsgCommit:
-				var cs *istanbul.CommittedSubject
-				err := msg.Decode(&cs)
-				if err == nil {
-					view = cs.Subject.View
-				}
-			case istanbul.MsgRoundChange:
-				var rc *istanbul.RoundChange
-				err := msg.Decode(&rc)
->>>>>>> fb3cfe03
 				if err == nil {
 					logger.Trace("Post backlog event", "msg", msg)
 
