// Copyright 2017 The go-ethereum Authors
// This file is part of the go-ethereum library.
//
// The go-ethereum library is free software: you can redistribute it and/or modify
// it under the terms of the GNU Lesser General Public License as published by
// the Free Software Foundation, either version 3 of the License, or
// (at your option) any later version.
//
// The go-ethereum library is distributed in the hope that it will be useful,
// but WITHOUT ANY WARRANTY; without even the implied warranty of
// MERCHANTABILITY or FITNESS FOR A PARTICULAR PURPOSE. See the
// GNU Lesser General Public License for more details.
//
// You should have received a copy of the GNU Lesser General Public License
// along with the go-ethereum library. If not, see <http://www.gnu.org/licenses/>.

package core

import (
	bytes2 "bytes"
	"crypto/ecdsa"
	"encoding/binary"
	"fmt"
	"math"
	"math/big"
	"testing"
	"time"

	"github.com/ethereum/go-ethereum/params"

	"github.com/celo-org/celo-bls-go/bls"
	"github.com/ethereum/go-ethereum/common"
	"github.com/ethereum/go-ethereum/consensus"
	"github.com/ethereum/go-ethereum/consensus/istanbul"
	"github.com/ethereum/go-ethereum/consensus/istanbul/validator"
	"github.com/ethereum/go-ethereum/core/rawdb"
	"github.com/ethereum/go-ethereum/core/types"
	"github.com/ethereum/go-ethereum/crypto"
	blscrypto "github.com/ethereum/go-ethereum/crypto/bls"
	"github.com/ethereum/go-ethereum/ethdb"
	"github.com/ethereum/go-ethereum/event"

	elog "github.com/ethereum/go-ethereum/log"
	"github.com/ethereum/go-ethereum/p2p/enode"
)

var testLogger = elog.New()

type testSystemBackend struct {
	id  uint64
	sys *testSystem

	engine Engine
	peers  istanbul.ValidatorSet
	events *event.TypeMux

	committedMsgs []testCommittedMsgs
	sentMsgs      [][]byte // store the message when Send is called by core

	key     ecdsa.PrivateKey
	blsKey  []byte
	address common.Address
	db      ethdb.Database

	// Function pointer to a verify function, so that the test core_test.go/TestVerifyProposal
	// can inject in different proposal verification statuses.
	verifyImpl func(proposal istanbul.Proposal) (time.Duration, error)

	donutBlock *big.Int
}

type testCommittedMsgs struct {
	commitProposal                  istanbul.Proposal
	aggregatedSeal                  types.IstanbulAggregatedSeal
	aggregatedEpochValidatorSetSeal types.IstanbulEpochValidatorSetSeal
}

// ==============================================
//
// define the functions that needs to be provided for Istanbul.

func (self *testSystemBackend) Authorize(address, _ common.Address, _ *ecdsa.PublicKey, _ istanbul.DecryptFn, _ istanbul.SignerFn, _ istanbul.BLSSignerFn) {
	self.address = address
	self.engine.SetAddress(address)
}

func (self *testSystemBackend) Address() common.Address {
	return self.address
}

// Peers returns all connected peers
func (self *testSystemBackend) Validators(proposal istanbul.Proposal) istanbul.ValidatorSet {
	return self.peers
}

func (self *testSystemBackend) IsValidating() bool {
	return true
}

func (self *testSystemBackend) ChainConfig() *params.ChainConfig {
	return &params.ChainConfig{
		DonutBlock: self.donutBlock,
	}
}

func (self *testSystemBackend) HashForBlock(number uint64) common.Hash {
	buffer := new(bytes2.Buffer)
	_ = binary.Write(buffer, binary.LittleEndian, number)
	hash := common.Hash{}
	copy(hash[:], buffer.Bytes())
	return hash
}

func (self *testSystemBackend) IsPrimary() bool {
	return true
}

func (self *testSystemBackend) IsPrimaryForSeq(seq *big.Int) bool {
	return true
}

func (self *testSystemBackend) NextBlockValidators(proposal istanbul.Proposal) (istanbul.ValidatorSet, error) {
	//This doesn't really return the next block validators
	return self.peers, nil
}

func (self *testSystemBackend) EventMux() *event.TypeMux {
	return self.events
}

func (self *testSystemBackend) Send(message []byte, target common.Address) error {
	testLogger.Info("enqueuing a message...", "address", self.Address())
	self.sentMsgs = append(self.sentMsgs, message)
	self.sys.queuedMessage <- istanbul.MessageEvent{
		Payload: message,
	}
	return nil
}

func (self *testSystemBackend) Multicast(validators []common.Address, message []byte, msgCode uint64, sendToSelf bool) error {
	testLogger.Info("enqueuing a message...", "address", self.Address())
	self.sentMsgs = append(self.sentMsgs, message)
	send := func() {
		self.sys.queuedMessage <- istanbul.MessageEvent{
			Payload: message,
		}
	}
	go send()
	return nil
}

func (self *testSystemBackend) Gossip(payload []byte, ethMsgCode uint64) error {
	return nil
}

func (self *testSystemBackend) SignBLS(data []byte, extra []byte, useComposite, cip22 bool) (blscrypto.SerializedSignature, error) {
	privateKey, _ := bls.DeserializePrivateKey(self.blsKey)
	defer privateKey.Destroy()

	signature, _ := privateKey.SignMessage(data, extra, useComposite, cip22)
	defer signature.Destroy()
	signatureBytes, _ := signature.Serialize()

	return blscrypto.SerializedSignatureFromBytes(signatureBytes)
}

func (self *testSystemBackend) Commit(proposal istanbul.Proposal, aggregatedSeal types.IstanbulAggregatedSeal, aggregatedEpochValidatorSetSeal types.IstanbulEpochValidatorSetSeal) error {
	testLogger.Info("commit message", "address", self.Address())
	self.committedMsgs = append(self.committedMsgs, testCommittedMsgs{
		commitProposal:                  proposal,
		aggregatedSeal:                  aggregatedSeal,
		aggregatedEpochValidatorSetSeal: aggregatedEpochValidatorSetSeal,
	})

	// fake new head events
	go self.events.Post(istanbul.FinalCommittedEvent{})
	return nil
}

func (self *testSystemBackend) Verify(proposal istanbul.Proposal) (time.Duration, error) {
	if self.verifyImpl == nil {
		return self.verifyWithSuccess(proposal)
	} else {
		return self.verifyImpl(proposal)
	}
}

func (self *testSystemBackend) verifyWithSuccess(proposal istanbul.Proposal) (time.Duration, error) {
	return 0, nil
}

func (self *testSystemBackend) verifyWithFailure(proposal istanbul.Proposal) (time.Duration, error) {
	return 0, InvalidProposalError
}

func (self *testSystemBackend) verifyWithFutureProposal(proposal istanbul.Proposal) (time.Duration, error) {
	return 5, consensus.ErrFutureBlock
}

func (self *testSystemBackend) Sign(data []byte) ([]byte, error) {
	hashData := crypto.Keccak256(data)
	return crypto.Sign(hashData, &self.key)
}

func (self *testSystemBackend) CheckSignature([]byte, common.Address, []byte) error {
	return nil
}

func (self *testSystemBackend) CheckValidatorSignature(data []byte, sig []byte) (common.Address, error) {
	return istanbul.CheckValidatorSignature(self.peers, data, sig)
}

func (self *testSystemBackend) Hash(b interface{}) common.Hash {
	return common.BytesToHash([]byte("Test"))
}

func (self *testSystemBackend) NewRequest(request istanbul.Proposal) {
	go self.events.Post(istanbul.RequestEvent{
		Proposal: request,
	})
}

func (self *testSystemBackend) GetCurrentHeadBlock() istanbul.Proposal {
	l := len(self.committedMsgs)
	if l > 0 {
		testLogger.Info("have proposal for block", "num", l)
		return self.committedMsgs[l-1].commitProposal
	}
	return makeBlock(0)
}

func (self *testSystemBackend) GetCurrentHeadBlockAndAuthor() (istanbul.Proposal, common.Address) {
	l := len(self.committedMsgs)
	if l > 0 {
		testLogger.Info("have proposal for block", "num", l)
		return self.committedMsgs[l-1].commitProposal, common.Address{}
	}
	return makeBlock(0), common.Address{}
}

func (self *testSystemBackend) LastSubject() (istanbul.Subject, error) {
	lastProposal := self.GetCurrentHeadBlock()
	lastView := &istanbul.View{Sequence: lastProposal.Number(), Round: big.NewInt(1)}
	return istanbul.Subject{View: lastView, Digest: lastProposal.Hash()}, nil
}

// Only block height 5 will return true
func (self *testSystemBackend) HasBlock(hash common.Hash, number *big.Int) bool {
	return number.Cmp(big.NewInt(5)) == 0
}

func (self *testSystemBackend) AuthorForBlock(number uint64) common.Address {
	return common.Address{}
}

func (self *testSystemBackend) ParentBlockValidators(proposal istanbul.Proposal) istanbul.ValidatorSet {
	return self.peers
}

func (self *testSystemBackend) UpdateReplicaState(seq *big.Int) { /* pass */ }

func (self *testSystemBackend) finalizeAndReturnMessage(msg *istanbul.Message) (istanbul.Message, error) {
	message := new(istanbul.Message)
	data, err := self.engine.(*core).finalizeMessage(msg)
	if err != nil {
		return *message, err
	}
	err = message.FromPayload(data, self.engine.(*core).validateFn)
	return *message, err
}

func (self *testSystemBackend) getPrepareMessage(view istanbul.View, digest common.Hash) (istanbul.Message, error) {
	prepare := &istanbul.Subject{
		View:   &view,
		Digest: digest,
	}

	payload, err := Encode(prepare)
	if err != nil {
		return istanbul.Message{}, err
	}

	msg := &istanbul.Message{
		Code: istanbul.MsgPrepare,
		Msg:  payload,
	}

	return self.finalizeAndReturnMessage(msg)
}

func (self *testSystemBackend) getCommitMessage(view istanbul.View, proposal istanbul.Proposal) (istanbul.Message, error) {
	subject := &istanbul.Subject{
		View:   &view,
		Digest: proposal.Hash(),
	}

	committedSeal, err := self.engine.(*core).generateCommittedSeal(subject)
	if err != nil {
		return istanbul.Message{}, err
	}

	committedSubject := &istanbul.CommittedSubject{
		Subject:       subject,
		CommittedSeal: committedSeal[:],
	}

	payload, err := Encode(committedSubject)
	if err != nil {
		return istanbul.Message{}, err
	}

	msg := &istanbul.Message{
		Code: istanbul.MsgCommit,
		Msg:  payload,
	}

	// // We swap in the provided proposal so that the message is finalized for the provided proposal
	// // and not for the current preprepare.
	// cachePreprepare := self.engine.(*core).current.Preprepare()
	// fmt.Println("5")
	// self.engine.(*core).current.TransitionToPreprepared(&istanbul.Preprepare{
	// 	View:     &view,
	// 	Proposal: proposal,
	// })
	message, err := self.finalizeAndReturnMessage(msg)
	// self.engine.(*core).current.TransitionToPreprepared(cachePreprepare)
	return message, err
}

func (self *testSystemBackend) getRoundChangeMessage(view istanbul.View, preparedCert istanbul.PreparedCertificate) (istanbul.Message, error) {
	rc := &istanbul.RoundChange{
		View:                &view,
		PreparedCertificate: preparedCert,
	}

	payload, err := Encode(rc)
	if err != nil {
		return istanbul.Message{}, err
	}

	msg := &istanbul.Message{
		Code: istanbul.MsgRoundChange,
		Msg:  payload,
	}

	return self.finalizeAndReturnMessage(msg)
}

func (self *testSystemBackend) Enode() *enode.Node {
	return nil
}

func (self *testSystemBackend) RefreshValPeers() error {
	return nil
}

func (self *testSystemBackend) setVerifyImpl(verifyImpl func(proposal istanbul.Proposal) (time.Duration, error)) {
	self.verifyImpl = verifyImpl
}

// ==============================================
//
// define the struct that need to be provided for integration tests.

type testSystem struct {
	backends       []*testSystemBackend
	f              uint64
	n              uint64
	validatorsKeys [][]byte

	queuedMessage chan istanbul.MessageEvent
	quit          chan struct{}
}

func newTestSystem(n uint64, f uint64, keys [][]byte) *testSystem {
	testLogger.SetHandler(elog.StdoutHandler)
	return &testSystem{
		backends:       make([]*testSystemBackend, n),
		validatorsKeys: keys,
		f:              f,
		n:              n,

		queuedMessage: make(chan istanbul.MessageEvent),
		quit:          make(chan struct{}),
	}
}

func generateValidators(n int) ([]istanbul.ValidatorData, [][]byte, []*ecdsa.PrivateKey) {
	vals := make([]istanbul.ValidatorData, 0)
	blsKeys := make([][]byte, 0)
	keys := make([]*ecdsa.PrivateKey, 0)
	for i := 0; i < n; i++ {
		privateKey, _ := crypto.GenerateKey()
		blsPrivateKey, _ := blscrypto.ECDSAToBLS(privateKey)
		blsPublicKey, _ := blscrypto.PrivateToPublic(blsPrivateKey)
		vals = append(vals, istanbul.ValidatorData{
			Address:      crypto.PubkeyToAddress(privateKey.PublicKey),
			BLSPublicKey: blsPublicKey,
		})
		keys = append(keys, privateKey)
		blsKeys = append(blsKeys, blsPrivateKey)
	}
	return vals, blsKeys, keys
}

func newTestValidatorSet(n int) istanbul.ValidatorSet {
	validators, _, _ := generateValidators(n)
	return validator.NewSet(validators)
}

// FIXME: int64 is needed for N and F
func NewTestSystemWithBackend(n, f uint64) *testSystem {
	testLogger.SetHandler(elog.StdoutHandler)

	validators, blsKeys, keys := generateValidators(int(n))
	sys := newTestSystem(n, f, blsKeys)
	config := *istanbul.DefaultConfig
	config.ProposerPolicy = istanbul.RoundRobin
	config.RoundStateDBPath = ""
	config.RequestTimeout = 300
	config.TimeoutBackoffFactor = 100
	config.MinResendRoundChangeTimeout = 1000
	config.MaxResendRoundChangeTimeout = 10000

	for i := uint64(0); i < n; i++ {
		vset := validator.NewSet(validators)
		backend := sys.NewBackend(i, nil)
		backend.peers = vset
		backend.address = vset.GetByIndex(i).Address()
		backend.key = *keys[i]
		backend.blsKey = blsKeys[i]

		core := New(backend, &config).(*core)
		core.logger = testLogger
		core.validateFn = backend.CheckValidatorSignature

		backend.engine = core
	}

	return sys
}

// FIXME: int64 is needed for N and F
<<<<<<< HEAD
func NewTestSystemWithBackendCelo1(n, f, epoch uint64, donutBlock int64) *testSystem {
=======
func NewTestSystemWithBackendDonut(n, f, epoch uint64, donutBlock int64) *testSystem {
>>>>>>> f011ba3c
	testLogger.SetHandler(elog.StdoutHandler)

	validators, blsKeys, keys := generateValidators(int(n))
	sys := newTestSystem(n, f, blsKeys)
	config := *istanbul.DefaultConfig
	config.ProposerPolicy = istanbul.RoundRobin
	config.RoundStateDBPath = ""
	config.RequestTimeout = 300
	config.TimeoutBackoffFactor = 100
	config.MinResendRoundChangeTimeout = 1000
	config.MaxResendRoundChangeTimeout = 10000
	config.Epoch = epoch

	for i := uint64(0); i < n; i++ {
		vset := validator.NewSet(validators)
		backend := sys.NewBackend(i, big.NewInt(donutBlock))
		backend.peers = vset
		backend.address = vset.GetByIndex(i).Address()
		backend.key = *keys[i]
		backend.blsKey = blsKeys[i]

		core := New(backend, &config).(*core)
		core.logger = testLogger
		core.validateFn = backend.CheckValidatorSignature

		backend.engine = core
	}

	return sys
}

// listen will consume messages from queue and deliver a message to core
func (t *testSystem) listen() {
	for {
		select {
		case <-t.quit:
			return
		case queuedMessage := <-t.queuedMessage:
			testLogger.Info("consuming a queue message...")
			for _, backend := range t.backends {
				go backend.EventMux().Post(queuedMessage)
			}
		}
	}
}

// Run will start system components based on given flag, and returns a closer
// function that caller can control lifecycle
//
// Given a true for core if you want to initialize core engine.
func (t *testSystem) Run(core bool) func() {
	for _, b := range t.backends {
		if core {
			err := b.engine.Start() // start Istanbul core
			if err != nil {
				fmt.Printf("Error Starting istanbul engine: %s", err)
				panic("Error Starting istanbul engine")
			}
		}
	}

	go t.listen()
	closer := func() { t.Stop(core) }
	return closer
}

func (t *testSystem) Stop(core bool) {
	close(t.quit)

	for _, b := range t.backends {
		if core {
			err := b.engine.Stop()
			if err != nil {
				fmt.Printf("Error Stopping istanbul engine: %s", err)
				panic("Error Stopping istanbul engine")
			}
		}
	}
}

func (t *testSystem) NewBackend(id uint64, donutBlock *big.Int) *testSystemBackend {
	// assume always success
	backend := &testSystemBackend{
		id:         id,
		sys:        t,
		events:     new(event.TypeMux),
		db:         rawdb.NewMemoryDatabase(),
		donutBlock: donutBlock,
	}

	t.backends[id] = backend
	return backend
}

func (t *testSystem) F() uint64 {
	return t.f
}

func (t *testSystem) MinQuorumSize() uint64 {
	return uint64(math.Ceil(float64(2*t.n) / 3))
}

func (sys *testSystem) getPreparedCertificate(t *testing.T, views []istanbul.View, proposal istanbul.Proposal) istanbul.PreparedCertificate {
	preparedCertificate := istanbul.PreparedCertificate{
		Proposal:                proposal,
		PrepareOrCommitMessages: []istanbul.Message{},
	}
	for i, backend := range sys.backends {
		if uint64(i) == sys.MinQuorumSize() {
			break
		}
		var err error
		var msg istanbul.Message
		if i%2 == 0 {
			msg, err = backend.getPrepareMessage(views[i%len(views)], proposal.Hash())
		} else {
			msg, err = backend.getCommitMessage(views[i%len(views)], proposal)
		}
		if err != nil {
			t.Errorf("Failed to create message %v: %v", i, err)
		}
		preparedCertificate.PrepareOrCommitMessages = append(preparedCertificate.PrepareOrCommitMessages, msg)
	}
	return preparedCertificate
}

func (sys *testSystem) getRoundChangeCertificate(t *testing.T, views []istanbul.View, preparedCertificate istanbul.PreparedCertificate) istanbul.RoundChangeCertificate {
	var roundChangeCertificate istanbul.RoundChangeCertificate
	for i, backend := range sys.backends {
		if uint64(i) == sys.MinQuorumSize() {
			break
		}
		msg, err := backend.getRoundChangeMessage(views[i%len(views)], preparedCertificate)
		if err != nil {
			t.Errorf("Failed to create ROUND CHANGE message: %v", err)
		}
		roundChangeCertificate.RoundChangeMessages = append(roundChangeCertificate.RoundChangeMessages, msg)
	}
	return roundChangeCertificate
}

// ==============================================
//
// helper functions.

func getPublicKeyAddress(privateKey *ecdsa.PrivateKey) common.Address {
	return crypto.PubkeyToAddress(privateKey.PublicKey)
}<|MERGE_RESOLUTION|>--- conflicted
+++ resolved
@@ -441,11 +441,7 @@
 }
 
 // FIXME: int64 is needed for N and F
-<<<<<<< HEAD
-func NewTestSystemWithBackendCelo1(n, f, epoch uint64, donutBlock int64) *testSystem {
-=======
 func NewTestSystemWithBackendDonut(n, f, epoch uint64, donutBlock int64) *testSystem {
->>>>>>> f011ba3c
 	testLogger.SetHandler(elog.StdoutHandler)
 
 	validators, blsKeys, keys := generateValidators(int(n))
