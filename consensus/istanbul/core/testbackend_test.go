// Copyright 2017 The go-ethereum Authors
// This file is part of the go-ethereum library.
//
// The go-ethereum library is free software: you can redistribute it and/or modify
// it under the terms of the GNU Lesser General Public License as published by
// the Free Software Foundation, either version 3 of the License, or
// (at your option) any later version.
//
// The go-ethereum library is distributed in the hope that it will be useful,
// but WITHOUT ANY WARRANTY; without even the implied warranty of
// MERCHANTABILITY or FITNESS FOR A PARTICULAR PURPOSE. See the
// GNU Lesser General Public License for more details.
//
// You should have received a copy of the GNU Lesser General Public License
// along with the go-ethereum library. If not, see <http://www.gnu.org/licenses/>.

package core

import (
<<<<<<< HEAD
	bytes2 "bytes"
=======
	"bytes"
>>>>>>> 649dc186
	"crypto/ecdsa"
	"encoding/binary"
	"fmt"
	"math"
	"math/big"
	"testing"
	"time"

	"github.com/ethereum/go-ethereum/params"

	"github.com/celo-org/celo-bls-go/bls"
	"github.com/ethereum/go-ethereum/common"
	"github.com/ethereum/go-ethereum/consensus"
	"github.com/ethereum/go-ethereum/consensus/istanbul"
	"github.com/ethereum/go-ethereum/consensus/istanbul/validator"
	"github.com/ethereum/go-ethereum/core/rawdb"
	"github.com/ethereum/go-ethereum/core/types"
	"github.com/ethereum/go-ethereum/crypto"
	blscrypto "github.com/ethereum/go-ethereum/crypto/bls"
	"github.com/ethereum/go-ethereum/ethdb"
	"github.com/ethereum/go-ethereum/event"

	elog "github.com/ethereum/go-ethereum/log"
	"github.com/ethereum/go-ethereum/p2p/enode"
)

var testLogger = elog.New()

type testSystemBackend struct {
	id  uint64
	sys *testSystem

	engine Engine
	peers  istanbul.ValidatorSet
	events *event.TypeMux

	committedMsgs []testCommittedMsgs
	sentMsgs      [][]byte // store the message when Send is called by core

	key     ecdsa.PrivateKey
	blsKey  []byte
	address common.Address
	db      ethdb.Database

	// Function pointer to a verify function, so that the test core_test.go/TestVerifyProposal
	// can inject in different proposal verification statuses.
	verifyImpl func(proposal istanbul.Proposal) (time.Duration, error)

	donutBlock *big.Int
}

type testCommittedMsgs struct {
	commitProposal                  istanbul.Proposal
	aggregatedSeal                  types.IstanbulAggregatedSeal
	aggregatedEpochValidatorSetSeal types.IstanbulEpochValidatorSetSeal
}

// ==============================================
//
// define the functions that needs to be provided for Istanbul.

func (self *testSystemBackend) Authorize(address, _ common.Address, _ *ecdsa.PublicKey, _ istanbul.DecryptFn, _ istanbul.SignerFn, _ istanbul.BLSSignerFn) {
	self.address = address
	self.engine.SetAddress(address)
}

func (self *testSystemBackend) Address() common.Address {
	return self.address
}

// Peers returns all connected peers
func (self *testSystemBackend) Validators(proposal istanbul.Proposal) istanbul.ValidatorSet {
	return self.peers
}

func (self *testSystemBackend) IsValidating() bool {
	return true
}

func (self *testSystemBackend) ChainConfig() *params.ChainConfig {
	return &params.ChainConfig{
		DonutBlock: self.donutBlock,
	}
}

func (self *testSystemBackend) HashForBlock(number uint64) common.Hash {
<<<<<<< HEAD
	buffer := new(bytes2.Buffer)
=======
	buffer := new(bytes.Buffer)
>>>>>>> 649dc186
	_ = binary.Write(buffer, binary.LittleEndian, number)
	hash := common.Hash{}
	copy(hash[:], buffer.Bytes())
	return hash
}

func (self *testSystemBackend) IsPrimary() bool {
	return true
}

func (self *testSystemBackend) IsPrimaryForSeq(seq *big.Int) bool {
	return true
}

func (self *testSystemBackend) NextBlockValidators(proposal istanbul.Proposal) (istanbul.ValidatorSet, error) {
	//This doesn't really return the next block validators
	return self.peers, nil
}

func (self *testSystemBackend) EventMux() *event.TypeMux {
	return self.events
}

func (self *testSystemBackend) Send(message []byte, target common.Address) error {
	testLogger.Info("enqueuing a message...", "address", self.Address())
	self.sentMsgs = append(self.sentMsgs, message)
	self.sys.queuedMessage <- istanbul.MessageEvent{
		Payload: message,
	}
	return nil
}

func (self *testSystemBackend) Multicast(validators []common.Address, message []byte, msgCode uint64, sendToSelf bool) error {
	testLogger.Info("enqueuing a message...", "address", self.Address())
	self.sentMsgs = append(self.sentMsgs, message)
	send := func() {
		self.sys.queuedMessage <- istanbul.MessageEvent{
			Payload: message,
		}
	}
	go send()
	return nil
}

func (self *testSystemBackend) Gossip(payload []byte, ethMsgCode uint64) error {
	return nil
}

func (self *testSystemBackend) SignBLS(data []byte, extra []byte, useComposite, cip22 bool) (blscrypto.SerializedSignature, error) {
	privateKey, _ := bls.DeserializePrivateKey(self.blsKey)
	defer privateKey.Destroy()

	signature, _ := privateKey.SignMessage(data, extra, useComposite, cip22)
	defer signature.Destroy()
	signatureBytes, _ := signature.Serialize()

	return blscrypto.SerializedSignatureFromBytes(signatureBytes)
}

func (self *testSystemBackend) Commit(proposal istanbul.Proposal, aggregatedSeal types.IstanbulAggregatedSeal, aggregatedEpochValidatorSetSeal types.IstanbulEpochValidatorSetSeal) error {
	testLogger.Info("commit message", "address", self.Address())
	self.committedMsgs = append(self.committedMsgs, testCommittedMsgs{
		commitProposal:                  proposal,
		aggregatedSeal:                  aggregatedSeal,
		aggregatedEpochValidatorSetSeal: aggregatedEpochValidatorSetSeal,
	})

	// fake new head events
	go self.events.Post(istanbul.FinalCommittedEvent{})
	return nil
}

func (self *testSystemBackend) Verify(proposal istanbul.Proposal) (time.Duration, error) {
	if self.verifyImpl == nil {
		return self.verifyWithSuccess(proposal)
	} else {
		return self.verifyImpl(proposal)
	}
}

func (self *testSystemBackend) verifyWithSuccess(proposal istanbul.Proposal) (time.Duration, error) {
	return 0, nil
}

func (self *testSystemBackend) verifyWithFailure(proposal istanbul.Proposal) (time.Duration, error) {
	return 0, InvalidProposalError
}

func (self *testSystemBackend) verifyWithFutureProposal(proposal istanbul.Proposal) (time.Duration, error) {
	return 5, consensus.ErrFutureBlock
}

func (self *testSystemBackend) Sign(data []byte) ([]byte, error) {
	hashData := crypto.Keccak256(data)
	return crypto.Sign(hashData, &self.key)
}

func (self *testSystemBackend) CheckSignature([]byte, common.Address, []byte) error {
	return nil
}

func (self *testSystemBackend) CheckValidatorSignature(data []byte, sig []byte) (common.Address, error) {
	return istanbul.CheckValidatorSignature(self.peers, data, sig)
}

func (self *testSystemBackend) Hash(b interface{}) common.Hash {
	return common.BytesToHash([]byte("Test"))
}

func (self *testSystemBackend) NewRequest(request istanbul.Proposal) {
	go self.events.Post(istanbul.RequestEvent{
		Proposal: request,
	})
}

func (self *testSystemBackend) GetCurrentHeadBlock() istanbul.Proposal {
	l := len(self.committedMsgs)
	if l > 0 {
		testLogger.Info("have proposal for block", "num", l)
		return self.committedMsgs[l-1].commitProposal
	}
	return makeBlock(0)
}

func (self *testSystemBackend) GetCurrentHeadBlockAndAuthor() (istanbul.Proposal, common.Address) {
	l := len(self.committedMsgs)
	if l > 0 {
		testLogger.Info("have proposal for block", "num", l)
		return self.committedMsgs[l-1].commitProposal, common.Address{}
	}
	return makeBlock(0), common.Address{}
}

func (self *testSystemBackend) LastSubject() (istanbul.Subject, error) {
	lastProposal := self.GetCurrentHeadBlock()
	lastView := &istanbul.View{Sequence: lastProposal.Number(), Round: big.NewInt(1)}
	return istanbul.Subject{View: lastView, Digest: lastProposal.Hash()}, nil
}

// Only block height 5 will return true
func (self *testSystemBackend) HasBlock(hash common.Hash, number *big.Int) bool {
	return number.Cmp(big.NewInt(5)) == 0
}

func (self *testSystemBackend) AuthorForBlock(number uint64) common.Address {
	return common.Address{}
}

func (self *testSystemBackend) ParentBlockValidators(proposal istanbul.Proposal) istanbul.ValidatorSet {
	return self.peers
}

func (self *testSystemBackend) UpdateReplicaState(seq *big.Int) { /* pass */ }

func (self *testSystemBackend) finalizeAndReturnMessage(msg *istanbul.Message) (istanbul.Message, error) {
	message := new(istanbul.Message)
	data, err := self.engine.(*core).finalizeMessage(msg)
	if err != nil {
		return *message, err
	}
	err = message.FromPayload(data, self.engine.(*core).validateFn)
	return *message, err
}

func (self *testSystemBackend) getPrepareMessage(view istanbul.View, digest common.Hash) (istanbul.Message, error) {
	prepare := &istanbul.Subject{
		View:   &view,
		Digest: digest,
	}

	payload, err := Encode(prepare)
	if err != nil {
		return istanbul.Message{}, err
	}

	msg := &istanbul.Message{
		Code: istanbul.MsgPrepare,
		Msg:  payload,
	}

	return self.finalizeAndReturnMessage(msg)
}

func (self *testSystemBackend) getCommitMessage(view istanbul.View, proposal istanbul.Proposal) (istanbul.Message, error) {
	subject := &istanbul.Subject{
		View:   &view,
		Digest: proposal.Hash(),
	}

	committedSeal, err := self.engine.(*core).generateCommittedSeal(subject)
	if err != nil {
		return istanbul.Message{}, err
	}

	committedSubject := &istanbul.CommittedSubject{
		Subject:       subject,
		CommittedSeal: committedSeal[:],
	}

	payload, err := Encode(committedSubject)
	if err != nil {
		return istanbul.Message{}, err
	}

	msg := &istanbul.Message{
		Code: istanbul.MsgCommit,
		Msg:  payload,
	}

	// // We swap in the provided proposal so that the message is finalized for the provided proposal
	// // and not for the current preprepare.
	// cachePreprepare := self.engine.(*core).current.Preprepare()
	// fmt.Println("5")
	// self.engine.(*core).current.TransitionToPreprepared(&istanbul.Preprepare{
	// 	View:     &view,
	// 	Proposal: proposal,
	// })
	message, err := self.finalizeAndReturnMessage(msg)
	// self.engine.(*core).current.TransitionToPreprepared(cachePreprepare)
	return message, err
}

func (self *testSystemBackend) getRoundChangeMessage(view istanbul.View, preparedCert istanbul.PreparedCertificate) (istanbul.Message, error) {
	rc := &istanbul.RoundChange{
		View:                &view,
		PreparedCertificate: preparedCert,
	}

	payload, err := Encode(rc)
	if err != nil {
		return istanbul.Message{}, err
	}

	msg := &istanbul.Message{
		Code: istanbul.MsgRoundChange,
		Msg:  payload,
	}

	return self.finalizeAndReturnMessage(msg)
}

func (self *testSystemBackend) Enode() *enode.Node {
	return nil
}

func (self *testSystemBackend) RefreshValPeers() error {
	return nil
}

func (self *testSystemBackend) setVerifyImpl(verifyImpl func(proposal istanbul.Proposal) (time.Duration, error)) {
	self.verifyImpl = verifyImpl
}

// ==============================================
//
// define the struct that need to be provided for integration tests.

type testSystem struct {
	backends       []*testSystemBackend
	f              uint64
	n              uint64
	validatorsKeys [][]byte

	queuedMessage chan istanbul.MessageEvent
	quit          chan struct{}
}

func newTestSystem(n uint64, f uint64, keys [][]byte) *testSystem {
	testLogger.SetHandler(elog.StdoutHandler)
	return &testSystem{
		backends:       make([]*testSystemBackend, n),
		validatorsKeys: keys,
		f:              f,
		n:              n,

		queuedMessage: make(chan istanbul.MessageEvent),
		quit:          make(chan struct{}),
	}
}

func generateValidators(n int) ([]istanbul.ValidatorData, [][]byte, []*ecdsa.PrivateKey) {
	vals := make([]istanbul.ValidatorData, 0)
	blsKeys := make([][]byte, 0)
	keys := make([]*ecdsa.PrivateKey, 0)
	for i := 0; i < n; i++ {
		privateKey, _ := crypto.GenerateKey()
		blsPrivateKey, _ := blscrypto.ECDSAToBLS(privateKey)
		blsPublicKey, _ := blscrypto.PrivateToPublic(blsPrivateKey)
		vals = append(vals, istanbul.ValidatorData{
			Address:      crypto.PubkeyToAddress(privateKey.PublicKey),
			BLSPublicKey: blsPublicKey,
		})
		keys = append(keys, privateKey)
		blsKeys = append(blsKeys, blsPrivateKey)
	}
	return vals, blsKeys, keys
}

func newTestValidatorSet(n int) istanbul.ValidatorSet {
	validators, _, _ := generateValidators(n)
	return validator.NewSet(validators)
}

// FIXME: int64 is needed for N and F
func NewTestSystemWithBackend(n, f uint64) *testSystem {
	testLogger.SetHandler(elog.StdoutHandler)

	validators, blsKeys, keys := generateValidators(int(n))
	sys := newTestSystem(n, f, blsKeys)
	config := *istanbul.DefaultConfig
	config.ProposerPolicy = istanbul.RoundRobin
	config.RoundStateDBPath = ""
	config.RequestTimeout = 300
	config.TimeoutBackoffFactor = 100
	config.MinResendRoundChangeTimeout = 1000
	config.MaxResendRoundChangeTimeout = 10000

	for i := uint64(0); i < n; i++ {
		vset := validator.NewSet(validators)
		backend := sys.NewBackend(i, nil)
		backend.peers = vset
		backend.address = vset.GetByIndex(i).Address()
		backend.key = *keys[i]
		backend.blsKey = blsKeys[i]

		core := New(backend, &config).(*core)
		core.logger = testLogger
		core.validateFn = backend.CheckValidatorSignature

		backend.engine = core
	}

	return sys
}

// FIXME: int64 is needed for N and F
func NewTestSystemWithBackendDonut(n, f, epoch uint64, donutBlock int64) *testSystem {
	testLogger.SetHandler(elog.StdoutHandler)

	validators, blsKeys, keys := generateValidators(int(n))
	sys := newTestSystem(n, f, blsKeys)
	config := *istanbul.DefaultConfig
	config.ProposerPolicy = istanbul.RoundRobin
	config.RoundStateDBPath = ""
	config.RequestTimeout = 300
	config.TimeoutBackoffFactor = 100
	config.MinResendRoundChangeTimeout = 1000
	config.MaxResendRoundChangeTimeout = 10000
	config.Epoch = epoch

	for i := uint64(0); i < n; i++ {
		vset := validator.NewSet(validators)
		backend := sys.NewBackend(i, big.NewInt(donutBlock))
		backend.peers = vset
		backend.address = vset.GetByIndex(i).Address()
		backend.key = *keys[i]
		backend.blsKey = blsKeys[i]

		core := New(backend, &config).(*core)
		core.logger = testLogger
		core.validateFn = backend.CheckValidatorSignature

		backend.engine = core
	}

	return sys
}

// listen will consume messages from queue and deliver a message to core
func (t *testSystem) listen() {
	for {
		select {
		case <-t.quit:
			return
		case queuedMessage := <-t.queuedMessage:
			testLogger.Info("consuming a queue message...")
			for _, backend := range t.backends {
				go backend.EventMux().Post(queuedMessage)
			}
		}
	}
}

// Run will start system components based on given flag, and returns a closer
// function that caller can control lifecycle
//
// Given a true for core if you want to initialize core engine.
func (t *testSystem) Run(core bool) func() {
	for _, b := range t.backends {
		if core {
			err := b.engine.Start() // start Istanbul core
			if err != nil {
				fmt.Printf("Error Starting istanbul engine: %s", err)
				panic("Error Starting istanbul engine")
			}
		}
	}

	go t.listen()
	closer := func() { t.Stop(core) }
	return closer
}

func (t *testSystem) Stop(core bool) {
	close(t.quit)

	for _, b := range t.backends {
		if core {
			err := b.engine.Stop()
			if err != nil {
				fmt.Printf("Error Stopping istanbul engine: %s", err)
				panic("Error Stopping istanbul engine")
			}
		}
	}
}

func (t *testSystem) NewBackend(id uint64, donutBlock *big.Int) *testSystemBackend {
	// assume always success
	backend := &testSystemBackend{
		id:         id,
		sys:        t,
		events:     new(event.TypeMux),
		db:         rawdb.NewMemoryDatabase(),
		donutBlock: donutBlock,
	}

	t.backends[id] = backend
	return backend
}

func (t *testSystem) F() uint64 {
	return t.f
}

func (t *testSystem) MinQuorumSize() uint64 {
	return uint64(math.Ceil(float64(2*t.n) / 3))
}

func (sys *testSystem) getPreparedCertificate(t *testing.T, views []istanbul.View, proposal istanbul.Proposal) istanbul.PreparedCertificate {
	preparedCertificate := istanbul.PreparedCertificate{
		Proposal:                proposal,
		PrepareOrCommitMessages: []istanbul.Message{},
	}
	for i, backend := range sys.backends {
		if uint64(i) == sys.MinQuorumSize() {
			break
		}
		var err error
		var msg istanbul.Message
		if i%2 == 0 {
			msg, err = backend.getPrepareMessage(views[i%len(views)], proposal.Hash())
		} else {
			msg, err = backend.getCommitMessage(views[i%len(views)], proposal)
		}
		if err != nil {
			t.Errorf("Failed to create message %v: %v", i, err)
		}
		preparedCertificate.PrepareOrCommitMessages = append(preparedCertificate.PrepareOrCommitMessages, msg)
	}
	return preparedCertificate
}

func (sys *testSystem) getRoundChangeCertificate(t *testing.T, views []istanbul.View, preparedCertificate istanbul.PreparedCertificate) istanbul.RoundChangeCertificate {
	var roundChangeCertificate istanbul.RoundChangeCertificate
	for i, backend := range sys.backends {
		if uint64(i) == sys.MinQuorumSize() {
			break
		}
		msg, err := backend.getRoundChangeMessage(views[i%len(views)], preparedCertificate)
		if err != nil {
			t.Errorf("Failed to create ROUND CHANGE message: %v", err)
		}
		roundChangeCertificate.RoundChangeMessages = append(roundChangeCertificate.RoundChangeMessages, msg)
	}
	return roundChangeCertificate
}

// ==============================================
//
// helper functions.

func getPublicKeyAddress(privateKey *ecdsa.PrivateKey) common.Address {
	return crypto.PubkeyToAddress(privateKey.PublicKey)
}<|MERGE_RESOLUTION|>--- conflicted
+++ resolved
@@ -17,11 +17,7 @@
 package core
 
 import (
-<<<<<<< HEAD
-	bytes2 "bytes"
-=======
 	"bytes"
->>>>>>> 649dc186
 	"crypto/ecdsa"
 	"encoding/binary"
 	"fmt"
@@ -108,11 +104,7 @@
 }
 
 func (self *testSystemBackend) HashForBlock(number uint64) common.Hash {
-<<<<<<< HEAD
-	buffer := new(bytes2.Buffer)
-=======
 	buffer := new(bytes.Buffer)
->>>>>>> 649dc186
 	_ = binary.Write(buffer, binary.LittleEndian, number)
 	hash := common.Hash{}
 	copy(hash[:], buffer.Bytes())
