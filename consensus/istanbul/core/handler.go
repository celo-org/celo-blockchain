--- conflicted
+++ resolved
@@ -63,7 +63,6 @@
 	return nil
 }
 
-<<<<<<< HEAD
 func (c *core) CurrentView() *istanbul.View {
 	if c.current != nil {
 		return c.current.View()
@@ -73,9 +72,6 @@
 		Sequence: big.NewInt(0),
 	}
 }
-
-=======
->>>>>>> c234c8f8
 // ----------------------------------------------------------------------------
 
 // Subscribe both internal and external events
