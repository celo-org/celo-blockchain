--- conflicted
+++ resolved
@@ -398,17 +398,12 @@
 
 	timeout := time.Duration(c.config.RequestTimeout) * time.Millisecond
 	round := view.Round.Uint64()
-<<<<<<< HEAD
-	if round > 0 {
-		timeout += time.Duration(math.Pow(2, float64(round))) * time.Second
-=======
 	if round == 0 {
 		// timeout for first round takes into account expected block period
 		timeout += time.Duration(c.config.BlockPeriod) * time.Second
 	} else {
 		// timeout for subsequent rounds adds an exponential backup, capped at 2**5 = 32s
 		timeout += time.Duration(math.Pow(2, math.Min(float64(round), 5.))) * time.Second
->>>>>>> 3c6e9651
 	}
 
 	c.roundChangeTimer = time.AfterFunc(timeout, func() {
