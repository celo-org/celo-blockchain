// Copyright 2017 The go-ethereum Authors
// This file is part of the go-ethereum library.
//
// The go-ethereum library is free software: you can redistribute it and/or modify
// it under the terms of the GNU Lesser General Public License as published by
// the Free Software Foundation, either version 3 of the License, or
// (at your option) any later version.
//
// The go-ethereum library is distributed in the hope that it will be useful,
// but WITHOUT ANY WARRANTY; without even the implied warranty of
// MERCHANTABILITY or FITNESS FOR A PARTICULAR PURPOSE. See the
// GNU Lesser General Public License for more details.
//
// You should have received a copy of the GNU Lesser General Public License
// along with the go-ethereum library. If not, see <http://www.gnu.org/licenses/>.

package core

import (
	"bytes"
	"fmt"
	"math"
	"math/big"
	"sync"
	"time"

	"github.com/ethereum/go-ethereum/common"
	"github.com/ethereum/go-ethereum/common/prque"
	"github.com/ethereum/go-ethereum/consensus"
	"github.com/ethereum/go-ethereum/consensus/istanbul"
	"github.com/ethereum/go-ethereum/consensus/istanbul/validator"
	"github.com/ethereum/go-ethereum/core/types"
	blscrypto "github.com/ethereum/go-ethereum/crypto/bls"
	"github.com/ethereum/go-ethereum/event"
	"github.com/ethereum/go-ethereum/log"
	"github.com/ethereum/go-ethereum/metrics"
	"github.com/syndtr/goleveldb/leveldb"
)

// New creates an Istanbul consensus core
func New(backend istanbul.Backend, config *istanbul.Config) Engine {
	rsdb, err := newRoundStateDB(config.RoundStateDBPath, nil)
	if err != nil {
		log.Crit("Failed to open RoundStateDB", "err", err)
	}

	c := &core{
		config:             config,
		address:            backend.Address(),
		logger:             log.New(),
		selectProposer:     validator.GetProposerSelector(config.ProposerPolicy),
		handlerWg:          new(sync.WaitGroup),
		backend:            backend,
		pendingRequests:    prque.New(nil),
		pendingRequestsMu:  new(sync.Mutex),
		consensusTimestamp: time.Time{},
		rsdb:               rsdb,
		roundMeter:         metrics.NewRegisteredMeter("consensus/istanbul/core/round", nil),
		sequenceMeter:      metrics.NewRegisteredMeter("consensus/istanbul/core/sequence", nil),
		consensusTimer:     metrics.NewRegisteredTimer("consensus/istanbul/core/consensus", nil),
	}
	msgBacklog := newMsgBacklog(
		func(msg *istanbul.Message) {
			c.sendEvent(backlogEvent{
				msg: msg,
			})
		}, c.checkMessage)
	c.backlog = msgBacklog
	c.validateFn = c.checkValidatorSignature
	return c
}

// ----------------------------------------------------------------------------

type core struct {
	config         *istanbul.Config
	address        common.Address
	logger         log.Logger
	selectProposer istanbul.ProposerSelector

	backend               istanbul.Backend
	events                *event.TypeMuxSubscription
	finalCommittedSub     *event.TypeMuxSubscription
	timeoutSub            *event.TypeMuxSubscription
	futurePreprepareTimer *time.Timer

	validateFn func([]byte, []byte) (common.Address, error)

	backlog MsgBacklog

	rsdb      RoundStateDB
	current   RoundState
	handlerWg *sync.WaitGroup

	roundChangeSet   *roundChangeSet
	roundChangeTimer *time.Timer

	pendingRequests   *prque.Prque
	pendingRequestsMu *sync.Mutex

	consensusTimestamp time.Time
	// the meter to record the round change rate
	roundMeter metrics.Meter
	// the meter to record the sequence update rate
	sequenceMeter metrics.Meter
	// the timer to record consensus duration (from accepting a preprepare to final committed stage)
	consensusTimer metrics.Timer
}

// Appends the current view and state to the given context.
func (c *core) newLogger(ctx ...interface{}) log.Logger {
	var seq, round, desired *big.Int
	var state State
	if c.current != nil {
		state = c.current.State()
		seq = c.current.Sequence()
		round = c.current.Round()
		desired = c.current.DesiredRound()
	} else {
		seq = common.Big0
		round = big.NewInt(-1)
		desired = big.NewInt(-1)
	}
	logger := c.logger.New(ctx...)
	return logger.New("cur_seq", seq, "cur_round", round, "desired_round", desired, "state", state, "address", c.address)
}

func (c *core) SetAddress(address common.Address) {
	c.address = address
	c.logger = log.New("address", address)
}

func (c *core) finalizeMessage(msg *istanbul.Message) ([]byte, error) {
	// Add sender address
	msg.Address = c.address

	if err := msg.Sign(c.backend.Sign); err != nil {
		return nil, err
	}

	// Convert to payload
	payload, err := msg.Payload()
	if err != nil {
		return nil, err
	}

	return payload, nil
}

// Send message to all current validators
func (c *core) broadcast(msg *istanbul.Message) {
	c.sendMsgTo(msg, istanbul.GetAddressesFromValidatorList(c.current.ValidatorSet().List()))
}

// Send message to a specific address
func (c *core) unicast(msg *istanbul.Message, addr common.Address) {
	c.sendMsgTo(msg, []common.Address{addr})
}

func (c *core) sendMsgTo(msg *istanbul.Message, addresses []common.Address) {
	logger := c.newLogger("func", "sendMsgTo")

	payload, err := c.finalizeMessage(msg)
	if err != nil {
		logger.Error("Failed to finalize message", "m", msg, "err", err)
		return
	}

	// Send payload to the specified addresses
	if err := c.backend.BroadcastConsensusMsg(addresses, payload); err != nil {
		logger.Error("Failed to send message", "m", msg, "err", err)
		return
	}
}

func (c *core) commit() error {
	err := c.current.TransitionToCommitted()
	if err != nil {
		return err
	}

	// Process Backlog Messages
	c.backlog.updateState(c.current.View(), c.current.State())

	proposal := c.current.Proposal()
	if proposal != nil {
		aggregatedSeal, err := GetAggregatedSeal(c.current.Commits(), c.current.Round())
		if err != nil {
			nextRound := new(big.Int).Add(c.current.Round(), common.Big1)
			c.logger.Warn("Error on commit, waiting for desired round", "reason", "getAggregatedSeal", "err", err, "desired_round", nextRound)
			c.waitForDesiredRound(nextRound)
			return nil
		}
<<<<<<< HEAD
		aggregatedEpochSeal, err := GetAggregatedEpochSeal(c.current.Commits(), c.current.Round())
		if err != nil {
			c.waitForDesiredRound(new(big.Int).Add(c.current.Round(), common.Big1))
			return nil
		}
		if err := c.backend.Commit(proposal, aggregatedSeal, aggregatedEpochSeal); err != nil {
			c.waitForDesiredRound(new(big.Int).Add(c.current.Round(), common.Big1))
=======
		if err := c.backend.Commit(proposal, aggregatedSeal); err != nil {
			nextRound := new(big.Int).Add(c.current.Round(), common.Big1)
			c.logger.Warn("Error on commit, waiting for desired round", "reason", "backend.Commit", "err", err, "desired_round", nextRound)
			c.waitForDesiredRound(nextRound)
>>>>>>> 166e4bd8
			return nil
		}
	}
	return nil
}

// GetAggregatedSeal aggregates all the given seals for a given message set to a bls aggregated
// signature and bitmap
func GetAggregatedSeal(seals MessageSet, round *big.Int) (types.IstanbulAggregatedSeal, error) {
	bitmap := big.NewInt(0)
	committedSeals := make([][]byte, seals.Size())
	for i, v := range seals.Values() {
		committedSeals[i] = make([]byte, blscrypto.SIGNATUREBYTES)

		var commit *istanbul.CommittedSubject
		err := v.Decode(&commit)
		if err != nil {
			return types.IstanbulAggregatedSeal{}, err
		}
		copy(committedSeals[i], commit.CommittedSeal[:])

		j, err := seals.GetAddressIndex(v.Address)
		if err != nil {
			return types.IstanbulAggregatedSeal{}, err
		}
		bitmap.SetBit(bitmap, int(j), 1)
	}

	asig, err := blscrypto.AggregateSignatures(committedSeals)
	if err != nil {
		return types.IstanbulAggregatedSeal{}, err
	}
	return types.IstanbulAggregatedSeal{Bitmap: bitmap, Signature: asig, Round: round}, nil
}

// GetAggregatedEpochSeal aggregates all the given seals for a the SNARK-friendly epoch encoding
// to a bls aggregated signature and bitmap
func GetAggregatedEpochSeal(seals MessageSet, round *big.Int) (types.IstanbulAggregatedEpochSeal, error) {
	epochSeals := make([][]byte, seals.Size())
	for i, v := range seals.Values() {
		epochSeals[i] = make([]byte, blscrypto.SIGNATUREBYTES)

		var commit *istanbul.CommittedSubject
		err := v.Decode(&commit)
		if err != nil {
			return types.IstanbulAggregatedEpochSeal{}, err
		}
		copy(epochSeals[i], commit.EpochSeal[:])
	}

	asig, err := blscrypto.AggregateSignatures(epochSeals)
	if err != nil {
		return types.IstanbulAggregatedEpochSeal{}, err
	}
	return types.IstanbulAggregatedEpochSeal{Signature: asig}, nil
}

// UnionOfSeals combines a BLS aggregated signature with an array of signatures. Accounts for
// double aggregating the same signature by only adding aggregating if the
// validator was not found in the previous bitmap.
// This function assumes that the provided seals' validator set is the same one
// which produced the provided bitmap
func UnionOfSeals(aggregatedSignature types.IstanbulAggregatedSeal, seals MessageSet) (types.IstanbulAggregatedSeal, error) {
	// TODO(asa): Check for round equality...
	// Check who already has signed the message
	newBitmap := new(big.Int).Set(aggregatedSignature.Bitmap)
	committedSeals := [][]byte{}
	committedSeals = append(committedSeals, aggregatedSignature.Signature)
	for _, v := range seals.Values() {
		valIndex, err := seals.GetAddressIndex(v.Address)
		if err != nil {
			return types.IstanbulAggregatedSeal{}, err
		}

		var commit *istanbul.CommittedSubject
		err = v.Decode(&commit)
		if err != nil {
			return types.IstanbulAggregatedSeal{}, err
		}

		// if the bit was not set, this means we should add this signature to
		// the batch
		if newBitmap.Bit(int(valIndex)) == 0 {
			newBitmap.SetBit(newBitmap, (int(valIndex)), 1)
			committedSeals = append(committedSeals, commit.CommittedSeal)
		}
	}

	asig, err := blscrypto.AggregateSignatures(committedSeals)
	if err != nil {
		return types.IstanbulAggregatedSeal{}, err
	}

	return types.IstanbulAggregatedSeal{
		Bitmap:    newBitmap,
		Signature: asig,
		Round:     aggregatedSignature.Round,
	}, nil
}

// Generates the next preprepare request and associated round change certificate
func (c *core) getPreprepareWithRoundChangeCertificate(round *big.Int) (*istanbul.Request, istanbul.RoundChangeCertificate, error) {
	logger := c.newLogger("func", "getPreprepareWithRoundChangeCertificate", "for_round", round)

	roundChangeCertificate, err := c.roundChangeSet.getCertificate(round, c.current.ValidatorSet().MinQuorumSize())
	if err != nil {
		return &istanbul.Request{}, istanbul.RoundChangeCertificate{}, err
	}
	// Start with pending request
	request := c.current.PendingRequest()
	// Search for a valid request in round change messages.
	// The proposal must come from the prepared certificate with the highest round number.
	// All prepared certificates from the same round are assumed to be the same proposal or no proposal (guaranteed by quorum intersection)
	maxRound := big.NewInt(-1)
	for _, message := range roundChangeCertificate.RoundChangeMessages {
		var roundChangeMsg *istanbul.RoundChange
		if err := message.Decode(&roundChangeMsg); err != nil {
			logger.Error("Unexpected: could not decode a previously received RoundChange message")
			return &istanbul.Request{}, istanbul.RoundChangeCertificate{}, err
		}

		if !roundChangeMsg.HasPreparedCertificate() {
			continue
		}

		preparedCertificateView, err := c.getViewFromVerifiedPreparedCertificate(roundChangeMsg.PreparedCertificate)
		if err != nil {
			logger.Error("Unexpected: could not verify a previously received PreparedCertificate message", "src_m", message)
			return &istanbul.Request{}, istanbul.RoundChangeCertificate{}, err
		}

		if preparedCertificateView != nil && preparedCertificateView.Round.Cmp(maxRound) > 0 {
			maxRound = preparedCertificateView.Round
			request = &istanbul.Request{
				Proposal: roundChangeMsg.PreparedCertificate.Proposal,
			}
		}
	}
	return request, roundChangeCertificate, nil
}

// startNewRound starts a new round. if round equals to 0, it means to starts a new sequence
func (c *core) startNewRound(round *big.Int) error {
	logger := c.newLogger("func", "startNewRound", "tag", "stateTransition")

	roundChange := false
	// Try to get last proposal
	headBlock, headAuthor := c.backend.GetCurrentHeadBlockAndAuthor()

	if headBlock.Number().Cmp(c.current.Sequence()) >= 0 {
		// Want to be working on the block 1 beyond the last committed block.
		diff := new(big.Int).Sub(headBlock.Number(), c.current.Sequence())
		c.sequenceMeter.Mark(new(big.Int).Add(diff, common.Big1).Int64())

		if !c.consensusTimestamp.IsZero() {
			c.consensusTimer.UpdateSince(c.consensusTimestamp)
			c.consensusTimestamp = time.Time{}
		}
		logger.Trace("Catch up to the latest proposal.", "number", headBlock.Number().Uint64(), "hash", headBlock.Hash())
	} else if headBlock.Number().Cmp(big.NewInt(c.current.Sequence().Int64()-1)) == 0 {
		// Working on the block immediately after the last committed block.
		if round.Cmp(c.current.Round()) == 0 {
			logger.Trace("Already in the desired round.")
			return nil
		} else if round.Cmp(c.current.Round()) < 0 {
			logger.Warn("New round should not be smaller than current round", "lastBlockNumber", headBlock.Number().Int64(), "new_round", round)
			return nil
		}
		roundChange = true
	} else {
		logger.Warn("New sequence should be larger than current sequence", "new_seq", headBlock.Number().Int64())
		return nil
	}

	// Generate next view and preprepare
	var newView *istanbul.View
	var roundChangeCertificate istanbul.RoundChangeCertificate
	var request *istanbul.Request

	valSet := c.current.ValidatorSet()
	if roundChange {
		newView = &istanbul.View{
			Sequence: new(big.Int).Set(c.current.Sequence()),
			Round:    new(big.Int).Set(round),
		}

		var err error
		request, roundChangeCertificate, err = c.getPreprepareWithRoundChangeCertificate(round)
		if err != nil {
			logger.Error("Unable to produce round change certificate", "err", err, "new_round", round)
			return nil
		}
	} else {
		request = c.current.PendingRequest()
		newView = &istanbul.View{
			Sequence: new(big.Int).Add(headBlock.Number(), common.Big1),
			Round:    new(big.Int),
		}
		valSet = c.backend.Validators(headBlock)
		c.roundChangeSet = newRoundChangeSet(valSet)
	}

	logger = logger.New("old_proposer", c.current.Proposer())

	// Calculate new proposer
	nextProposer := c.selectProposer(valSet, headAuthor, newView.Round.Uint64())
	err := c.resetRoundState(newView, valSet, nextProposer, roundChange)

	if err != nil {
		return err
	}

	// Process backlog
	c.processPendingRequests()
	c.backlog.updateState(c.current.View(), c.current.State())

	if roundChange && c.isProposer() && request != nil {
		c.sendPreprepare(request, roundChangeCertificate)
	}
	c.newRoundChangeTimer()

	logger.Debug("New round", "new_round", newView.Round, "new_seq", newView.Sequence, "new_proposer", c.current.Proposer(), "valSet", c.current.ValidatorSet().List(), "size", c.current.ValidatorSet().Size(), "isProposer", c.isProposer())
	return nil
}

// All actions that occur when transitioning to waiting for round change state.
func (c *core) waitForDesiredRound(r *big.Int) error {
	logger := c.newLogger("func", "waitForDesiredRound", "old_desired_round", c.current.DesiredRound(), "new_desired_round", r)

	// Don't wait for an older round
	if c.current.DesiredRound().Cmp(r) >= 0 {
		logger.Trace("New desired round not greater than current desired round")
		return nil
	}

	logger.Debug("Round Change: Waiting for desired round")
	desiredView := &istanbul.View{
		Sequence: new(big.Int).Set(c.current.Sequence()),
		Round:    new(big.Int).Set(r),
	}

	// Perform all of the updates
	_, headAuthor := c.backend.GetCurrentHeadBlockAndAuthor()
	nextProposer := c.selectProposer(c.current.ValidatorSet(), headAuthor, r.Uint64())
	err := c.current.TransitionToWaitingForNewRound(r, nextProposer)
	if err != nil {
		return err
	}

	c.newRoundChangeTimerForView(desiredView)

	// Process Backlog Messages
	c.backlog.updateState(c.current.View(), c.current.State())

	// Send round change
	c.sendRoundChange(r)
	return nil
}

func (c *core) createRoundState() (RoundState, error) {
	var roundState RoundState

	logger := c.newLogger("func", "createRoundState")

	if c.current != nil {
		return nil, fmt.Errorf("BUG? Attempting to Start() core with existing c.current")
	}

	headBlock, headAuthor := c.backend.GetCurrentHeadBlockAndAuthor()
	nextSequence := new(big.Int).Add(headBlock.Number(), common.Big1)
	lastStoredView, err := c.rsdb.GetLastView()

	if err != nil && err != leveldb.ErrNotFound {
		logger.Error("Failed to fetch lastStoredView", "err", err)
		return nil, err
	}

	if err == leveldb.ErrNotFound || lastStoredView.Sequence.Cmp(nextSequence) < 0 {
		if err == leveldb.ErrNotFound {
			logger.Info("Creating new RoundState", "reason", "No storedView found")
		} else {
			logger.Info("Creating new RoundState", "reason", "old view", "stored_view", lastStoredView, "requested_seq", nextSequence)
		}
		valSet := c.backend.Validators(headBlock)
		proposer := c.selectProposer(valSet, headAuthor, 0)
		roundState = newRoundState(&istanbul.View{Sequence: nextSequence, Round: common.Big0}, valSet, proposer)
	} else {
		logger.Info("Retrieving stored RoundState", "stored_view", lastStoredView, "requested_seq", nextSequence)
		roundState, err = c.rsdb.GetRoundStateFor(lastStoredView)

		if err != nil {
			logger.Error("Failed to fetch lastStoredRoundState", "err", err)
			return nil, err
		}
	}

	return withSavingDecorator(c.rsdb, roundState), nil
}

// resetRoundState will modify the RoundState to either start a new round or a new sequence
// based on the `roundChange` flag given
func (c *core) resetRoundState(view *istanbul.View, validatorSet istanbul.ValidatorSet, nextProposer istanbul.Validator, roundChange bool) error {
	// TODO(Joshua): Include desired round here.
	if roundChange {
		return c.current.StartNewRound(view.Round, validatorSet, nextProposer)
	}

	// sequence change
	// TODO remove this when we refactor startNewRound()
	if view.Round.Cmp(common.Big0) != 0 {
		c.logger.Crit("BUG: DevError: trying to start a new sequence with round != 0", "wanted_round", view.Round)
	}

	var newParentCommits MessageSet
	lastSubject, err := c.backend.LastSubject()
	if err == nil && c.current.Proposal() != nil && c.current.Proposal().Hash() == lastSubject.Digest && c.current.Round().Cmp(lastSubject.View.Round) == 0 {
		// When changing sequences, if our current Commit messages match the latest block in the chain
		// (i.e. they're for the same block hash and round), we use this sequence's commits as the ParentCommits field
		// in the next round.
		newParentCommits = c.current.Commits()
	} else {
		// Otherwise, we will initialize an empty ParentCommits field with the validator set of the last proposal.
		headBlock := c.backend.GetCurrentHeadBlock()
		newParentCommits = newMessageSet(c.backend.ParentBlockValidators(headBlock))
	}
	return c.current.StartNewSequence(view.Sequence, validatorSet, nextProposer, newParentCommits)

}

func (c *core) isProposer() bool {
	if c.current == nil {
		return false
	}
	return c.current.IsProposer(c.address)
}

func (c *core) stopFuturePreprepareTimer() {
	if c.futurePreprepareTimer != nil {
		c.futurePreprepareTimer.Stop()
	}
}

func (c *core) stopTimer() {
	c.stopFuturePreprepareTimer()
	if c.roundChangeTimer != nil {
		c.roundChangeTimer.Stop()
	}
}

func (c *core) newRoundChangeTimer() {
	c.newRoundChangeTimerForView(c.current.View())
}

func (c *core) newRoundChangeTimerForView(view *istanbul.View) {
	c.stopTimer()

	timeout := time.Duration(c.config.RequestTimeout) * time.Millisecond
	round := view.Round.Uint64()
	if round == 0 {
		// timeout for first round takes into account expected block period
		timeout += time.Duration(c.config.BlockPeriod) * time.Second
	} else {
		// timeout for subsequent rounds adds an exponential backoff.
		timeout += time.Duration(math.Pow(2, float64(round))) * time.Second
	}

	c.roundChangeTimer = time.AfterFunc(timeout, func() {
		c.sendEvent(timeoutEvent{&istanbul.View{Sequence: view.Sequence, Round: view.Round}})
	})
}

func (c *core) checkValidatorSignature(data []byte, sig []byte) (common.Address, error) {
	return istanbul.CheckValidatorSignature(c.current.ValidatorSet(), data, sig)
}

// PrepareCommittedSeal returns a committed seal for the given hash and round number.
func PrepareCommittedSeal(hash common.Hash, round *big.Int) []byte {
	var buf bytes.Buffer
	buf.Write(hash.Bytes())
	buf.Write(round.Bytes())
	buf.Write([]byte{byte(istanbul.MsgCommit)})
	return buf.Bytes()
}

func (c *core) ParentCommits() MessageSet {
	if c.current == nil {
		return nil
	}
	return c.current.ParentCommits()
}

func (c *core) Sequence() *big.Int {
	if c.current == nil {
		return nil
	}
	return c.current.Sequence()
}

func (c *core) verifyProposal(proposal istanbul.Proposal) (time.Duration, error) {
	logger := c.newLogger("func", "verifyProposal", "proposal", proposal.Hash())
	if verificationStatus, isCached := c.current.GetProposalVerificationStatus(proposal.Hash()); isCached {
		logger.Trace("verification status cache hit", "verificationStatus", verificationStatus)
		return 0, verificationStatus
	} else {
		logger.Trace("verification status cache miss")

		duration, err := c.backend.Verify(proposal)
		logger.Trace("proposal verify return values", "duration", duration, "err", err)

		// Don't cache the verification status if it's a future block
		if err != consensus.ErrFutureBlock {
			c.current.SetProposalVerificationStatus(proposal.Hash(), err)
		}

		return duration, err
	}
}<|MERGE_RESOLUTION|>--- conflicted
+++ resolved
@@ -191,20 +191,17 @@
 			c.waitForDesiredRound(nextRound)
 			return nil
 		}
-<<<<<<< HEAD
 		aggregatedEpochSeal, err := GetAggregatedEpochSeal(c.current.Commits(), c.current.Round())
 		if err != nil {
-			c.waitForDesiredRound(new(big.Int).Add(c.current.Round(), common.Big1))
-			return nil
-		}
-		if err := c.backend.Commit(proposal, aggregatedSeal, aggregatedEpochSeal); err != nil {
-			c.waitForDesiredRound(new(big.Int).Add(c.current.Round(), common.Big1))
-=======
-		if err := c.backend.Commit(proposal, aggregatedSeal); err != nil {
 			nextRound := new(big.Int).Add(c.current.Round(), common.Big1)
 			c.logger.Warn("Error on commit, waiting for desired round", "reason", "backend.Commit", "err", err, "desired_round", nextRound)
 			c.waitForDesiredRound(nextRound)
->>>>>>> 166e4bd8
+			return nil
+		}
+		if err := c.backend.Commit(proposal, aggregatedSeal, aggregatedEpochSeal); err != nil {
+			nextRound := new(big.Int).Add(c.current.Round(), common.Big1)
+			c.logger.Warn("Error on commit, waiting for desired round", "reason", "backend.Commit", "err", err, "desired_round", nextRound)
+			c.waitForDesiredRound(nextRound)
 			return nil
 		}
 	}
