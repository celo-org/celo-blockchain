--- conflicted
+++ resolved
@@ -397,19 +397,13 @@
 	c.stopTimer()
 
 	timeout := time.Duration(c.config.RequestTimeout) * time.Millisecond
-<<<<<<< HEAD
-	round := c.current.Round().Uint64()
+	round := view.Round.Uint64()
 	if round == 0 {
 		// timeout for first round takes into account expected block period
 		timeout += time.Duration(c.config.BlockPeriod) * time.Second
 	} else {
 		// timeout for subsequent rounds adds an exponential backup, capped at 2**5 = 32s
 		timeout += time.Duration(math.Pow(2, math.Min(float64(round), 5.))) * time.Second
-=======
-	round := view.Round.Uint64()
-	if round > 0 {
-		timeout += time.Duration(math.Pow(2, float64(round))) * time.Second
->>>>>>> 2f605ba4
 	}
 
 	c.roundChangeTimer = time.AfterFunc(timeout, func() {
