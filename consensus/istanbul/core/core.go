--- conflicted
+++ resolved
@@ -142,12 +142,8 @@
 	}
 
 	// Broadcast payload
-<<<<<<< HEAD
-	validators := istanbul.GetAddressesFromValidatorList(c.current.ValidatorSet().FilteredList())
+	validators := istanbul.GetAddressesFromValidatorList(c.current.ValidatorSet().List())
 	if err := c.backend.BroadcastConsensusMsg(validators, payload); err != nil {
-=======
-	if err := c.backend.BroadcastConsensusMsg(istanbul.GetAddressesFromValidatorList(c.valSet.List()), payload); err != nil {
->>>>>>> 9a1d6420
 		logger.Error("Failed to broadcast message", "msg", msg, "err", err)
 		return
 	}
@@ -395,27 +391,7 @@
 
 func (c *core) resetRoundState(view *istanbul.View, validatorSet istanbul.ValidatorSet, nextProposer istanbul.Validator, roundChange bool) {
 	// TODO(Joshua): Include desired round here.
-<<<<<<< HEAD
 	if c.current == nil {
-=======
-	if c.current != nil {
-		if roundChange {
-			c.current = newRoundState(view, validatorSet, nil, c.current.PendingRequest(), c.current.PreparedCertificate(), c.current.ParentCommits())
-		} else {
-			lastSubject, err := c.backend.LastSubject()
-			if err == nil && c.current.Proposal() != nil && c.current.Proposal().Hash() == lastSubject.Digest && c.current.Round().Cmp(lastSubject.View.Round) == 0 {
-				// When changing sequences, if our current Commit messages match the latest block in the chain
-				// (i.e. they're for the same block hash and round), we use this sequence's commits as the ParentCommits field
-				// in the next round.
-				c.current = newRoundState(view, validatorSet, nil, nil, istanbul.EmptyPreparedCertificate(), c.current.Commits())
-			} else {
-				headBlock := c.backend.GetCurrentHeadBlock()
-				// Otherwise, we will initialize an empty ParentCommits field with the validator set of the last proposal.
-				c.current = newRoundState(view, validatorSet, nil, nil, istanbul.EmptyPreparedCertificate(), newMessageSet(c.backend.ParentBlockValidators(headBlock)))
-			}
-		}
-	} else {
->>>>>>> 9a1d6420
 		// When the current round is nil, we must start with the current validator set in the parent commits
 		// either `validatorSet` or `backend.Validators(lastProposal)` works here
 		c.current = newRoundState(view, validatorSet, nextProposer)
@@ -431,7 +407,7 @@
 
 		var newParentCommits MessageSet
 		lastSubject, err := c.backend.LastSubject()
-		if err != nil && c.current.Proposal() != nil && c.current.Proposal().Hash() == lastSubject.Digest && c.current.Round().Cmp(lastSubject.View.Round) == 0 {
+		if err == nil && c.current.Proposal() != nil && c.current.Proposal().Hash() == lastSubject.Digest && c.current.Round().Cmp(lastSubject.View.Round) == 0 {
 			// When changing sequences, if our current Commit messages match the latest block in the chain
 			// (i.e. they're for the same block hash and round), we use this sequence's commits as the ParentCommits field
 			// in the next round.
