// Copyright 2017 The go-ethereum Authors
// This file is part of the go-ethereum library.
//
// The go-ethereum library is free software: you can redistribute it and/or modify
// it under the terms of the GNU Lesser General Public License as published by
// the Free Software Foundation, either version 3 of the License, or
// (at your option) any later version.
//
// The go-ethereum library is distributed in the hope that it will be useful,
// but WITHOUT ANY WARRANTY; without even the implied warranty of
// MERCHANTABILITY or FITNESS FOR A PARTICULAR PURPOSE. See the
// GNU Lesser General Public License for more details.
//
// You should have received a copy of the GNU Lesser General Public License
// along with the go-ethereum library. If not, see <http://www.gnu.org/licenses/>.

package core

import (
	"bytes"
	"encoding/hex"
	"fmt"
	"math"
	"math/big"
	"sync"
	"time"

	"github.com/ethereum/go-ethereum/common"
	"github.com/ethereum/go-ethereum/common/prque"
	"github.com/ethereum/go-ethereum/consensus/istanbul"
	"github.com/ethereum/go-ethereum/core/types"
	blscrypto "github.com/ethereum/go-ethereum/crypto/bls"
	"github.com/ethereum/go-ethereum/event"
	"github.com/ethereum/go-ethereum/log"
	"github.com/ethereum/go-ethereum/metrics"
)

// New creates an Istanbul consensus core
func New(backend istanbul.Backend, config *istanbul.Config) Engine {
	c := &core{
		config:             config,
		address:            backend.Address(),
		state:              StateAcceptRequest,
		handlerWg:          new(sync.WaitGroup),
		logger:             log.New("address", backend.Address()),
		backend:            backend,
		backlogs:           make(map[istanbul.Validator]*prque.Prque),
		backlogsMu:         new(sync.Mutex),
		pendingRequests:    prque.New(nil),
		pendingRequestsMu:  new(sync.Mutex),
		consensusTimestamp: time.Time{},
		roundMeter:         metrics.NewRegisteredMeter("consensus/istanbul/core/round", nil),
		sequenceMeter:      metrics.NewRegisteredMeter("consensus/istanbul/core/sequence", nil),
		consensusTimer:     metrics.NewRegisteredTimer("consensus/istanbul/core/consensus", nil),
	}
	c.validateFn = c.checkValidatorSignature
	return c
}

// ----------------------------------------------------------------------------

type core struct {
	config  *istanbul.Config
	address common.Address
	state   State
	logger  log.Logger

	backend               istanbul.Backend
	events                *event.TypeMuxSubscription
	finalCommittedSub     *event.TypeMuxSubscription
	timeoutSub            *event.TypeMuxSubscription
	futurePreprepareTimer *time.Timer

	valSet     istanbul.ValidatorSet
	validateFn func([]byte, []byte) (common.Address, error)

	backlogs   map[istanbul.Validator]*prque.Prque
	backlogsMu *sync.Mutex

	current   *roundState
	handlerWg *sync.WaitGroup

	roundChangeSet   *roundChangeSet
	roundChangeTimer *time.Timer

	pendingRequests   *prque.Prque
	pendingRequestsMu *sync.Mutex

	consensusTimestamp time.Time
	// the meter to record the round change rate
	roundMeter metrics.Meter
	// the meter to record the sequence update rate
	sequenceMeter metrics.Meter
	// the timer to record consensus duration (from accepting a preprepare to final committed stage)
	consensusTimer metrics.Timer
}

// Appends the current view and state to the given context.
func (c *core) NewLogger(ctx ...interface{}) log.Logger {
	var seq, round *big.Int
	state := c.state
	if c.current != nil {
		seq = c.current.Sequence()
		round = c.current.Round()
	} else {
		seq = common.Big0
		round = big.NewInt(-1)
	}
	tmp := c.logger.New(ctx...)
	return tmp.New("cur_seq", seq, "cur_round", round, "state", state)
}

func (c *core) SetAddress(address common.Address) {
	c.address = address
	c.logger = log.New("address", address)
}

func (c *core) finalizeMessage(msg *istanbul.Message) ([]byte, error) {
	var err error
	// Add sender address
	msg.Address = c.Address()

	// Sign message
	data, err := msg.PayloadNoSig()
	if err != nil {
		return nil, err
	}
	msg.Signature, err = c.backend.Sign(data)
	if err != nil {
		return nil, err
	}

	// Convert to payload
	payload, err := msg.Payload()
	if err != nil {
		return nil, err
	}

	return payload, nil
}

func (c *core) broadcast(msg *istanbul.Message) {
	logger := c.logger.New("state", c.state, "cur_round", c.current.Round(), "cur_seq", c.current.Sequence())

	payload, err := c.finalizeMessage(msg)
	if err != nil {
		logger.Error("Failed to finalize message", "msg", msg, "err", err)
		return
	}

	// Broadcast payload
	if err = c.backend.Broadcast(c.valSet, payload); err != nil {
		logger.Error("Failed to broadcast message", "msg", msg, "err", err)
		return
	}
}

func (c *core) currentView() *istanbul.View {
	return &istanbul.View{
		Sequence: new(big.Int).Set(c.current.Sequence()),
		Round:    new(big.Int).Set(c.current.Round()),
	}
}

func (c *core) isProposer() bool {
	v := c.valSet
	if v == nil {
		return false
	}
	return v.IsProposer(c.backend.Address())
}

func (c *core) commit() {
	c.setState(StateCommitted)

	proposal := c.current.Proposal()
	if proposal != nil {
		bitmap, asig := AggregateSeals(c.current.Commits)
		if err := c.backend.Commit(proposal, bitmap, asig); err != nil {
			c.sendNextRoundChange()
			return
		}
	}
}

// AggregateSeals aggregates all the given seals for a given message set to a bls aggregated
// signature and bitmap
// TODO: Maybe return an error instead of panicking?
func AggregateSeals(seals *messageSet) (*big.Int, []byte) {
	bitmap := big.NewInt(0)
	committedSeals := make([][]byte, seals.Size())
	for i, v := range seals.Values() {
		committedSeals[i] = make([]byte, types.IstanbulExtraCommittedSeal)
		copy(committedSeals[i][:], v.CommittedSeal[:])
		j, err := seals.GetAddressIndex(v.Address)
		if err != nil {
			panic(fmt.Sprintf("couldn't get address index for address %s", hex.EncodeToString(v.Address[:])))
		}
		if err != nil {
			panic(fmt.Sprintf("couldn't get public key for address %s", hex.EncodeToString(v.Address[:])))
		}

<<<<<<< HEAD
		if err := c.backend.Commit(proposal, c.current.Round(), bitmap, asig); err != nil {
			c.sendNextRoundChange()
			return
=======
		bitmap.SetBit(bitmap, int(j), 1)
	}

	asig, err := blscrypto.AggregateSignatures(committedSeals)
	if err != nil {
		panic("couldn't aggregate signatures")
	}

	return bitmap, asig
}

// Combines a BLS aggregated signature with an array of signatures. Accounts for
// double aggregating the same signature by only adding aggregating if the
// validator was not found in the previous bitmap.
// This function assumes that the provided seals' validator set is the same one
// which produced the provided bitmap
func UnionOfSeals(bitmap *big.Int, aggregatedSig []byte, seals *messageSet) (*big.Int, []byte) {
	// Check who already has signed the message
	newBitmap := bitmap
	committedSeals := [][]byte{}
	committedSeals = append(committedSeals, aggregatedSig)
	for _, v := range seals.Values() {
		valIndex, err := seals.GetAddressIndex(v.Address)
		if err != nil {
			panic(fmt.Sprintf("couldn't get address index for address %s", hex.EncodeToString(v.Address[:])))
		}

		// if the bit was not set, this means we should add this signature to
		// the batch
		if bitmap.Bit(int(valIndex)) == 0 {
			newBitmap.SetBit(newBitmap, (int(valIndex)), 1)
			committedSeals = append(committedSeals, v.CommittedSeal)
>>>>>>> 2f3fbdca
		}
	}

	asig, err := blscrypto.AggregateSignatures(committedSeals)
	if err != nil {
		panic("couldn't aggregate signatures")
	}

	return newBitmap, asig
}

// Generates the next preprepare request and associated round change certificate
func (c *core) getPreprepareWithRoundChangeCertificate(round *big.Int) (*istanbul.Request, istanbul.RoundChangeCertificate, error) {
	roundChangeCertificate, err := c.roundChangeSet.getCertificate(round, c.valSet.MinQuorumSize())
	if err != nil {
		return &istanbul.Request{}, istanbul.RoundChangeCertificate{}, err
	}
	// Start with pending request
	request := c.current.pendingRequest
	// Search for a valid request in round change messages.
	// The proposal must come from the prepared certificate with the highest round number.
	// All pre-prepared certificates from the same round are assumed to be the same proposal or no proposal (guaranteed by quorum intersection)
	maxRound := big.NewInt(-1)
	for _, message := range roundChangeCertificate.RoundChangeMessages {
		var roundChangeMsg *istanbul.RoundChange
		if err := message.Decode(&roundChangeMsg); err != nil {
			continue
		}
		preparedCertificateView := roundChangeMsg.PreparedCertificate.View()
		if roundChangeMsg.HasPreparedCertificate() && preparedCertificateView != nil && preparedCertificateView.Round.Cmp(maxRound) > 0 {
			maxRound = preparedCertificateView.Round
			request = &istanbul.Request{
				Proposal: roundChangeMsg.PreparedCertificate.Proposal,
			}
		}
	}
	return request, roundChangeCertificate, nil
}

// startNewRound starts a new round. if round equals to 0, it means to starts a new sequence
func (c *core) startNewRound(round *big.Int) {
	var logger log.Logger
	if c.current == nil {
		logger = c.logger.New("cur_round", -1, "cur_seq", 0, "next_round", 0, "next_seq", 0, "func", "startNewRound", "tag", "stateTransition")
	} else {
		logger = c.logger.New("cur_round", c.current.Round(), "cur_seq", c.current.Sequence(), "func", "startNewRound", "tag", "stateTransition")
	}

	roundChange := false
	// Try to get last proposal
	lastProposal, lastProposer := c.backend.LastProposal()
	if c.current == nil {
		logger.Trace("Start the initial round")
	} else if lastProposal.Number().Cmp(c.current.Sequence()) >= 0 {
		// Want to be working on the block 1 beyond the last committed block.
		diff := new(big.Int).Sub(lastProposal.Number(), c.current.Sequence())
		c.sequenceMeter.Mark(new(big.Int).Add(diff, common.Big1).Int64())

		if !c.consensusTimestamp.IsZero() {
			c.consensusTimer.UpdateSince(c.consensusTimestamp)
			c.consensusTimestamp = time.Time{}
		}
		logger.Trace("Catch up to the latest proposal.", "number", lastProposal.Number().Uint64(), "hash", lastProposal.Hash())
	} else if lastProposal.Number().Cmp(big.NewInt(c.current.Sequence().Int64()-1)) == 0 {
		// Working on the block immediately after the last committed block.
		if round.Cmp(c.current.Round()) == 0 {
			logger.Trace("Already in the desired round.")
			return
		} else if round.Cmp(c.current.Round()) < 0 {
			logger.Warn("New round should not be smaller than current round", "lastProposalNumber", lastProposal.Number().Int64(), "new_round", round)
			return
		}
		roundChange = true
	} else {
		logger.Warn("New sequence should be larger than current sequence", "new_seq", lastProposal.Number().Int64())
		return
	}

	// Generate next view and pre-prepare
	var newView *istanbul.View
	var roundChangeCertificate istanbul.RoundChangeCertificate
	var request *istanbul.Request
	if roundChange {
		newView = &istanbul.View{
			Sequence: new(big.Int).Set(c.current.Sequence()),
			Round:    new(big.Int).Set(round),
		}

		var err error
		request, roundChangeCertificate, err = c.getPreprepareWithRoundChangeCertificate(round)
		if err != nil {
			logger.Error("Unable to produce round change certificate", "err", err, "new_round", round)
			return
		}
	} else {
		if c.current != nil {
			request = c.current.pendingRequest
			c.deleteMessageFromDisk(c.current.Round(), c.current.Sequence())
		}
		newView = &istanbul.View{
			Sequence: new(big.Int).Add(lastProposal.Number(), common.Big1),
			Round:    new(big.Int),
		}
		c.valSet = c.backend.Validators(lastProposal)
		c.roundChangeSet = newRoundChangeSet(c.valSet)
	}

	// Update logger
	logger = logger.New("old_proposer", c.valSet.GetProposer())
	// New snapshot for new round
	c.updateRoundState(newView, c.valSet, roundChange)
	// Calculate new proposer
	c.valSet.CalcProposer(lastProposer, newView.Round.Uint64())
	c.setState(StateAcceptRequest)
	if roundChange && c.isProposer() && c.current != nil && request != nil {
		c.sendPreprepare(request, roundChangeCertificate)
	}
	c.newRoundChangeTimer()

	logger.Debug("New round", "new_round", newView.Round, "new_seq", newView.Sequence, "new_proposer", c.valSet.GetProposer(), "valSet", c.valSet.List(), "size", c.valSet.Size(), "isProposer", c.isProposer())
}

// All actions that occur when transitioning to waiting for round change state.
func (c *core) waitForDesiredRound(r *big.Int) {
	logger := c.logger.New("func", "waitForDesiredRound", "cur_round", c.current.Round(), "old_desired_round", c.current.DesiredRound(), "new_desired_round", r)
	// Don't wait for an older round
	if c.current.DesiredRound().Cmp(r) >= 0 {
		logger.Debug("New desired round not greater than current desired round")
		return
	}
	logger.Debug("Waiting for desired round")

	desiredView := &istanbul.View{
		Sequence: new(big.Int).Set(c.current.Sequence()),
		Round:    new(big.Int).Set(r),
	}
	// Perform all of the updates
	c.setState(StateWaitingForNewRound)
	c.current.SetDesiredRound(r)
	_, lastProposer := c.backend.LastProposal()
	c.valSet.CalcProposer(lastProposer, desiredView.Round.Uint64())
	c.newRoundChangeTimerForView(desiredView)

	// Send round change
	c.sendRoundChange(desiredView.Round)
}

func (c *core) updateRoundState(view *istanbul.View, validatorSet istanbul.ValidatorSet, roundChange bool) {
	// TODO(Joshua): Include desired round here.
	lastProposal, _ := c.backend.LastProposal()
	if c.current != nil {
		if roundChange {
			c.current = newRoundState(view, validatorSet, nil, c.current.pendingRequest, c.current.preparedCertificate, c.current.ParentCommits, c.backend.HasBadProposal)
		} else {
			if c.current.Preprepare != nil && c.current.Preprepare.Proposal.Hash() == lastProposal.Hash() {
				// if it was not a round change (ie. a sequence change)
				// with a matching PrePrepare proposal hash to the chain head
				// we use this sequence's commits as the ParentCommits field
				// in the next round
				c.current = newRoundState(view, validatorSet, nil, nil, istanbul.EmptyPreparedCertificate(), c.current.Commits, c.backend.HasBadProposal)
			} else {
				// if the hashes did not match or if the PrePrepare was nil (unlikely),
				// then we will initialize an empty ParentCommits field with
				// the validator set of the last proposal
				c.current = newRoundState(view, validatorSet, nil, nil, istanbul.EmptyPreparedCertificate(), newMessageSet(c.backend.ParentValidators(lastProposal)), c.backend.HasBadProposal)
			}
		}
	} else {
		// When the current round is nil, we must start with the current validator set in the parent commits
		// either `validatorSet` or `backend.Validators(lastProposal)` works here
		c.current = newRoundState(view, validatorSet, nil, nil, istanbul.EmptyPreparedCertificate(), newMessageSet(validatorSet), c.backend.HasBadProposal)
	}
}

func (c *core) setState(state State) {
	if c.state != state {
		c.state = state
	}
	if state == StateAcceptRequest {
		c.processPendingRequests()
	}
	c.processBacklog()
}

func (c *core) Address() common.Address {
	return c.address
}

func (c *core) stopFuturePreprepareTimer() {
	if c.futurePreprepareTimer != nil {
		c.futurePreprepareTimer.Stop()
	}
}

func (c *core) stopTimer() {
	c.stopFuturePreprepareTimer()
	if c.roundChangeTimer != nil {
		c.roundChangeTimer.Stop()
	}
}

func (c *core) newRoundChangeTimer() {
	c.newRoundChangeTimerForView(c.currentView())
}

func (c *core) newRoundChangeTimerForView(view *istanbul.View) {
	c.stopTimer()

	timeout := time.Duration(c.config.RequestTimeout) * time.Millisecond
	round := view.Round.Uint64()
	if round == 0 {
		// timeout for first round takes into account expected block period
		timeout += time.Duration(c.config.BlockPeriod) * time.Second
	} else {
		// timeout for subsequent rounds adds an exponential backup, capped at 2**5 = 32s
		timeout += time.Duration(math.Pow(2, math.Min(float64(round), 5.))) * time.Second
	}

	c.roundChangeTimer = time.AfterFunc(timeout, func() {
		c.sendEvent(timeoutEvent{view})
	})
}

func (c *core) checkValidatorSignature(data []byte, sig []byte) (common.Address, error) {
	return istanbul.CheckValidatorSignature(c.valSet, data, sig)
}

// PrepareCommittedSeal returns a committed seal for the given hash and round number.
func PrepareCommittedSeal(hash common.Hash, round *big.Int) []byte {
	var buf bytes.Buffer
	buf.Write(hash.Bytes())
	buf.Write(round.Bytes())
	buf.Write([]byte{byte(istanbul.MsgCommit)})
	return buf.Bytes()
}<|MERGE_RESOLUTION|>--- conflicted
+++ resolved
@@ -176,7 +176,7 @@
 	proposal := c.current.Proposal()
 	if proposal != nil {
 		bitmap, asig := AggregateSeals(c.current.Commits)
-		if err := c.backend.Commit(proposal, bitmap, asig); err != nil {
+		if err := c.backend.Commit(proposal, c.current.Round(), bitmap, asig); err != nil {
 			c.sendNextRoundChange()
 			return
 		}
@@ -190,7 +190,7 @@
 	bitmap := big.NewInt(0)
 	committedSeals := make([][]byte, seals.Size())
 	for i, v := range seals.Values() {
-		committedSeals[i] = make([]byte, types.IstanbulExtraCommittedSeal)
+		committedSeals[i] = make([]byte, types.IstanbulExtraBlsSignature)
 		copy(committedSeals[i][:], v.CommittedSeal[:])
 		j, err := seals.GetAddressIndex(v.Address)
 		if err != nil {
@@ -200,11 +200,6 @@
 			panic(fmt.Sprintf("couldn't get public key for address %s", hex.EncodeToString(v.Address[:])))
 		}
 
-<<<<<<< HEAD
-		if err := c.backend.Commit(proposal, c.current.Round(), bitmap, asig); err != nil {
-			c.sendNextRoundChange()
-			return
-=======
 		bitmap.SetBit(bitmap, int(j), 1)
 	}
 
@@ -221,11 +216,12 @@
 // validator was not found in the previous bitmap.
 // This function assumes that the provided seals' validator set is the same one
 // which produced the provided bitmap
-func UnionOfSeals(bitmap *big.Int, aggregatedSig []byte, seals *messageSet) (*big.Int, []byte) {
+func UnionOfSeals(aggregatedSignature types.IstanbulAggregatedSignature, seals *messageSet) types.IstanbulAggregatedSignature {
+	// TODO(asa): Check for round equality...
 	// Check who already has signed the message
-	newBitmap := bitmap
+	newBitmap := aggregatedSignature.Bitmap
 	committedSeals := [][]byte{}
-	committedSeals = append(committedSeals, aggregatedSig)
+	committedSeals = append(committedSeals, aggregatedSignature.Signature)
 	for _, v := range seals.Values() {
 		valIndex, err := seals.GetAddressIndex(v.Address)
 		if err != nil {
@@ -234,10 +230,9 @@
 
 		// if the bit was not set, this means we should add this signature to
 		// the batch
-		if bitmap.Bit(int(valIndex)) == 0 {
+		if aggregatedSignature.Bitmap.Bit(int(valIndex)) == 0 {
 			newBitmap.SetBit(newBitmap, (int(valIndex)), 1)
 			committedSeals = append(committedSeals, v.CommittedSeal)
->>>>>>> 2f3fbdca
 		}
 	}
 
@@ -246,7 +241,11 @@
 		panic("couldn't aggregate signatures")
 	}
 
-	return newBitmap, asig
+	return types.IstanbulAggregatedSignature{
+		Bitmap:    newBitmap,
+		Signature: asig,
+		Round:     aggregatedSignature.Round,
+	}
 }
 
 // Generates the next preprepare request and associated round change certificate
