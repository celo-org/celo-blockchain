--- conflicted
+++ resolved
@@ -328,10 +328,7 @@
 	if !istanbul.IsLastBlockOfEpoch(blockNumber, epoch) {
 		return types.IstanbulEpochValidatorSetSeal{}, nil
 	}
-<<<<<<< HEAD
-=======
 	bitmap := big.NewInt(0)
->>>>>>> 3d77844d
 	epochSeals := make([][]byte, seals.Size())
 	for i, v := range seals.Values() {
 		epochSeals[i] = make([]byte, types.IstanbulExtraBlsSignature)
