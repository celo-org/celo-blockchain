// Copyright 2017 The go-ethereum Authors
// This file is part of the go-ethereum library.
//
// The go-ethereum library is free software: you can redistribute it and/or modify
// it under the terms of the GNU Lesser General Public License as published by
// the Free Software Foundation, either version 3 of the License, or
// (at your option) any later version.
//
// The go-ethereum library is distributed in the hope that it will be useful,
// but WITHOUT ANY WARRANTY; without even the implied warranty of
// MERCHANTABILITY or FITNESS FOR A PARTICULAR PURPOSE. See the
// GNU Lesser General Public License for more details.
//
// You should have received a copy of the GNU Lesser General Public License
// along with the go-ethereum library. If not, see <http://www.gnu.org/licenses/>.

package core

import (
	"bytes"
	"encoding/hex"
	"fmt"
	"math"
	"math/big"
	"sync"
	"time"

	"github.com/ethereum/go-ethereum/common"
	"github.com/ethereum/go-ethereum/common/prque"
	"github.com/ethereum/go-ethereum/consensus/istanbul"

	"github.com/ethereum/go-ethereum/core/types"
	blscrypto "github.com/ethereum/go-ethereum/crypto/bls"
	"github.com/ethereum/go-ethereum/event"
	"github.com/ethereum/go-ethereum/log"
	"github.com/ethereum/go-ethereum/metrics"
)

// New creates an Istanbul consensus core
func New(backend istanbul.Backend, config *istanbul.Config) Engine {
	c := &core{
		config:             config,
		address:            backend.Address(),
		state:              StateAcceptRequest,
		handlerWg:          new(sync.WaitGroup),
		logger:             log.New("address", backend.Address()),
		backend:            backend,
		backlogs:           make(map[istanbul.Validator]*prque.Prque),
		backlogsMu:         new(sync.Mutex),
		pendingRequests:    prque.New(nil),
		pendingRequestsMu:  new(sync.Mutex),
		consensusTimestamp: time.Time{},
		roundMeter:         metrics.NewRegisteredMeter("consensus/istanbul/core/round", nil),
		sequenceMeter:      metrics.NewRegisteredMeter("consensus/istanbul/core/sequence", nil),
		consensusTimer:     metrics.NewRegisteredTimer("consensus/istanbul/core/consensus", nil),
	}
	c.validateFn = c.checkValidatorSignature
	return c
}

// ----------------------------------------------------------------------------

type core struct {
	config  *istanbul.Config
	address common.Address
	state   State
	logger  log.Logger

	backend               istanbul.Backend
	events                *event.TypeMuxSubscription
	finalCommittedSub     *event.TypeMuxSubscription
	timeoutSub            *event.TypeMuxSubscription
	futurePreprepareTimer *time.Timer

	valSet     istanbul.ValidatorSet
	validateFn func([]byte, []byte) (common.Address, error)

	backlogs   map[istanbul.Validator]*prque.Prque
	backlogsMu *sync.Mutex

	current   RoundState
	handlerWg *sync.WaitGroup

	roundChangeSet   *roundChangeSet
	roundChangeTimer *time.Timer

	pendingRequests   *prque.Prque
	pendingRequestsMu *sync.Mutex

	consensusTimestamp time.Time
	// the meter to record the round change rate
	roundMeter metrics.Meter
	// the meter to record the sequence update rate
	sequenceMeter metrics.Meter
	// the timer to record consensus duration (from accepting a preprepare to final committed stage)
	consensusTimer metrics.Timer
}

// Appends the current view and state to the given context.
func (c *core) newLogger(ctx ...interface{}) log.Logger {
	var seq, round *big.Int
	state := c.state
	if c.current != nil {
		seq = c.current.Sequence()
		round = c.current.Round()
	} else {
		seq = common.Big0
		round = big.NewInt(-1)
	}
	tmp := c.logger.New(ctx...)
	return tmp.New("cur_seq", seq, "cur_round", round, "state", state, "address", c.address)
}

func (c *core) SetAddress(address common.Address) {
	c.address = address
	c.logger = log.New("address", address)
}

func (c *core) finalizeMessage(msg *istanbul.Message) ([]byte, error) {
	var err error
	// Add sender address
	msg.Address = c.address

	// Sign message
	data, err := msg.PayloadNoSig()
	if err != nil {
		return nil, err
	}
	msg.Signature, err = c.backend.Sign(data)
	if err != nil {
		return nil, err
	}

	// Convert to payload
	payload, err := msg.Payload()
	if err != nil {
		return nil, err
	}

	return payload, nil
}

func (c *core) broadcast(msg *istanbul.Message) {
	logger := c.logger.New("state", c.state, "cur_round", c.current.Round(), "cur_seq", c.current.Sequence())

	payload, err := c.finalizeMessage(msg)
	if err != nil {
		logger.Error("Failed to finalize message", "msg", msg, "err", err)
		return
	}

	// Broadcast payload
	if err = c.backend.Broadcast(c.valSet, payload); err != nil {
		logger.Error("Failed to broadcast message", "msg", msg, "err", err)
		return
	}
}

func (c *core) isProposer() bool {
	if c.valSet == nil {
		return false
	}
	return c.valSet.IsProposer(c.address)
}

func (c *core) commit() {
	c.setState(StateCommitted)

	proposal := c.current.Proposal()
	if proposal != nil {
		aggregatedSeal, err := GetAggregatedSeal(c.current.Commits(), c.current.Round())
		if err != nil {
			c.sendNextRoundChange()
			return
		}
		if err := c.backend.Commit(proposal, aggregatedSeal); err != nil {
			c.sendNextRoundChange()
			return
		}
	}
}

// AggregateSeals aggregates all the given seals for a given message set to a bls aggregated
// signature and bitmap
<<<<<<< HEAD
func GetAggregatedSeal(seals *messageSet, round *big.Int) (types.IstanbulAggregatedSeal, error) {
=======
// TODO: Maybe return an error instead of panicking?
func GetAggregatedSeal(seals MessageSet, round *big.Int) (types.IstanbulAggregatedSeal, error) {
>>>>>>> 6de2cdd8
	bitmap := big.NewInt(0)
	committedSeals := make([][]byte, seals.Size())
	for i, v := range seals.Values() {
		committedSeals[i] = make([]byte, types.IstanbulExtraBlsSignature)
		copy(committedSeals[i][:], v.CommittedSeal[:])
		j, err := seals.GetAddressIndex(v.Address)
		if err != nil {
			return types.IstanbulAggregatedSeal{}, err
		}
		bitmap.SetBit(bitmap, int(j), 1)
	}

	asig, err := blscrypto.AggregateSignatures(committedSeals)
	if err != nil {
		return types.IstanbulAggregatedSeal{}, err
	}
	return types.IstanbulAggregatedSeal{Bitmap: bitmap, Signature: asig, Round: round}, nil
}

// Combines a BLS aggregated signature with an array of signatures. Accounts for
// double aggregating the same signature by only adding aggregating if the
// validator was not found in the previous bitmap.
// This function assumes that the provided seals' validator set is the same one
// which produced the provided bitmap
func UnionOfSeals(aggregatedSignature types.IstanbulAggregatedSeal, seals MessageSet) types.IstanbulAggregatedSeal {
	// TODO(asa): Check for round equality...
	// Check who already has signed the message
	newBitmap := aggregatedSignature.Bitmap
	committedSeals := [][]byte{}
	committedSeals = append(committedSeals, aggregatedSignature.Signature)
	for _, v := range seals.Values() {
		valIndex, err := seals.GetAddressIndex(v.Address)
		if err != nil {
			panic(fmt.Sprintf("couldn't get address index for address %s", hex.EncodeToString(v.Address[:])))
		}

		// if the bit was not set, this means we should add this signature to
		// the batch
		if aggregatedSignature.Bitmap.Bit(int(valIndex)) == 0 {
			newBitmap.SetBit(newBitmap, (int(valIndex)), 1)
			committedSeals = append(committedSeals, v.CommittedSeal)
		}
	}

	asig, err := blscrypto.AggregateSignatures(committedSeals)
	if err != nil {
		panic("couldn't aggregate signatures")
	}

	return types.IstanbulAggregatedSeal{
		Bitmap:    newBitmap,
		Signature: asig,
		Round:     aggregatedSignature.Round,
	}
}

// Generates the next preprepare request and associated round change certificate
func (c *core) getPreprepareWithRoundChangeCertificate(round *big.Int) (*istanbul.Request, istanbul.RoundChangeCertificate, error) {
	roundChangeCertificate, err := c.roundChangeSet.getCertificate(round, c.valSet.MinQuorumSize())
	if err != nil {
		return &istanbul.Request{}, istanbul.RoundChangeCertificate{}, err
	}
	// Start with pending request
	request := c.current.PendingRequest()
	// Search for a valid request in round change messages.
	// The proposal must come from the prepared certificate with the highest round number.
	// All pre-prepared certificates from the same round are assumed to be the same proposal or no proposal (guaranteed by quorum intersection)
	maxRound := big.NewInt(-1)
	for _, message := range roundChangeCertificate.RoundChangeMessages {
		var roundChangeMsg *istanbul.RoundChange
		if err := message.Decode(&roundChangeMsg); err != nil {
			continue
		}
		preparedCertificateView := roundChangeMsg.PreparedCertificate.View()
		if roundChangeMsg.HasPreparedCertificate() && preparedCertificateView != nil && preparedCertificateView.Round.Cmp(maxRound) > 0 {
			maxRound = preparedCertificateView.Round
			request = &istanbul.Request{
				Proposal: roundChangeMsg.PreparedCertificate.Proposal,
			}
		}
	}
	return request, roundChangeCertificate, nil
}

// startNewRound starts a new round. if round equals to 0, it means to starts a new sequence
func (c *core) startNewRound(round *big.Int) {
	var logger log.Logger
	if c.current == nil {
		logger = c.logger.New("cur_round", -1, "cur_seq", 0, "next_round", 0, "next_seq", 0, "func", "startNewRound", "tag", "stateTransition")
	} else {
		logger = c.logger.New("cur_round", c.current.Round(), "cur_seq", c.current.Sequence(), "func", "startNewRound", "tag", "stateTransition")
	}

	roundChange := false
	// Try to get last proposal
	lastProposal, lastProposer := c.backend.LastProposal()
	if c.current == nil {
		logger.Trace("Start the initial round")
	} else if lastProposal.Number().Cmp(c.current.Sequence()) >= 0 {
		// Want to be working on the block 1 beyond the last committed block.
		diff := new(big.Int).Sub(lastProposal.Number(), c.current.Sequence())
		c.sequenceMeter.Mark(new(big.Int).Add(diff, common.Big1).Int64())

		if !c.consensusTimestamp.IsZero() {
			c.consensusTimer.UpdateSince(c.consensusTimestamp)
			c.consensusTimestamp = time.Time{}
		}
		logger.Trace("Catch up to the latest proposal.", "number", lastProposal.Number().Uint64(), "hash", lastProposal.Hash())
	} else if lastProposal.Number().Cmp(big.NewInt(c.current.Sequence().Int64()-1)) == 0 {
		// Working on the block immediately after the last committed block.
		if round.Cmp(c.current.Round()) == 0 {
			logger.Trace("Already in the desired round.")
			return
		} else if round.Cmp(c.current.Round()) < 0 {
			logger.Warn("New round should not be smaller than current round", "lastProposalNumber", lastProposal.Number().Int64(), "new_round", round)
			return
		}
		roundChange = true
	} else {
		logger.Warn("New sequence should be larger than current sequence", "new_seq", lastProposal.Number().Int64())
		return
	}

	// Generate next view and pre-prepare
	var newView *istanbul.View
	var roundChangeCertificate istanbul.RoundChangeCertificate
	var request *istanbul.Request
	if roundChange {
		newView = &istanbul.View{
			Sequence: new(big.Int).Set(c.current.Sequence()),
			Round:    new(big.Int).Set(round),
		}

		var err error
		request, roundChangeCertificate, err = c.getPreprepareWithRoundChangeCertificate(round)
		if err != nil {
			logger.Error("Unable to produce round change certificate", "err", err, "new_round", round)
			return
		}
	} else {
		if c.current != nil {
			request = c.current.PendingRequest()
		}
		newView = &istanbul.View{
			Sequence: new(big.Int).Add(lastProposal.Number(), common.Big1),
			Round:    new(big.Int),
		}
		c.valSet = c.backend.Validators(lastProposal)
		c.roundChangeSet = newRoundChangeSet(c.valSet)
	}

	// Update logger
	logger = logger.New("old_proposer", c.valSet.GetProposer())
	// New snapshot for new round
	c.updateRoundState(newView, c.valSet, roundChange)
	// Calculate new proposer
	c.valSet.CalcProposer(lastProposer, newView.Round.Uint64())
	c.setState(StateAcceptRequest)
	if roundChange && c.isProposer() && c.current != nil && request != nil {
		c.sendPreprepare(request, roundChangeCertificate)
	}
	c.newRoundChangeTimer()

	logger.Debug("New round", "new_round", newView.Round, "new_seq", newView.Sequence, "new_proposer", c.valSet.GetProposer(), "valSet", c.valSet.List(), "size", c.valSet.Size(), "isProposer", c.isProposer())
}

// All actions that occur when transitioning to waiting for round change state.
func (c *core) waitForDesiredRound(r *big.Int) {
	logger := c.newLogger("func", "waitForDesiredRound", "old_desired_round", c.current.DesiredRound(), "new_desired_round", r)

	// Don't wait for an older round
	if c.current.DesiredRound().Cmp(r) >= 0 {
		logger.Debug("New desired round not greater than current desired round")
		return
	}

	logger.Debug("Waiting for desired round")
	desiredView := &istanbul.View{
		Sequence: new(big.Int).Set(c.current.Sequence()),
		Round:    new(big.Int).Set(r),
	}
	// Perform all of the updates
	c.setState(StateWaitingForNewRound)
	c.current.SetDesiredRound(r)
	_, lastProposer := c.backend.LastProposal()
	c.valSet.CalcProposer(lastProposer, desiredView.Round.Uint64())
	c.newRoundChangeTimerForView(desiredView)

	// Send round change
	c.sendRoundChange(desiredView.Round)
}

func (c *core) updateRoundState(view *istanbul.View, validatorSet istanbul.ValidatorSet, roundChange bool) {
	// TODO(Joshua): Include desired round here.
	if c.current != nil {
		if roundChange {
			c.current = newRoundState(view, validatorSet, nil, c.current.PendingRequest(), c.current.PreparedCertificate(), c.current.ParentCommits())
		} else {
			lastSubject, err := c.backend.LastSubject()
			if err != nil && c.current.Proposal() != nil && c.current.Proposal().Hash() == lastSubject.Digest && c.current.Round().Cmp(lastSubject.View.Round) == 0 {
				// When changing sequences, if our current Commit messages match the latest block in the chain
				// (i.e. they're for the same block hash and round), we use this sequence's commits as the ParentCommits field
				// in the next round.
				c.current = newRoundState(view, validatorSet, nil, nil, istanbul.EmptyPreparedCertificate(), c.current.Commits())
			} else {
				lastProposal, _ := c.backend.LastProposal()
				// Otherwise, we will initialize an empty ParentCommits field with the validator set of the last proposal.
				c.current = newRoundState(view, validatorSet, nil, nil, istanbul.EmptyPreparedCertificate(), newMessageSet(c.backend.ParentValidators(lastProposal)))
			}
		}
	} else {
		// When the current round is nil, we must start with the current validator set in the parent commits
		// either `validatorSet` or `backend.Validators(lastProposal)` works here
		c.current = newRoundState(view, validatorSet, nil, nil, istanbul.EmptyPreparedCertificate(), newMessageSet(validatorSet))
	}
}

func (c *core) setState(state State) {
	if c.state != state {
		c.state = state
	}
	if state == StateAcceptRequest {
		c.processPendingRequests()
	}
	c.processBacklog()
}

func (c *core) stopFuturePreprepareTimer() {
	if c.futurePreprepareTimer != nil {
		c.futurePreprepareTimer.Stop()
	}
}

func (c *core) stopTimer() {
	c.stopFuturePreprepareTimer()
	if c.roundChangeTimer != nil {
		c.roundChangeTimer.Stop()
	}
}

func (c *core) newRoundChangeTimer() {
	c.newRoundChangeTimerForView(c.current.View())
}

func (c *core) newRoundChangeTimerForView(view *istanbul.View) {
	c.stopTimer()

	timeout := time.Duration(c.config.RequestTimeout) * time.Millisecond
	round := view.Round.Uint64()
	if round == 0 {
		// timeout for first round takes into account expected block period
		timeout += time.Duration(c.config.BlockPeriod) * time.Second
	} else {
		// timeout for subsequent rounds adds an exponential backup, capped at 2**5 = 32s
		timeout += time.Duration(math.Pow(2, math.Min(float64(round), 5.))) * time.Second
	}

	c.roundChangeTimer = time.AfterFunc(timeout, func() {
		c.sendEvent(timeoutEvent{view})
	})
}

func (c *core) checkValidatorSignature(data []byte, sig []byte) (common.Address, error) {
	return istanbul.CheckValidatorSignature(c.valSet, data, sig)
}

// PrepareCommittedSeal returns a committed seal for the given hash and round number.
func PrepareCommittedSeal(hash common.Hash, round *big.Int) []byte {
	var buf bytes.Buffer
	buf.Write(hash.Bytes())
	buf.Write(round.Bytes())
	buf.Write([]byte{byte(istanbul.MsgCommit)})
	return buf.Bytes()
}<|MERGE_RESOLUTION|>--- conflicted
+++ resolved
@@ -182,12 +182,7 @@
 
 // AggregateSeals aggregates all the given seals for a given message set to a bls aggregated
 // signature and bitmap
-<<<<<<< HEAD
-func GetAggregatedSeal(seals *messageSet, round *big.Int) (types.IstanbulAggregatedSeal, error) {
-=======
-// TODO: Maybe return an error instead of panicking?
 func GetAggregatedSeal(seals MessageSet, round *big.Int) (types.IstanbulAggregatedSeal, error) {
->>>>>>> 6de2cdd8
 	bitmap := big.NewInt(0)
 	committedSeals := make([][]byte, seals.Size())
 	for i, v := range seals.Values() {
