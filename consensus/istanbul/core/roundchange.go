--- conflicted
+++ resolved
@@ -186,7 +186,6 @@
 	logger = logger.New("msg_round", rc.View.Round, "msg_seq", rc.View.Sequence)
 
 	// Must be same sequence and future round.
-<<<<<<< HEAD
 	err := c.checkMessage(istanbul.MsgRoundChange, rc.View)
 
 	// If the RC message is for the current sequence but a prior round, help the sender fast forward
@@ -196,11 +195,7 @@
 		c.sendRoundChangeAgain(msg.Address)
 		return nil
 	} else if err != nil {
-		logger.Info("Check round change message failed", "err", err)
-=======
-	if err := c.checkMessage(istanbul.MsgRoundChange, rc.View); err != nil {
 		logger.Debug("Check round change message failed", "err", err)
->>>>>>> 8d408d92
 		return err
 	}
 
