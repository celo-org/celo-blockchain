--- conflicted
+++ resolved
@@ -110,10 +110,6 @@
 		}
 
 		// Verify ROUND CHANGE message is for a proper view
-<<<<<<< HEAD
-		// TODO(Joshua): Think through how this interacts with the generated round change certificate
-=======
->>>>>>> 3c6e9651
 		if roundChange.View.Cmp(proposal.View) != 0 || roundChange.View.Round.Cmp(c.current.DesiredRound()) < 0 {
 			return errInvalidRoundChangeCertificateMsgView
 		}
@@ -183,22 +179,13 @@
 
 	roundView := rc.View
 
-<<<<<<< HEAD
 	// Add the ROUND CHANGE message to its message set.
 	if err := c.roundChangeSet.Add(roundView.Round, msg); err != nil {
 		logger.Warn("Failed to add round change message", "roundView", roundView, "err", err)
-=======
-	// Add the ROUND CHANGE message to its message set and return how many
-	// messages we've got with the same round number and sequence number.
-	num, err := c.roundChangeSet.Add(roundView.Round, msg)
-	if err != nil {
-		logger.Warn("Failed to add round change message", "message", msg, "err", err)
->>>>>>> 3c6e9651
 		return err
 	}
-	logger.Trace("Got round change message", "num", num, "message_round", roundView.Round)
-
-<<<<<<< HEAD
+	logger.Trace("Got round change message", "message_round", roundView.Round)
+
 	ffRound := c.roundChangeSet.MaxRound(c.valSet.F() + 1)
 	quorumRound := c.roundChangeSet.MaxOnOneRound(c.valSet.MinQuorumSize())
 
@@ -213,16 +200,6 @@
 	} else if ffRound != nil {
 		logger.Trace("Got f+1 round change messages, sending own round change message and waiting for next round.")
 		c.waitForDesiredRound(ffRound)
-=======
-	// On f+1 round changes we send a round change and wait for the next round if we haven't done so already
-	// On quorum round change messages we go to the next round immediately.
-	if num == c.valSet.F()+1 {
-		logger.Trace("Got f+1 round change messages, sending own round change message and waiting for next round.")
-		c.waitForDesiredRound(roundView.Round)
-	} else if num == c.valSet.MinQuorumSize() {
-		logger.Trace("Got quorum round change messages, starting new round.")
-		c.startNewRound(roundView.Round)
->>>>>>> 3c6e9651
 	}
 
 	return nil
@@ -385,26 +362,4 @@
 	} else {
 		return istanbul.RoundChangeCertificate{}, errFailedCreateRoundChangeCertificate
 	}
-<<<<<<< HEAD
-=======
-	return maxRound
-}
-
-func (rcs *roundChangeSet) getCertificate(r *big.Int, quorumSize int) (istanbul.RoundChangeCertificate, error) {
-	rcs.mu.Lock()
-	defer rcs.mu.Unlock()
-
-	round := r.Uint64()
-	if rcs.roundChanges[round] != nil && rcs.roundChanges[round].Size() >= quorumSize {
-		messages := make([]istanbul.Message, rcs.roundChanges[round].Size())
-		for i, message := range rcs.roundChanges[round].Values() {
-			messages[i] = *message
-		}
-		return istanbul.RoundChangeCertificate{
-			RoundChangeMessages: messages,
-		}, nil
-	} else {
-		return istanbul.RoundChangeCertificate{}, errFailedCreateRoundChangeCertificate
-	}
->>>>>>> 3c6e9651
-}+}
