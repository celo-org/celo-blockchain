--- conflicted
+++ resolved
@@ -1,11 +1,8 @@
 package core
 
 import (
-<<<<<<< HEAD
+	"encoding/json"
 	blscrypto "github.com/ethereum/go-ethereum/crypto/bls"
-=======
-	"encoding/json"
->>>>>>> 970c82d4
 	"math/big"
 	"reflect"
 	"sort"
@@ -19,17 +16,10 @@
 )
 
 func TestRoundStateRLPEncoding(t *testing.T) {
-	pubkey1 := blscrypto.SerializedPublicKey{1, 2, 3}
-	pubkey2 := blscrypto.SerializedPublicKey{3, 1, 4}
 	dummyRoundState := func() RoundState {
 		valSet := validator.NewSet([]istanbul.ValidatorData{
-<<<<<<< HEAD
-			{Address: common.BytesToAddress([]byte(string(2))), BLSPublicKey: pubkey1},
-			{Address: common.BytesToAddress([]byte(string(4))), BLSPublicKey: pubkey2},
-=======
-			{Address: common.HexToAddress("2"), BLSPublicKey: []byte{1, 2, 3}},
-			{Address: common.HexToAddress("4"), BLSPublicKey: []byte{3, 1, 4}},
->>>>>>> 970c82d4
+			{Address: common.HexToAddress("2"), BLSPublicKey: blscrypto.SerializedPublicKey{1, 2, 3}},
+			{Address: common.HexToAddress("4"), BLSPublicKey: blscrypto.SerializedPublicKey{3, 1, 4}},
 		})
 		view := &istanbul.View{Round: big.NewInt(1), Sequence: big.NewInt(2)}
 		return newRoundState(view, valSet, valSet.GetByIndex(0))
@@ -110,7 +100,7 @@
 
 		valData := make([]istanbul.ValidatorData, len(validatorAddresses))
 		for i, addr := range validatorAddresses {
-			valData[i] = istanbul.ValidatorData{Address: addr, BLSPublicKey: []byte{1, 2, 3}}
+			valData[i] = istanbul.ValidatorData{Address: addr, BLSPublicKey: blscrypto.SerializedPublicKey{1, 2, 3}}
 		}
 		valSet := validator.NewSet(valData)
 
