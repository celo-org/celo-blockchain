// Copyright 2017 The go-ethereum Authors
// This file is part of the go-ethereum library.
//
// The go-ethereum library is free software: you can redistribute it and/or modify
// it under the terms of the GNU Lesser General Public License as published by
// the Free Software Foundation, either version 3 of the License, or
// (at your option) any later version.
//
// The go-ethereum library is distributed in the hope that it will be useful,
// but WITHOUT ANY WARRANTY; without even the implied warranty of
// MERCHANTABILITY or FITNESS FOR A PARTICULAR PURPOSE. See the
// GNU Lesser General Public License for more details.
//
// You should have received a copy of the GNU Lesser General Public License
// along with the go-ethereum library. If not, see <http://www.gnu.org/licenses/>.

package core

import (
	"math/big"
	"testing"

	"github.com/celo-org/celo-blockchain/common"
	"github.com/celo-org/celo-blockchain/consensus/istanbul"
)

// notice: the normal case have been tested in integration tests.
func TestHandleMsg(t *testing.T) {
	N := uint64(4)
	F := uint64(1)
	sys := NewTestSystemWithBackend(N, F)

	closer := sys.Run(true)
	defer closer()

	v0 := sys.backends[0]
	r0 := v0.engine.(*core)

	m, _ := Encode(&istanbul.Subject{
		View: &istanbul.View{
			Sequence: big.NewInt(0),
			Round:    big.NewInt(0),
		},
		Digest: common.BytesToHash([]byte("1234567890")),
	})
	// with a matched payload. istanbul.MsgPreprepare should match with *istanbul.Preprepare in normal case.
	msg := &istanbul.Message{
		Code:      istanbul.MsgPreprepare,
		Msg:       m,
		Address:   v0.Address(),
		Signature: []byte{},
	}

	_, val := v0.Validators(nil).GetByAddress(v0.Address())
	if err := r0.handleCheckedMsg(msg, val); err != errFailedDecodePreprepare {
		t.Errorf("error mismatch: have %v, want %v", err, errFailedDecodePreprepare)
	}

	m, _ = Encode(&istanbul.Preprepare{
		View: &istanbul.View{
			Sequence: big.NewInt(0),
			Round:    big.NewInt(0),
		},
		Proposal: makeBlock(1),
	})
	// with a unmatched payload. istanbul.MsgPrepare should match with *istanbul.Subject in normal case.
	msg = &istanbul.Message{
		Code:      istanbul.MsgPrepare,
		Msg:       m,
		Address:   v0.Address(),
		Signature: []byte{},
	}

	_, val = v0.Validators(nil).GetByAddress(v0.Address())
	if err := r0.handleCheckedMsg(msg, val); err != errFailedDecodePrepare {
		t.Errorf("error mismatch: have %v, want %v", err, errFailedDecodePreprepare)
	}

	m, _ = Encode(&istanbul.Preprepare{
		View: &istanbul.View{
			Sequence: big.NewInt(0),
			Round:    big.NewInt(0),
		},
		Proposal: makeBlock(2),
	})
	// with a unmatched payload. istanbul.MsgCommit should match with *istanbul.Subject in normal case.
	msg = &istanbul.Message{
		Code:      istanbul.MsgCommit,
		Msg:       m,
		Address:   v0.Address(),
		Signature: []byte{},
	}

	_, val = v0.Validators(nil).GetByAddress(v0.Address())
	if err := r0.handleCheckedMsg(msg, val); err != errFailedDecodeCommit {
		t.Errorf("error mismatch: have %v, want %v", err, errFailedDecodeCommit)
	}

	m, _ = Encode(&istanbul.Preprepare{
		View: &istanbul.View{
			Sequence: big.NewInt(0),
			Round:    big.NewInt(0),
		},
		Proposal: makeBlock(3),
	})
	// invalid message code. message code is not exists in list
	msg = &istanbul.Message{
		Code:      uint64(99),
		Msg:       m,
		Address:   v0.Address(),
		Signature: []byte{},
	}

	_, val = v0.Validators(nil).GetByAddress(v0.Address())
	if err := r0.handleCheckedMsg(msg, val); err == nil {
		t.Errorf("error mismatch: have %v, want nil", err)
	}

	// with malicious payload
	if err := r0.handleMsg([]byte{1}); err == nil {
		t.Errorf("error mismatch: have %v, want nil", err)
	}
}

func BenchmarkHandleMsg(b *testing.B) {
	N := uint64(2)
	F := uint64(1) // F does not affect tests

	sys := NewMutedTestSystemWithBackend(N, F)
	// sys := NewTestSystemWithBackend(N, F)

	for i, backend := range sys.backends {
		c := backend.engine.(*core)

		c.current = newTestRoundState(
			&istanbul.View{
				Round:    big.NewInt(0),
				Sequence: big.NewInt(1),
			},
			backend.peers,
		)

		if i == 0 {
			// replica 0 is the proposer
			c.current.(*roundStateImpl).state = StatePreprepared
		}
	}

	sys.Run(false)

	v0 := sys.backends[0]
	v1 := sys.backends[1]
	c := v0.engine.(*core)
	sub := v0.engine.(*core).current.Subject()

	payload, _ := Encode(sub)
	msg := istanbul.Message{
		Code: 1000,
		Msg:  payload,
	}

	msg, _ = v1.finalizeAndReturnMessage(&msg)
	payload, _ = c.finalizeMessage(&msg)

	// benchmarked portion
	b.ResetTimer()
	for i := 0; i < b.N; i++ {
		err := c.handleMsg(payload)
		if err != errInvalidMessage {
			b.Errorf("error mismatch: have %v, want errInvalidMessage", err)
		}
	}
}

<<<<<<< HEAD
// newInitializedTestSystem creates a test system
// It requires go >= 1.15 to optionally create a round state db in a temporary directory
func newInitializedTestSystem(b *testing.B, useRoundStateDB bool) *testSystem {
=======
func newInitializedTestSystem() *testSystem {
>>>>>>> a7c2cbf4
	N := uint64(2)
	F := uint64(1) // F does not affect tests

	sys := NewMutedTestSystemWithBackend(N, F)
	// sys := NewTestSystemWithBackend(N, F)

	for i, backend := range sys.backends {
		c := backend.engine.(*core)

<<<<<<< HEAD
		if useRoundStateDB {
			rsdb, err := newRoundStateDB(b.TempDir(), nil)
			if err != nil {
				b.Errorf("Failed to create rsdb: %v", err)
			}

			c.current = withSavingDecorator(rsdb, newTestRoundState(
				&istanbul.View{
					Round:    big.NewInt(0),
					Sequence: big.NewInt(1),
				},
				backend.peers,
			))

			if i == 0 {
				// replica 0 is the proposer
				c.current.(*rsSaveDecorator).rs.(*roundStateImpl).state = StatePreprepared
			}
		} else {
			c.current = newTestRoundState(
				&istanbul.View{
					Round:    big.NewInt(0),
					Sequence: big.NewInt(1),
				},
				backend.peers,
			)
			if i == 0 {
				// replica 0 is the proposer
				c.current.(*roundStateImpl).state = StatePreprepared
			}
=======
		c.current = newTestRoundState(
			&istanbul.View{
				Round:    big.NewInt(0),
				Sequence: big.NewInt(1),
			},
			backend.peers,
		)

		if i == 0 {
			// replica 0 is the proposer
			c.current.(*roundStateImpl).state = StatePreprepared
>>>>>>> a7c2cbf4
		}
	}

	sys.Run(false)
	return sys
}

func BenchmarkE2EHandleCommit(b *testing.B) {
<<<<<<< HEAD
	sys := newInitializedTestSystem(b, false)
	bemchmarkE2EHandleCommit(b, sys)
}

func BenchmarkE2EHandleCommitWithSave(b *testing.B) {
	sys := newInitializedTestSystem(b, true)
	bemchmarkE2EHandleCommit(b, sys)

}

func bemchmarkE2EHandleCommit(b *testing.B, sys *testSystem) {
=======
	sys := newInitializedTestSystem()

>>>>>>> a7c2cbf4
	v0 := sys.backends[0]
	v1 := sys.backends[1]
	c := v0.engine.(*core)
	subject := v0.engine.(*core).current.Subject()

	committedSeal, err := v0.engine.(*core).generateCommittedSeal(subject)
	if err != nil {
		b.Errorf("Got error: %v", err)
	}
	committedSubject := &istanbul.CommittedSubject{
		Subject:       subject,
		CommittedSeal: committedSeal[:],
	}
	payload, err := Encode(committedSubject)
	if err != nil {
		b.Errorf("Got error: %v", err)
	}

	msg := istanbul.Message{
		Code: istanbul.MsgCommit,
		Msg:  payload,
	}

	msg, err = v1.finalizeAndReturnMessage(&msg)
	if err != nil {
		b.Errorf("Got error: %v", err)
	}
	payload, _ = c.finalizeMessage(&msg)
	if err != nil {
		b.Errorf("Got error: %v", err)
	}

	// benchmarked portion
	b.ResetTimer()
	for i := 0; i < b.N; i++ {
		err := c.handleMsg(payload)
		if err != nil {
			b.Errorf("error mismatch: have %v, want nil", err)
		}
	}
}

<<<<<<< HEAD
func BenchmarkE2EHandlePrepareWithSave(b *testing.B) {
	sys := newInitializedTestSystem(b, true)
	benchmarkE2EHandlePrepare(b, sys)
}

func BenchmarkE2EHandlePrepare(b *testing.B) {
	sys := newInitializedTestSystem(b, false)
	benchmarkE2EHandlePrepare(b, sys)

}

func benchmarkE2EHandlePrepare(b *testing.B, sys *testSystem) {
=======
func BenchmarkE2EHandlePrepare(b *testing.B) {
	sys := newInitializedTestSystem()

>>>>>>> a7c2cbf4
	v0 := sys.backends[0]
	v1 := sys.backends[1]
	c := v0.engine.(*core)
	sub := v0.engine.(*core).current.Subject()

	payload, _ := Encode(sub)
	msg := istanbul.Message{
		Code: istanbul.MsgPrepare,
		Msg:  payload,
	}

	msg, _ = v1.finalizeAndReturnMessage(&msg)
	payload, _ = c.finalizeMessage(&msg)

	// benchmarked portion
	b.ResetTimer()
	for i := 0; i < b.N; i++ {
		err := c.handleMsg(payload)
		if err != nil {
			b.Errorf("error mismatch: have %v, want nil", err)
		}
	}
}<|MERGE_RESOLUTION|>--- conflicted
+++ resolved
@@ -172,13 +172,9 @@
 	}
 }
 
-<<<<<<< HEAD
 // newInitializedTestSystem creates a test system
-// It requires go >= 1.15 to optionally create a round state db in a temporary directory
+// It optionally creates a round state db in a temporary directory
 func newInitializedTestSystem(b *testing.B, useRoundStateDB bool) *testSystem {
-=======
-func newInitializedTestSystem() *testSystem {
->>>>>>> a7c2cbf4
 	N := uint64(2)
 	F := uint64(1) // F does not affect tests
 
@@ -188,7 +184,6 @@
 	for i, backend := range sys.backends {
 		c := backend.engine.(*core)
 
-<<<<<<< HEAD
 		if useRoundStateDB {
 			rsdb, err := newRoundStateDB(b.TempDir(), nil)
 			if err != nil {
@@ -219,19 +214,6 @@
 				// replica 0 is the proposer
 				c.current.(*roundStateImpl).state = StatePreprepared
 			}
-=======
-		c.current = newTestRoundState(
-			&istanbul.View{
-				Round:    big.NewInt(0),
-				Sequence: big.NewInt(1),
-			},
-			backend.peers,
-		)
-
-		if i == 0 {
-			// replica 0 is the proposer
-			c.current.(*roundStateImpl).state = StatePreprepared
->>>>>>> a7c2cbf4
 		}
 	}
 
@@ -240,7 +222,6 @@
 }
 
 func BenchmarkE2EHandleCommit(b *testing.B) {
-<<<<<<< HEAD
 	sys := newInitializedTestSystem(b, false)
 	bemchmarkE2EHandleCommit(b, sys)
 }
@@ -252,10 +233,7 @@
 }
 
 func bemchmarkE2EHandleCommit(b *testing.B, sys *testSystem) {
-=======
-	sys := newInitializedTestSystem()
-
->>>>>>> a7c2cbf4
+
 	v0 := sys.backends[0]
 	v1 := sys.backends[1]
 	c := v0.engine.(*core)
@@ -298,7 +276,6 @@
 	}
 }
 
-<<<<<<< HEAD
 func BenchmarkE2EHandlePrepareWithSave(b *testing.B) {
 	sys := newInitializedTestSystem(b, true)
 	benchmarkE2EHandlePrepare(b, sys)
@@ -311,11 +288,6 @@
 }
 
 func benchmarkE2EHandlePrepare(b *testing.B, sys *testSystem) {
-=======
-func BenchmarkE2EHandlePrepare(b *testing.B) {
-	sys := newInitializedTestSystem()
-
->>>>>>> a7c2cbf4
 	v0 := sys.backends[0]
 	v1 := sys.backends[1]
 	c := v0.engine.(*core)
