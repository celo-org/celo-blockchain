--- conflicted
+++ resolved
@@ -168,14 +168,6 @@
 
 		for i, v := range test.system.backends {
 			validator := r0.valSet.GetByIndex(uint64(i))
-<<<<<<< HEAD
-			commitMessage, err := v.getCommitMessage(*v.engine.(*core).current.Subject().View, v.engine.(*core).current.Proposal())
-			if err != nil {
-				t.Errorf("unable to create commit message for handleCommit")
-			}
-			if err := r0.handleCommit(&commitMessage, validator); err != nil {
-=======
-
 			privateKey, _ := bls.DeserializePrivateKey(test.system.validatorsKeys[i])
 			defer privateKey.Destroy()
 
@@ -191,7 +183,6 @@
 				Signature:     []byte{},
 				CommittedSeal: signatureBytes,
 			}, validator); err != nil {
->>>>>>> 8d52d8f8
 				if err != test.expectedErr {
 					t.Errorf("error mismatch: have %v, want %v", err, test.expectedErr)
 				}
@@ -218,22 +209,9 @@
 
 		// check signatures large than 2F+1
 		signedCount := 0
-<<<<<<< HEAD
-		committedSeals := v0.committedMsgs[0].committedSeals
-		committedProposal := v0.committedMsgs[0].commitProposal
-		for _, validator := range r0.valSet.List() {
-			for _, seal := range committedSeals {
-				expectedSeal := PrepareCommittedSeal(committedProposal.Hash())
-				signer, err := r0.validateFn(expectedSeal, seal)
-				if err == nil && signer == validator.Address() {
-					signedCount++
-					break
-				}
-=======
 		for i := 0; i < r0.valSet.Size(); i++ {
 			if v0.committedMsgs[0].bitmap.Bit(i) == 1 {
 				signedCount++
->>>>>>> 8d52d8f8
 			}
 		}
 
