--- conflicted
+++ resolved
@@ -41,8 +41,6 @@
 	errFailedDecodePrepare = errors.New("failed to decode PREPARE")
 	// errFailedDecodeCommit is returned when the COMMIT message is malformed.
 	errFailedDecodeCommit = errors.New("failed to decode COMMIT")
-<<<<<<< HEAD
-
 	// errInvalidPreparedCertificateProposal is returned when the PREPARED certificate has an invalid proposal.
 	errInvalidPreparedCertificateProposal = errors.New("invalid proposal in PREPARED certificate")
 	// errInvalidPreparedCertificateNumMsgs is returned when the PREPARED certificate has an incorrect number of messages.
@@ -79,9 +77,7 @@
 	errFailedCreateRoundChangeCertificate = errors.New("failed to create ROUND CHANGE certficate")
 	// errInvalidProposal is returned when a PREPARED certificate exists for proposal A in the ROUND CHANGE certificate for a PREPREPARE with proposal B.
 	errInvalidProposal = errors.New("invalid proposal in PREPREPARE")
-=======
 	// errInvalidValidatorAddress is returned when the COMMIT message address doesn't
 	// correspond to a validator in the current set.
 	errInvalidValidatorAddress = errors.New("failed to find an existing validator by address")
->>>>>>> 8d52d8f8
 )