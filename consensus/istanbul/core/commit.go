--- conflicted
+++ resolved
@@ -30,19 +30,7 @@
 	c.broadcastCommit(sub)
 }
 
-<<<<<<< HEAD
-func (c *core) sendCommitForOldBlock(view *istanbul.View, digest common.Hash) {
-	sub := &istanbul.Subject{
-		View:   view,
-		Digest: digest,
-	}
-	c.broadcastCommit(sub)
-}
-
 func (c *core) generateCommittedSeal(sub *istanbul.Subject) (blscrypto.SerializedSignature, error) {
-=======
-func (c *core) generateCommittedSeal(sub *istanbul.Subject) ([]byte, error) {
->>>>>>> 166e4bd8
 	seal := PrepareCommittedSeal(sub.Digest, sub.View.Round)
 	committedSeal, err := c.backend.SignBlockHeader(seal)
 	if err != nil {
@@ -52,10 +40,6 @@
 }
 
 func (c *core) generateEpochSeal() (blscrypto.SerializedSignature, error) {
-  //TODO(kobi): is this the correct handling?
-  if c.current.Proposal() == nil {
-    return blscrypto.SerializedSignature{}, nil
-  }
 	currentBlockNumber := c.current.Proposal().Number().Uint64()
 	if !istanbul.IsLastBlockOfEpoch(currentBlockNumber, c.config.Epoch) {
     return blscrypto.SerializedSignature{}, nil
