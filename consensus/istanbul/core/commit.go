// Copyright 2017 The go-ethereum Authors
// This file is part of the go-ethereum library.
//
// The go-ethereum library is free software: you can redistribute it and/or modify
// it under the terms of the GNU Lesser General Public License as published by
// the Free Software Foundation, either version 3 of the License, or
// (at your option) any later version.
//
// The go-ethereum library is distributed in the hope that it will be useful,
// but WITHOUT ANY WARRANTY; without even the implied warranty of
// MERCHANTABILITY or FITNESS FOR A PARTICULAR PURPOSE. See the
// GNU Lesser General Public License for more details.
//
// You should have received a copy of the GNU Lesser General Public License
// along with the go-ethereum library. If not, see <http://www.gnu.org/licenses/>.

package core

import (
	"fmt"
	"math/big"
	"reflect"

	"github.com/ethereum/go-ethereum/common"
	"github.com/ethereum/go-ethereum/consensus/istanbul"
	blscrypto "github.com/ethereum/go-ethereum/crypto/bls"
)

func (c *core) sendCommit() {
	logger := c.logger.New("state", c.state, "cur_round", c.current.Round(), "cur_seq", c.current.Sequence(), "func", "sendCommit")
	logger.Trace("Sending commit")
	sub := c.current.Subject()
	c.broadcastCommit(sub)
}

func (c *core) sendCommitForOldBlock(view *istanbul.View, digest common.Hash) {
	sub := &istanbul.Subject{
		View:   view,
		Digest: digest,
	}
	c.broadcastCommit(sub)
}

func (c *core) generateCommittedSeal(digest common.Hash) ([]byte, error) {
	seal := PrepareCommittedSeal(digest)
	committedSeal, err := c.backend.SignBlockHeader(seal)
	if err != nil {
		return nil, err
	}
	return committedSeal, nil
}

func (c *core) broadcastCommit(sub *istanbul.Subject) {
	logger := c.logger.New("state", c.state, "cur_round", c.current.Round(), "cur_seq", c.current.Sequence())

	committedSeal, err := c.generateCommittedSeal(sub.Digest)
	if err != nil {
		logger.Error("Failed to commit seal", "err", err)
		return
	}

	committedSub := &istanbul.CommittedSubject{
		Subject:       sub,
		CommittedSeal: committedSeal,
	}
	encodedCommittedSubject, err := Encode(committedSub)
	if err != nil {
		logger.Error("Failed to encode committedSubject", committedSub)
	}

	istMsg := istanbul.Message{
		Code: istanbul.MsgCommit,
		Msg:  encodedCommittedSubject,
	}
	c.broadcast(&istMsg)
}

func (c *core) handleCommit(msg *istanbul.Message) error {
	logger := c.logger.New("state", c.state, "cur_round", c.current.Round(), "cur_seq", c.current.Sequence(), "func", "handleCommit", "tag", "handleMsg")
	// Decode COMMIT message
	var commit *istanbul.CommittedSubject
	err := msg.Decode(&commit)
	if err != nil {
		return errFailedDecodeCommit
	}

	if err := c.checkMessage(istanbul.MsgCommit, commit.Subject.View); err != nil {
		return err
	}

	msgSequencePlusOne := big.NewInt(0).Add(commit.View.Sequence, common.Big1)
	// if the received view's sequence +1 equals the current sequence, then the
	// received view corresponds to the parent block
	if c.currentView().Sequence.Cmp(msgSequencePlusOne) == 0 {
		lastProposal, _ := c.backend.LastProposal()
		// Retrieve the validator set for the previous proposal (which should
		// match the one broadcast)
		parentValset := c.backend.ParentValidators(lastProposal)
		_, validator := parentValset.GetByAddress(msg.Address)
		if validator == nil {
			return errInvalidValidatorAddress
		}
		if err := c.verifyCommittedSeal(commit.Digest, msg.CommittedSeal, validator); err != nil {
			return errInvalidCommittedSeal
		}
		// Ensure that the commit's digest (ie the received proposal's hash)
		// matches the saved last proposal's hash
		if lastProposal.Number().Uint64() > 0 && commit.Digest != lastProposal.Hash() {
			return fmt.Errorf("parent block does not match. Expected %v. Got %v", lastProposal.Hash().String(), commit.Digest.String())
		}
		c.acceptParentCommit(msg, commit.View)
	} else {
		_, validator := c.valSet.GetByAddress(msg.Address)
		if validator == nil {
			return errInvalidValidatorAddress
		}

<<<<<<< HEAD
	if err := c.verifyCommittedSeal(commit.Subject.Digest, commit.CommittedSeal, validator); err != nil {
		return errInvalidCommittedSeal
	}
=======
		if err := c.verifyCommittedSeal(commit.Digest, msg.CommittedSeal, validator); err != nil {
			return errInvalidCommittedSeal
		}
>>>>>>> fdc970d7

		// ensure that the commit is in the current proposal
		if err := c.verifyCommit(commit); err != nil {
			return err
		}

		c.acceptCommit(msg)
		numberOfCommits := c.current.Commits.Size()
		minQuorumSize := c.valSet.MinQuorumSize()
		logger.Trace("Accepted commit", "Number of commits", numberOfCommits)

		// Commit the proposal once we have enough COMMIT messages and we are not in the Committed state.
		//
		// If we already have a proposal, we may have chance to speed up the consensus process
		// by committing the proposal without PREPARE messages.
		// TODO(joshua): Remove state comparisons (or change the cmp function)
		if numberOfCommits >= minQuorumSize && c.state.Cmp(StateCommitted) < 0 {
			logger.Trace("Got a quorum of commits", "tag", "stateTransition", "commits", c.current.Commits)
			c.commit()
		} else if c.current.GetPrepareOrCommitSize() >= minQuorumSize && c.state.Cmp(StatePrepared) < 0 {
			if err := c.current.CreateAndSetPreparedCertificate(minQuorumSize); err != nil {
				logger.Error("Failed to create and set preprared certificate", "err", err)
				return err
			}
			logger.Trace("Got quorum prepares or commits", "tag", "stateTransition", "commits", c.current.Commits, "prepares", c.current.Prepares)
			c.setState(StatePrepared)
			c.sendCommit()
		}
	}

	return nil
}

// verifyCommit verifies if the received COMMIT message is equivalent to our subject
func (c *core) verifyCommit(commit *istanbul.CommittedSubject) error {
	logger := c.logger.New("state", c.state, "cur_round", c.current.Round(), "cur_seq", c.current.Sequence(), "func", "verifyCommit")

	sub := c.current.Subject()
	if !reflect.DeepEqual(commit.Subject, sub) {
		logger.Warn("Inconsistent subjects between commit and proposal", "expected", sub, "got", commit)
		return errInconsistentSubject
	}

	return nil
}

// verifyCommittedSeal verifies the commit seal in the received COMMIT message
func (c *core) verifyCommittedSeal(digest common.Hash, committedSeal []byte, src istanbul.Validator) error {
	seal := PrepareCommittedSeal(digest)
	return blscrypto.VerifySignature(src.BLSPublicKey(), seal, []byte{}, committedSeal, false)
}

func (c *core) acceptCommit(msg *istanbul.Message) error {
	logger := c.logger.New("from", msg.Address, "state", c.state, "cur_round", c.current.Round(), "cur_seq", c.current.Sequence(), "func", "acceptCommit")

	// Add the COMMIT message to current round state
	if err := c.current.Commits.Add(msg); err != nil {
		logger.Error("Failed to record commit message", "msg", msg, "err", err)
		return err
	}

	return nil
}

func (c *core) acceptParentCommit(msg *istanbul.Message, view *istanbul.View) error {
	logger := c.logger.New("from", msg.Address, "state", c.state, "parent_round", view.Round, "parent_seq", view.Sequence, "func", "acceptParentCommit")

	// Add the ParentCommit to current round state
	if err := c.current.ParentCommits.Add(msg); err != nil {
		logger.Error("Failed to record parent seal", "msg", msg, "err", err)
		return err
	}

	return nil
}<|MERGE_RESOLUTION|>--- conflicted
+++ resolved
@@ -88,7 +88,7 @@
 		return err
 	}
 
-	msgSequencePlusOne := big.NewInt(0).Add(commit.View.Sequence, common.Big1)
+	msgSequencePlusOne := big.NewInt(0).Add(commit.Subject.View.Sequence, common.Big1)
 	// if the received view's sequence +1 equals the current sequence, then the
 	// received view corresponds to the parent block
 	if c.currentView().Sequence.Cmp(msgSequencePlusOne) == 0 {
@@ -100,30 +100,24 @@
 		if validator == nil {
 			return errInvalidValidatorAddress
 		}
-		if err := c.verifyCommittedSeal(commit.Digest, msg.CommittedSeal, validator); err != nil {
+		if err := c.verifyCommittedSeal(commit.Subject.Digest, commit.CommittedSeal, validator); err != nil {
 			return errInvalidCommittedSeal
 		}
 		// Ensure that the commit's digest (ie the received proposal's hash)
 		// matches the saved last proposal's hash
-		if lastProposal.Number().Uint64() > 0 && commit.Digest != lastProposal.Hash() {
-			return fmt.Errorf("parent block does not match. Expected %v. Got %v", lastProposal.Hash().String(), commit.Digest.String())
+		if lastProposal.Number().Uint64() > 0 && commit.Subject.Digest != lastProposal.Hash() {
+			return fmt.Errorf("parent block does not match. Expected %v. Got %v", lastProposal.Hash().String(), commit.Subject.Digest.String())
 		}
-		c.acceptParentCommit(msg, commit.View)
+		c.acceptParentCommit(msg, commit.Subject.View)
 	} else {
 		_, validator := c.valSet.GetByAddress(msg.Address)
 		if validator == nil {
 			return errInvalidValidatorAddress
 		}
 
-<<<<<<< HEAD
-	if err := c.verifyCommittedSeal(commit.Subject.Digest, commit.CommittedSeal, validator); err != nil {
-		return errInvalidCommittedSeal
-	}
-=======
-		if err := c.verifyCommittedSeal(commit.Digest, msg.CommittedSeal, validator); err != nil {
+		if err := c.verifyCommittedSeal(commit.Subject.Digest, commit.CommittedSeal, validator); err != nil {
 			return errInvalidCommittedSeal
 		}
->>>>>>> fdc970d7
 
 		// ensure that the commit is in the current proposal
 		if err := c.verifyCommit(commit); err != nil {
