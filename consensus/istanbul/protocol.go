// Copyright 2017 The celo Authors
// This file is part of the celo library.
//
// The celo library is free software: you can redistribute it and/or modify
// it under the terms of the GNU Lesser General Public License as published by
// the Free Software Foundation, either version 3 of the License, or
// (at your option) any later version.
//
// The celo library is distributed in the hope that it will be useful,
// but WITHOUT ANY WARRANTY; without even the implied warranty of
// MERCHANTABILITY or FITNESS FOR A PARTICULAR PURPOSE. See the
// GNU Lesser General Public License for more details.
//
// You should have received a copy of the GNU Lesser General Public License
// along with the celo library. If not, see <http://www.gnu.org/licenses/>.

package istanbul

import (
	"github.com/celo-org/celo-blockchain/p2p"
)

// Constants to match up protocol versions and messages
const (
<<<<<<< HEAD
=======
	// No longer supported, can be removed.
	// The corresponding version upstream (eth/66) is removed in upstream PR #23120.
	// Celo66 = 66

	// Supported versions
>>>>>>> 55d27125
	Celo67 = 67 // incorporates changes from eth/66 (EIP-2481)
)

// protocolName is the official short name of the protocol used during capability negotiation.
const ProtocolName = "istanbul"

// ProtocolVersions are the supported versions of the istanbul protocol (first is primary).
// (First is primary in the sense that it's the most current one supported)
var ProtocolVersions = []uint{Celo67}

// protocolLengths are the number of implemented message corresponding to different protocol versions.
var ProtocolLengths = map[uint]uint64{Celo67: 25}

// NOTICE:
// celo/67, uses as the last message the 0x18, so it has 25 messages (including the 0x00)
// celo/66 has 27 as an unharm effect of removing 2 messages before the mainnet launch, that were
// never updated with the actual number (https://github.com/celo-org/celo-blockchain/pull/893)
// The Celo66 protocol has actually 25 messages, but we keep it with 27 to avoid problems.

// Message codes for istanbul related messages
// If you want to add a code, you need to increment the protocolLengths Array size
// and update the IsIstanbulMsg function below!
const (
	ConsensusMsg           = 0x11
	QueryEnodeMsg          = 0x12
	ValEnodesShareMsg      = 0x13
	FwdMsg                 = 0x14
	DelegateSignMsg        = 0x15
	VersionCertificatesMsg = 0x16
	EnodeCertificateMsg    = 0x17
	ValidatorHandshakeMsg  = 0x18
)

func IsIstanbulMsg(msg p2p.Msg) bool {
	return msg.Code >= ConsensusMsg && msg.Code <= ValidatorHandshakeMsg
}

// IsGossipedMsg specifies which messages should be gossiped throughout the network (as opposed to directly sent to a peer).
func IsGossipedMsg(msgCode uint64) bool {
	return msgCode == QueryEnodeMsg || msgCode == VersionCertificatesMsg
}<|MERGE_RESOLUTION|>--- conflicted
+++ resolved
@@ -22,14 +22,11 @@
 
 // Constants to match up protocol versions and messages
 const (
-<<<<<<< HEAD
-=======
 	// No longer supported, can be removed.
 	// The corresponding version upstream (eth/66) is removed in upstream PR #23120.
 	// Celo66 = 66
 
 	// Supported versions
->>>>>>> 55d27125
 	Celo67 = 67 // incorporates changes from eth/66 (EIP-2481)
 )
 
