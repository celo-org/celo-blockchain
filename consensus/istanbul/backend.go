--- conflicted
+++ resolved
@@ -102,12 +102,8 @@
 	RefreshValPeers(valset ValidatorSet)
 
 	// Authorize injects a private key into the consensus engine.
-<<<<<<< HEAD
 	Authorize(address common.Address, signFn SignerFn, signHashBLSFn BLSSignerFn, signMessageBLSFn BLSMessageSignerFn)
-=======
-	Authorize(address common.Address, signFn SignerFn, signHashBLSFn SignerFn, signMessageBLSFn MessageSignerFn)
 
 	// GetDataDir returns a read-write enabled data dir in which data will persist across restarts.
 	GetDataDir() string
->>>>>>> 22001689
 }