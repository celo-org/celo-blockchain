--- conflicted
+++ resolved
@@ -104,16 +104,8 @@
 	GetByIndex(i uint64) Validator
 	// Get validator by given address
 	GetByAddress(addr common.Address) (int, Validator)
-<<<<<<< HEAD
-	// Get current proposer
-	GetProposer() Validator
+	// Get validator index
 	GetProposerIndex() int
-
-	// Check whether the validator with given address is a proposer
-	IsProposer(address common.Address) bool
-=======
-
->>>>>>> 7ccc0a81
 	// Add validators
 	AddValidators(validators []ValidatorData) bool
 	// Remove validators
