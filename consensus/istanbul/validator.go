--- conflicted
+++ resolved
@@ -19,11 +19,8 @@
 import (
 	"bytes"
 	"errors"
-<<<<<<< HEAD
+	"fmt"
 	blscrypto "github.com/ethereum/go-ethereum/crypto/bls"
-=======
-	"fmt"
->>>>>>> 970c82d4
 	"math/big"
 
 	"github.com/ethereum/go-ethereum/common"
@@ -33,35 +30,6 @@
 	errInvalidValidatorSetDiffSize = errors.New("istanbul extra validator set data has different size")
 )
 
-<<<<<<< HEAD
-func CombineIstanbulExtraToValidatorData(addrs []common.Address, blsPublicKeys []blscrypto.SerializedPublicKey) ([]ValidatorData, error) {
-	if len(addrs) != len(blsPublicKeys) {
-		return nil, errInvalidValidatorSetDiffSize
-	}
-	validators := []ValidatorData{}
-	for i := range addrs {
-		validators = append(validators, ValidatorData{
-			Address:      addrs[i],
-			BLSPublicKey: blsPublicKeys[i],
-		})
-	}
-
-	return validators, nil
-}
-
-func SeparateValidatorDataIntoIstanbulExtra(validators []ValidatorData) ([]common.Address, []blscrypto.SerializedPublicKey) {
-	addrs := []common.Address{}
-	pubKeys := []blscrypto.SerializedPublicKey{}
-	for i := range validators {
-		addrs = append(addrs, validators[i].Address)
-		pubKeys = append(pubKeys, validators[i].BLSPublicKey)
-	}
-
-	return addrs, pubKeys
-}
-
-=======
->>>>>>> 970c82d4
 type ValidatorData struct {
 	Address      common.Address
 	BLSPublicKey blscrypto.SerializedPublicKey
@@ -155,7 +123,7 @@
 
 // ----------------------------------------------------------------------------
 
-func CombineIstanbulExtraToValidatorData(addrs []common.Address, blsPublicKeys [][]byte) ([]ValidatorData, error) {
+func CombineIstanbulExtraToValidatorData(addrs []common.Address, blsPublicKeys []blscrypto.SerializedPublicKey) ([]ValidatorData, error) {
 	if len(addrs) != len(blsPublicKeys) {
 		return nil, errInvalidValidatorSetDiffSize
 	}
@@ -170,9 +138,9 @@
 	return validators, nil
 }
 
-func SeparateValidatorDataIntoIstanbulExtra(validators []ValidatorData) ([]common.Address, [][]byte) {
+func SeparateValidatorDataIntoIstanbulExtra(validators []ValidatorData) ([]common.Address, []blscrypto.SerializedPublicKey) {
 	addrs := []common.Address{}
-	pubKeys := [][]byte{}
+	pubKeys := []blscrypto.SerializedPublicKey{}
 	for i := range validators {
 		addrs = append(addrs, validators[i].Address)
 		pubKeys = append(pubKeys, validators[i].BLSPublicKey)
