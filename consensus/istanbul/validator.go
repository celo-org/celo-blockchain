// Copyright 2017 The go-ethereum Authors
// This file is part of the go-ethereum library.
//
// The go-ethereum library is free software: you can redistribute it and/or modify
// it under the terms of the GNU Lesser General Public License as published by
// the Free Software Foundation, either version 3 of the License, or
// (at your option) any later version.
//
// The go-ethereum library is distributed in the hope that it will be useful,
// but WITHOUT ANY WARRANTY; without even the implied warranty of
// MERCHANTABILITY or FITNESS FOR A PARTICULAR PURPOSE. See the
// GNU Lesser General Public License for more details.
//
// You should have received a copy of the GNU Lesser General Public License
// along with the go-ethereum library. If not, see <http://www.gnu.org/licenses/>.

package istanbul

import (
	"errors"
	"math/big"

	"github.com/ethereum/go-ethereum/common"
)

var (
	errInvalidValidatorSetDiffSize = errors.New("istanbul extra validator set data has different size")
)

func CombineIstanbulExtraToValidatorData(addrs []common.Address, blsPublicKeys [][]byte) ([]ValidatorData, error) {
	if len(addrs) != len(blsPublicKeys) {
		return nil, errInvalidValidatorSetDiffSize
	}
	validators := []ValidatorData{}
	for i := range addrs {
		validators = append(validators, ValidatorData{
			Address:      addrs[i],
			BLSPublicKey: blsPublicKeys[i],
		})
	}

	return validators, nil
}

func SeparateValidatorDataIntoIstanbulExtra(validators []ValidatorData) ([]common.Address, [][]byte) {
	addrs := []common.Address{}
	pubKeys := [][]byte{}
	for i := range validators {
		addrs = append(addrs, validators[i].Address)
		pubKeys = append(pubKeys, validators[i].BLSPublicKey)
	}

	return addrs, pubKeys
}

type ValidatorData struct {
	Address      common.Address
	BLSPublicKey []byte
}

type Validator interface {
	// Address returns address
	Address() common.Address

	BLSPublicKey() []byte

	// String representation of Validator
	String() string
}

// ----------------------------------------------------------------------------

type Validators []Validator

// ----------------------------------------------------------------------------

type ValidatorSet interface {
	// Calculate the proposer
	CalcProposer(lastProposer common.Address, round uint64)
	// Get current proposer
	GetProposer() Validator
	// Check whether the validator with given address is the current proposer
	IsProposer(address common.Address) bool
	// Policy by which this selector chooses proposers
	Policy() ProposerPolicy
	// Sets the randomness for use in the proposer policy
	SetRandomness(seed common.Hash)

	// Return the validator size
	PaddedSize() int
	Size() int
	// Get the maximum number of faulty nodes
	F() int
	// Get the minimum quorum size
	MinQuorumSize() int

	// Return the validator array
	List() []Validator
	// Return the validator array without holes
	FilteredList() []Validator
	// Return the validator index in the filtered list
	GetFilteredIndex(addr common.Address) int
	// Get validator by index
	GetByIndex(i uint64) Validator
	// Get validator by given address
	GetByAddress(addr common.Address) (int, Validator)
<<<<<<< HEAD
	// Get validator index
	GetProposerIndex() int
=======
	// CointainByAddress indicates if a validator with the given address is present
	ContainsByAddress(add common.Address) bool

>>>>>>> 37616881
	// Add validators
	AddValidators(validators []ValidatorData) bool
	// Remove validators
	RemoveValidators(removedValidators *big.Int) bool
	// Copy validator set
	Copy() ValidatorSet
}

// ----------------------------------------------------------------------------

// Returns the block proposer for a round given the last proposer, round number, and randomness.
type ProposerSelector func(ValidatorSet, common.Address, uint64, common.Hash) Validator<|MERGE_RESOLUTION|>--- conflicted
+++ resolved
@@ -104,14 +104,8 @@
 	GetByIndex(i uint64) Validator
 	// Get validator by given address
 	GetByAddress(addr common.Address) (int, Validator)
-<<<<<<< HEAD
-	// Get validator index
-	GetProposerIndex() int
-=======
 	// CointainByAddress indicates if a validator with the given address is present
 	ContainsByAddress(add common.Address) bool
-
->>>>>>> 37616881
 	// Add validators
 	AddValidators(validators []ValidatorData) bool
 	// Remove validators
