// Copyright 2017 The go-ethereum Authors
// This file is part of the go-ethereum library.
//
// The go-ethereum library is free software: you can redistribute it and/or modify
// it under the terms of the GNU Lesser General Public License as published by
// the Free Software Foundation, either version 3 of the License, or
// (at your option) any later version.
//
// The go-ethereum library is distributed in the hope that it will be useful,
// but WITHOUT ANY WARRANTY; without even the implied warranty of
// MERCHANTABILITY or FITNESS FOR A PARTICULAR PURPOSE. See the
// GNU Lesser General Public License for more details.
//
// You should have received a copy of the GNU Lesser General Public License
// along with the go-ethereum library. If not, see <http://www.gnu.org/licenses/>.

package istanbul

import (
	"fmt"
	"io"
	"math/big"

	"github.com/ethereum/go-ethereum/common"
	"github.com/ethereum/go-ethereum/core/types"
	"github.com/ethereum/go-ethereum/rlp"
)

// Proposal supports retrieving height and serialized block to be used during Istanbul consensus.
type Proposal interface {
	// Number retrieves the sequence number of this proposal.
	Number() *big.Int

	// Hash retrieves the hash of this proposal.
	Hash() common.Hash

	EncodeRLP(w io.Writer) error

	DecodeRLP(s *rlp.Stream) error
}

type Request struct {
	Proposal Proposal
}

// View includes a round number and a sequence number.
// Sequence is the block number we'd like to commit.
// Each round has a number and is composed by 3 steps: preprepare, prepare and commit.
//
// If the given block is not accepted by validators, a round change will occur
// and the validators start a new round with round+1.
type View struct {
	Round    *big.Int
	Sequence *big.Int
}

// EncodeRLP serializes b into the Ethereum RLP format.
func (v *View) EncodeRLP(w io.Writer) error {
	return rlp.Encode(w, []interface{}{v.Round, v.Sequence})
}

// DecodeRLP implements rlp.Decoder, and load the consensus fields from a RLP stream.
func (v *View) DecodeRLP(s *rlp.Stream) error {
	var view struct {
		Round    *big.Int
		Sequence *big.Int
	}

	if err := s.Decode(&view); err != nil {
		return err
	}
	v.Round, v.Sequence = view.Round, view.Sequence
	return nil
}

func (v *View) String() string {
	return fmt.Sprintf("{Round: %d, Sequence: %d}", v.Round.Uint64(), v.Sequence.Uint64())
}

// Cmp compares v and y and returns:
//   -1 if v <  y
//    0 if v == y
//   +1 if v >  y
func (v *View) Cmp(y *View) int {
	if v.Sequence.Cmp(y.Sequence) != 0 {
		return v.Sequence.Cmp(y.Sequence)
	}
	if v.Round.Cmp(y.Round) != 0 {
		return v.Round.Cmp(y.Round)
	}
	return 0
}

type RoundChangeCertificate struct {
	RoundChangeMessages []Message
}

func (b *RoundChangeCertificate) IsEmpty() bool {
	return len(b.RoundChangeMessages) == 0
}

// EncodeRLP serializes b into the Ethereum RLP format.
func (b *RoundChangeCertificate) EncodeRLP(w io.Writer) error {
	return rlp.Encode(w, []interface{}{b.RoundChangeMessages})
}

// DecodeRLP implements rlp.Decoder, and load the consensus fields from a RLP stream.
func (b *RoundChangeCertificate) DecodeRLP(s *rlp.Stream) error {
	var roundChangeCertificate struct {
		RoundChangeMessages []Message
	}

	if err := s.Decode(&roundChangeCertificate); err != nil {
		return err
	}
	b.RoundChangeMessages = roundChangeCertificate.RoundChangeMessages

	return nil
}

type Preprepare struct {
	View                   *View
	Proposal               Proposal
	RoundChangeCertificate RoundChangeCertificate
}

func (b *Preprepare) HasRoundChangeCertificate() bool {
	return !b.RoundChangeCertificate.IsEmpty()
}

// EncodeRLP serializes b into the Ethereum RLP format.
func (b *Preprepare) EncodeRLP(w io.Writer) error {
	return rlp.Encode(w, []interface{}{b.View, b.Proposal, &b.RoundChangeCertificate})
}

// DecodeRLP implements rlp.Decoder, and load the consensus fields from a RLP stream.
func (b *Preprepare) DecodeRLP(s *rlp.Stream) error {
	var preprepare struct {
		View                   *View
		Proposal               *types.Block
		RoundChangeCertificate RoundChangeCertificate
	}

	if err := s.Decode(&preprepare); err != nil {
		return err
	}
	b.View, b.Proposal, b.RoundChangeCertificate = preprepare.View, preprepare.Proposal, preprepare.RoundChangeCertificate
<<<<<<< HEAD

	return nil
}

type PreparedCertificate struct {
	Proposal                Proposal
	PrepareOrCommitMessages []Message
}

func EmptyPreparedCertificate() PreparedCertificate {
	emptyHeader := &types.Header{
		Difficulty: big.NewInt(0),
		Number:     big.NewInt(0),
		GasLimit:   0,
		GasUsed:    0,
		Time:       big.NewInt(0),
	}
	block := &types.Block{}
	block = block.WithRandomness(&types.EmptyRandomness)

	return PreparedCertificate{
		Proposal:                block.WithSeal(emptyHeader),
		PrepareOrCommitMessages: []Message{},
	}
}

func (b *PreparedCertificate) IsEmpty() bool {
	return len(b.PrepareOrCommitMessages) == 0
}

func (b *PreparedCertificate) View() *View {
	if b.IsEmpty() {
		return nil
	}
	msg := b.PrepareOrCommitMessages[0]
	var s *Subject
	err := msg.Decode(&s)
	if err != nil {
		return nil
	}
	return s.View
}

// EncodeRLP serializes b into the Ethereum RLP format.
func (b *PreparedCertificate) EncodeRLP(w io.Writer) error {
	return rlp.Encode(w, []interface{}{b.Proposal, b.PrepareOrCommitMessages})
}

// DecodeRLP implements rlp.Decoder, and load the consensus fields from a RLP stream.
func (b *PreparedCertificate) DecodeRLP(s *rlp.Stream) error {
	var preparedCertificate struct {
		Proposal                *types.Block
		PrepareOrCommitMessages []Message
	}

	if err := s.Decode(&preparedCertificate); err != nil {
		return err
	}
=======
>>>>>>> 3c6e9651

	b.Proposal, b.PrepareOrCommitMessages = preparedCertificate.Proposal, preparedCertificate.PrepareOrCommitMessages
	return nil
}

type RoundChange struct {
	View                *View
	PreparedCertificate PreparedCertificate
}

func (b *RoundChange) HasPreparedCertificate() bool {
	return !b.PreparedCertificate.IsEmpty()
}

// EncodeRLP serializes b into the Ethereum RLP format.
func (b *RoundChange) EncodeRLP(w io.Writer) error {
	return rlp.Encode(w, []interface{}{b.View, &b.PreparedCertificate})
}

// DecodeRLP implements rlp.Decoder, and load the consensus fields from a RLP stream.
func (b *RoundChange) DecodeRLP(s *rlp.Stream) error {
	var roundChange struct {
		View                *View
		PreparedCertificate PreparedCertificate
	}

	if err := s.Decode(&roundChange); err != nil {
		return err
	}
	b.View, b.PreparedCertificate = roundChange.View, roundChange.PreparedCertificate
	return nil
}

type PreparedCertificate struct {
	Proposal                Proposal
	PrepareOrCommitMessages []Message
}

func EmptyPreparedCertificate() PreparedCertificate {
	emptyHeader := &types.Header{
		Difficulty: big.NewInt(0),
		Number:     big.NewInt(0),
		GasLimit:   0,
		GasUsed:    0,
		Time:       big.NewInt(0),
	}
	block := &types.Block{}
	block = block.WithRandomness(&types.EmptyRandomness)

	return PreparedCertificate{
		Proposal:                block.WithSeal(emptyHeader),
		PrepareOrCommitMessages: []Message{},
	}
}

func (b *PreparedCertificate) IsEmpty() bool {
	return len(b.PrepareOrCommitMessages) == 0
}

func (b *PreparedCertificate) View() *View {
	if b.IsEmpty() {
		return nil
	}
	msg := b.PrepareOrCommitMessages[0]
	var s *Subject
	err := msg.Decode(&s)
	if err != nil {
		return nil
	}
	return s.View
}

// EncodeRLP serializes b into the Ethereum RLP format.
func (b *PreparedCertificate) EncodeRLP(w io.Writer) error {
	return rlp.Encode(w, []interface{}{b.Proposal, b.PrepareOrCommitMessages})
}

// DecodeRLP implements rlp.Decoder, and load the consensus fields from a RLP stream.
func (b *PreparedCertificate) DecodeRLP(s *rlp.Stream) error {
	var preparedCertificate struct {
		Proposal                *types.Block
		PrepareOrCommitMessages []Message
	}

	if err := s.Decode(&preparedCertificate); err != nil {
		return err
	}

	b.Proposal, b.PrepareOrCommitMessages = preparedCertificate.Proposal, preparedCertificate.PrepareOrCommitMessages
	return nil
}

type RoundChange struct {
	View                *View
	PreparedCertificate PreparedCertificate
}

func (b *RoundChange) HasPreparedCertificate() bool {
	return !b.PreparedCertificate.IsEmpty()
}

// EncodeRLP serializes b into the Ethereum RLP format.
func (b *RoundChange) EncodeRLP(w io.Writer) error {
	return rlp.Encode(w, []interface{}{b.View, &b.PreparedCertificate})
}

// DecodeRLP implements rlp.Decoder, and load the consensus fields from a RLP stream.
func (b *RoundChange) DecodeRLP(s *rlp.Stream) error {
	var roundChange struct {
		View                *View
		PreparedCertificate PreparedCertificate
	}

	if err := s.Decode(&roundChange); err != nil {
		return err
	}
	b.View, b.PreparedCertificate = roundChange.View, roundChange.PreparedCertificate
	return nil
}

type Subject struct {
	View   *View
	Digest common.Hash
}

// EncodeRLP serializes b into the Ethereum RLP format.
func (b *Subject) EncodeRLP(w io.Writer) error {
	return rlp.Encode(w, []interface{}{b.View, b.Digest})
}

// DecodeRLP implements rlp.Decoder, and load the consensus fields from a RLP stream.
func (b *Subject) DecodeRLP(s *rlp.Stream) error {
	var subject struct {
		View   *View
		Digest common.Hash
	}

	if err := s.Decode(&subject); err != nil {
		return err
	}
	b.View, b.Digest = subject.View, subject.Digest
	return nil
}

func (b *Subject) String() string {
	return fmt.Sprintf("{View: %v, Digest: %v}", b.View, b.Digest.String())
}

const (
	MsgPreprepare uint64 = iota
	MsgPrepare
	MsgCommit
	MsgRoundChange
)

type Message struct {
	Code          uint64
	Msg           []byte
	Address       common.Address
	Signature     []byte
	CommittedSeal []byte
}

// ==============================================
//
// define the functions that needs to be provided for rlp Encoder/Decoder.

// EncodeRLP serializes m into the Ethereum RLP format.
func (m *Message) EncodeRLP(w io.Writer) error {
	return rlp.Encode(w, []interface{}{m.Code, m.Msg, m.Address, m.Signature, m.CommittedSeal})
}

// DecodeRLP implements rlp.Decoder, and load the consensus fields from a RLP stream.
func (m *Message) DecodeRLP(s *rlp.Stream) error {
	var msg struct {
		Code          uint64
		Msg           []byte
		Address       common.Address
		Signature     []byte
		CommittedSeal []byte
	}

	if err := s.Decode(&msg); err != nil {
		return err
	}
	m.Code, m.Msg, m.Address, m.Signature, m.CommittedSeal = msg.Code, msg.Msg, msg.Address, msg.Signature, msg.CommittedSeal
	return nil
}

// ==============================================
//
// define the functions that needs to be provided for core.

func (m *Message) FromPayload(b []byte, validateFn func([]byte, []byte) (common.Address, error)) error {
	// Decode Message
	err := rlp.DecodeBytes(b, &m)
	if err != nil {
		return err
	}

	// Validate message (on a message without Signature)
	if validateFn != nil {
		var payload []byte
		payload, err = m.PayloadNoSig()
		if err != nil {
			return err
		}

		signed_val_addr, err := validateFn(payload, m.Signature)
		if err != nil {
			return err
		}
		if signed_val_addr != m.Address {
			return ErrInvalidSigner
		}
	}
	return nil
}

func (m *Message) Payload() ([]byte, error) {
	return rlp.EncodeToBytes(m)
}

func (m *Message) PayloadNoSig() ([]byte, error) {
	return rlp.EncodeToBytes(&Message{
		Code:          m.Code,
		Msg:           m.Msg,
		Address:       m.Address,
		Signature:     []byte{},
		CommittedSeal: m.CommittedSeal,
	})
}

func (m *Message) Decode(val interface{}) error {
	return rlp.DecodeBytes(m.Msg, val)
}

func (m *Message) String() string {
	return fmt.Sprintf("{Code: %v, Address: %v}", m.Code, m.Address.String())
}<|MERGE_RESOLUTION|>--- conflicted
+++ resolved
@@ -145,8 +145,6 @@
 		return err
 	}
 	b.View, b.Proposal, b.RoundChangeCertificate = preprepare.View, preprepare.Proposal, preprepare.RoundChangeCertificate
-<<<<<<< HEAD
-
 	return nil
 }
 
@@ -204,96 +202,6 @@
 	if err := s.Decode(&preparedCertificate); err != nil {
 		return err
 	}
-=======
->>>>>>> 3c6e9651
-
-	b.Proposal, b.PrepareOrCommitMessages = preparedCertificate.Proposal, preparedCertificate.PrepareOrCommitMessages
-	return nil
-}
-
-type RoundChange struct {
-	View                *View
-	PreparedCertificate PreparedCertificate
-}
-
-func (b *RoundChange) HasPreparedCertificate() bool {
-	return !b.PreparedCertificate.IsEmpty()
-}
-
-// EncodeRLP serializes b into the Ethereum RLP format.
-func (b *RoundChange) EncodeRLP(w io.Writer) error {
-	return rlp.Encode(w, []interface{}{b.View, &b.PreparedCertificate})
-}
-
-// DecodeRLP implements rlp.Decoder, and load the consensus fields from a RLP stream.
-func (b *RoundChange) DecodeRLP(s *rlp.Stream) error {
-	var roundChange struct {
-		View                *View
-		PreparedCertificate PreparedCertificate
-	}
-
-	if err := s.Decode(&roundChange); err != nil {
-		return err
-	}
-	b.View, b.PreparedCertificate = roundChange.View, roundChange.PreparedCertificate
-	return nil
-}
-
-type PreparedCertificate struct {
-	Proposal                Proposal
-	PrepareOrCommitMessages []Message
-}
-
-func EmptyPreparedCertificate() PreparedCertificate {
-	emptyHeader := &types.Header{
-		Difficulty: big.NewInt(0),
-		Number:     big.NewInt(0),
-		GasLimit:   0,
-		GasUsed:    0,
-		Time:       big.NewInt(0),
-	}
-	block := &types.Block{}
-	block = block.WithRandomness(&types.EmptyRandomness)
-
-	return PreparedCertificate{
-		Proposal:                block.WithSeal(emptyHeader),
-		PrepareOrCommitMessages: []Message{},
-	}
-}
-
-func (b *PreparedCertificate) IsEmpty() bool {
-	return len(b.PrepareOrCommitMessages) == 0
-}
-
-func (b *PreparedCertificate) View() *View {
-	if b.IsEmpty() {
-		return nil
-	}
-	msg := b.PrepareOrCommitMessages[0]
-	var s *Subject
-	err := msg.Decode(&s)
-	if err != nil {
-		return nil
-	}
-	return s.View
-}
-
-// EncodeRLP serializes b into the Ethereum RLP format.
-func (b *PreparedCertificate) EncodeRLP(w io.Writer) error {
-	return rlp.Encode(w, []interface{}{b.Proposal, b.PrepareOrCommitMessages})
-}
-
-// DecodeRLP implements rlp.Decoder, and load the consensus fields from a RLP stream.
-func (b *PreparedCertificate) DecodeRLP(s *rlp.Stream) error {
-	var preparedCertificate struct {
-		Proposal                *types.Block
-		PrepareOrCommitMessages []Message
-	}
-
-	if err := s.Decode(&preparedCertificate); err != nil {
-		return err
-	}
-
 	b.Proposal, b.PrepareOrCommitMessages = preparedCertificate.Proposal, preparedCertificate.PrepareOrCommitMessages
 	return nil
 }
