--- conflicted
+++ resolved
@@ -38,17 +38,17 @@
 	// authorized proxied validator
 	errUnauthorizedProxiedValidator = errors.New("unauthorized proxied validator")
 
-	// ErrStoppedProxyHandler is returned if proxy handler is stopped
-	ErrStoppedProxyHandler = errors.New("stopped proxy handler")
-
-	// ErrStartedProxyHandler is returned if proxy handler is already started
-	ErrStartedProxyHandler = errors.New("started proxy handler")
-
 	// ErrNodeNotProxiedValidator is returned if this node is not a proxied validator
 	ErrNodeNotProxiedValidator = errors.New("node not a proxied validator")
 
 	// ErrNodeNotProxy is returned if this node is not a proxy
 	ErrNodeNotProxy = errors.New("node not a proxy")
+
+	// ErrNoProxiedValidator is returned if the proxy has no connected proxied validator
+	ErrNoProxiedValidator = errors.New("no connected proxied validator")
+
+	// ErrNoEthstatsProxy is returned if there is no connected proxy designated for ethstats messages
+	ErrNoEthstatsProxy = errors.New("no connected proxy that is designated for ethstats messages")
 )
 
 type ProxyEngine interface {
@@ -65,7 +65,8 @@
 	// will remove the proxied validator's peer from the proxy's state.
 	UnregisterProxiedValidatorPeer(proxiedValidatorPeer consensus.Peer)
 
-	// SendDelegateSignMsgToProxiedValidator(msg []byte) error
+	// SendDelegateSignMsgToProxiedValidator will send a delegate sign message to the proxied validator.
+	SendDelegateSignMsgToProxiedValidator(msg []byte) error
 
 	// SendMsgToProxiedValidator will send the `celo` message to the proxied validator.
 	SendMsgToProxiedValidator(msgCode uint64, msg *istanbul.Message) error
@@ -93,18 +94,6 @@
 	// when a proxy connects to a proxied validator.  This function will
 	// notify the proxy handler that a proxy has connected.
 	RegisterProxyPeer(proxyPeer consensus.Peer) error
-<<<<<<< HEAD
-	UnregisterProxyPeer(proxyPeer consensus.Peer)
-	RegisterProxiedValidatorPeer(proxiedValidatorPeer consensus.Peer)
-	UnregisterProxiedValidatorPeer(proxiedValidatorPeer consensus.Peer)
-	SendEnodeCertificateMsgToProxiedValidator(msg *istanbul.Message) error
-	SendForwardMsg(finalDestAddresses []common.Address, ethMsgCode uint64, payload []byte, proxySpecificPayload map[enode.ID][]byte) error
-	SendDelegateSignMsgToProxy(msg []byte) error
-	SendDelegateSignMsgToProxiedValidator(msg []byte) error
-	SendValEnodesShareMsg(proxyPeer consensus.Peer, remoteValidators []common.Address) error
-	SendValEnodesShareMsgToAllProxies()
-	GetValidatorProxyAssignments() (map[common.Address]*enode.Node, error)
-=======
 
 	// UnregisterProxyPeer is the callback function that should be called
 	// when a proxy is disconnected from a proxied validator.  This function will
@@ -114,7 +103,8 @@
 	// SendForwardMsg will send a forward message to all of the proxies.
 	SendForwardMsg(proxies []*Proxy, finalDestAddresses []common.Address, ethMsgCode uint64, payload []byte) error
 
-	// SendDelegateSignMsgToProxy(msg []byte) error
+	// SendDelegateSignMsgToProxy will send a delegate sign message back to the proxy.
+	SendDelegateSignMsgToProxy(msg []byte) error
 
 	// SendValEnodeShareMsgToAllProxies will send the appropriate val enode share message to each
 	// connected proxy.
@@ -126,7 +116,6 @@
 	// GetProxiesAndValAssignments will retrieve all of the proxies (connected or not yet connected) and
 	// the proxy to validator assignments.
 	GetProxiesAndValAssignments() ([]*Proxy, map[enode.ID][]common.Address, error)
->>>>>>> bb691cf5
 }
 
 // ==============================================
