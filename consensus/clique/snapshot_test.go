// Copyright 2017 The go-ethereum Authors
// This file is part of the go-ethereum library.
//
// The go-ethereum library is free software: you can redistribute it and/or modify
// it under the terms of the GNU Lesser General Public License as published by
// the Free Software Foundation, either version 3 of the License, or
// (at your option) any later version.
//
// The go-ethereum library is distributed in the hope that it will be useful,
// but WITHOUT ANY WARRANTY; without even the implied warranty of
// MERCHANTABILITY or FITNESS FOR A PARTICULAR PURPOSE. See the
// GNU Lesser General Public License for more details.
//
// You should have received a copy of the GNU Lesser General Public License
// along with the go-ethereum library. If not, see <http://www.gnu.org/licenses/>.

package clique

import (
	"bytes"
	"crypto/ecdsa"
	"sort"
	"testing"

	"github.com/ethereum/go-ethereum/common"
	"github.com/ethereum/go-ethereum/core"
	"github.com/ethereum/go-ethereum/core/types"
	"github.com/ethereum/go-ethereum/core/vm"
	"github.com/ethereum/go-ethereum/crypto"
	"github.com/ethereum/go-ethereum/ethdb"
	"github.com/ethereum/go-ethereum/params"
)

// testerAccountPool is a pool to maintain currently active tester accounts,
// mapped from textual names used in the tests below to actual Ethereum private
// keys capable of signing transactions.
type testerAccountPool struct {
	accounts map[string]*ecdsa.PrivateKey
}

func newTesterAccountPool() *testerAccountPool {
	return &testerAccountPool{
		accounts: make(map[string]*ecdsa.PrivateKey),
	}
}

// checkpoint creates a Clique checkpoint signer section from the provided list
// of authorized signers and embeds it into the provided header.
func (ap *testerAccountPool) checkpoint(header *types.Header, signers []string) {
	auths := make([]common.Address, len(signers))
	for i, signer := range signers {
		auths[i] = ap.address(signer)
	}
	sort.Sort(signersAscending(auths))
	for i, auth := range auths {
		copy(header.Extra[extraVanity+i*common.AddressLength:], auth.Bytes())
	}
}

// address retrieves the Ethereum address of a tester account by label, creating
// a new account if no previous one exists yet.
func (ap *testerAccountPool) address(account string) common.Address {
	// Return the zero account for non-addresses
	if account == "" {
		return common.Address{}
	}
	// Ensure we have a persistent key for the account
	if ap.accounts[account] == nil {
		ap.accounts[account], _ = crypto.GenerateKey()
	}
	// Resolve and return the Ethereum address
	return crypto.PubkeyToAddress(ap.accounts[account].PublicKey)
}

// sign calculates a Clique digital signature for the given block and embeds it
// back into the header.
func (ap *testerAccountPool) sign(header *types.Header, signer string) {
	// Ensure we have a persistent key for the signer
	if ap.accounts[signer] == nil {
		ap.accounts[signer], _ = crypto.GenerateKey()
	}
	// Sign the header and embed the signature in extra data
	sig, _ := crypto.Sign(sigHash(header).Bytes(), ap.accounts[signer])
	copy(header.Extra[len(header.Extra)-extraSeal:], sig)
}

// testerVote represents a single block signed by a parcitular account, where
// the account may or may not have cast a Clique vote.
type testerVote struct {
	signer     string
	voted      string
	auth       bool
	checkpoint []string
	newbatch   bool
}

// Tests that Clique signer voting is evaluated correctly for various simple and
// complex scenarios, as well as that a few special corner cases fail correctly.
func TestClique(t *testing.T) {
	// Define the various voting scenarios to test
	tests := []struct {
		epoch   uint64
		signers []string
		votes   []testerVote
		results []string
		failure error
	}{
		{
			// Single signer, no votes cast
			signers: []string{"A"},
			votes:   []testerVote{{signer: "A"}},
			results: []string{"A"},
		}, {
			// Single signer, voting to add two others (only accept first, second needs 2 votes)
			signers: []string{"A"},
			votes: []testerVote{
				{signer: "A", voted: "B", auth: true},
				{signer: "B"},
				{signer: "A", voted: "C", auth: true},
			},
			results: []string{"A", "B"},
		}, {
			// Two signers, voting to add three others (only accept first two, third needs 3 votes already)
			signers: []string{"A", "B"},
			votes: []testerVote{
				{signer: "A", voted: "C", auth: true},
				{signer: "B", voted: "C", auth: true},
				{signer: "A", voted: "D", auth: true},
				{signer: "B", voted: "D", auth: true},
				{signer: "C"},
				{signer: "A", voted: "E", auth: true},
				{signer: "B", voted: "E", auth: true},
			},
			results: []string{"A", "B", "C", "D"},
		}, {
			// Single signer, dropping itself (weird, but one less cornercase by explicitly allowing this)
			signers: []string{"A"},
			votes: []testerVote{
				{signer: "A", voted: "A", auth: false},
			},
			results: []string{},
		}, {
			// Two signers, actually needing mutual consent to drop either of them (not fulfilled)
			signers: []string{"A", "B"},
			votes: []testerVote{
				{signer: "A", voted: "B", auth: false},
			},
			results: []string{"A", "B"},
		}, {
			// Two signers, actually needing mutual consent to drop either of them (fulfilled)
			signers: []string{"A", "B"},
			votes: []testerVote{
				{signer: "A", voted: "B", auth: false},
				{signer: "B", voted: "B", auth: false},
			},
			results: []string{"A"},
		}, {
			// Three signers, two of them deciding to drop the third
			signers: []string{"A", "B", "C"},
			votes: []testerVote{
				{signer: "A", voted: "C", auth: false},
				{signer: "B", voted: "C", auth: false},
			},
			results: []string{"A", "B"},
		}, {
			// Four signers, consensus of two not being enough to drop anyone
			signers: []string{"A", "B", "C", "D"},
			votes: []testerVote{
				{signer: "A", voted: "C", auth: false},
				{signer: "B", voted: "C", auth: false},
			},
			results: []string{"A", "B", "C", "D"},
		}, {
			// Four signers, consensus of three already being enough to drop someone
			signers: []string{"A", "B", "C", "D"},
			votes: []testerVote{
				{signer: "A", voted: "D", auth: false},
				{signer: "B", voted: "D", auth: false},
				{signer: "C", voted: "D", auth: false},
			},
			results: []string{"A", "B", "C"},
		}, {
			// Authorizations are counted once per signer per target
			signers: []string{"A", "B"},
			votes: []testerVote{
				{signer: "A", voted: "C", auth: true},
				{signer: "B"},
				{signer: "A", voted: "C", auth: true},
				{signer: "B"},
				{signer: "A", voted: "C", auth: true},
			},
			results: []string{"A", "B"},
		}, {
			// Authorizing multiple accounts concurrently is permitted
			signers: []string{"A", "B"},
			votes: []testerVote{
				{signer: "A", voted: "C", auth: true},
				{signer: "B"},
				{signer: "A", voted: "D", auth: true},
				{signer: "B"},
				{signer: "A"},
				{signer: "B", voted: "D", auth: true},
				{signer: "A"},
				{signer: "B", voted: "C", auth: true},
			},
			results: []string{"A", "B", "C", "D"},
		}, {
			// Deauthorizations are counted once per signer per target
			signers: []string{"A", "B"},
			votes: []testerVote{
				{signer: "A", voted: "B", auth: false},
				{signer: "B"},
				{signer: "A", voted: "B", auth: false},
				{signer: "B"},
				{signer: "A", voted: "B", auth: false},
			},
			results: []string{"A", "B"},
		}, {
			// Deauthorizing multiple accounts concurrently is permitted
			signers: []string{"A", "B", "C", "D"},
			votes: []testerVote{
				{signer: "A", voted: "C", auth: false},
				{signer: "B"},
				{signer: "C"},
				{signer: "A", voted: "D", auth: false},
				{signer: "B"},
				{signer: "C"},
				{signer: "A"},
				{signer: "B", voted: "D", auth: false},
				{signer: "C", voted: "D", auth: false},
				{signer: "A"},
				{signer: "B", voted: "C", auth: false},
			},
			results: []string{"A", "B"},
		}, {
			// Votes from deauthorized signers are discarded immediately (deauth votes)
			signers: []string{"A", "B", "C"},
			votes: []testerVote{
				{signer: "C", voted: "B", auth: false},
				{signer: "A", voted: "C", auth: false},
				{signer: "B", voted: "C", auth: false},
				{signer: "A", voted: "B", auth: false},
			},
			results: []string{"A", "B"},
		}, {
			// Votes from deauthorized signers are discarded immediately (auth votes)
			signers: []string{"A", "B", "C"},
			votes: []testerVote{
				{signer: "C", voted: "B", auth: false},
				{signer: "A", voted: "C", auth: false},
				{signer: "B", voted: "C", auth: false},
				{signer: "A", voted: "B", auth: false},
			},
			results: []string{"A", "B"},
		}, {
			// Cascading changes are not allowed, only the account being voted on may change
			signers: []string{"A", "B", "C", "D"},
			votes: []testerVote{
				{signer: "A", voted: "C", auth: false},
				{signer: "B"},
				{signer: "C"},
				{signer: "A", voted: "D", auth: false},
				{signer: "B", voted: "C", auth: false},
				{signer: "C"},
				{signer: "A"},
				{signer: "B", voted: "D", auth: false},
				{signer: "C", voted: "D", auth: false},
			},
			results: []string{"A", "B", "C"},
		}, {
			// Changes reaching consensus out of bounds (via a deauth) execute on touch
			signers: []string{"A", "B", "C", "D"},
			votes: []testerVote{
				{signer: "A", voted: "C", auth: false},
				{signer: "B"},
				{signer: "C"},
				{signer: "A", voted: "D", auth: false},
				{signer: "B", voted: "C", auth: false},
				{signer: "C"},
				{signer: "A"},
				{signer: "B", voted: "D", auth: false},
				{signer: "C", voted: "D", auth: false},
				{signer: "A"},
				{signer: "C", voted: "C", auth: true},
			},
			results: []string{"A", "B"},
		}, {
			// Changes reaching consensus out of bounds (via a deauth) may go out of consensus on first touch
			signers: []string{"A", "B", "C", "D"},
			votes: []testerVote{
				{signer: "A", voted: "C", auth: false},
				{signer: "B"},
				{signer: "C"},
				{signer: "A", voted: "D", auth: false},
				{signer: "B", voted: "C", auth: false},
				{signer: "C"},
				{signer: "A"},
				{signer: "B", voted: "D", auth: false},
				{signer: "C", voted: "D", auth: false},
				{signer: "A"},
				{signer: "B", voted: "C", auth: true},
			},
			results: []string{"A", "B", "C"},
		}, {
			// Ensure that pending votes don't survive authorization status changes. This
			// corner case can only appear if a signer is quickly added, removed and then
			// readded (or the inverse), while one of the original voters dropped. If a
			// past vote is left cached in the system somewhere, this will interfere with
			// the final signer outcome.
			signers: []string{"A", "B", "C", "D", "E"},
			votes: []testerVote{
				{signer: "A", voted: "F", auth: true}, // Authorize F, 3 votes needed
				{signer: "B", voted: "F", auth: true},
				{signer: "C", voted: "F", auth: true},
				{signer: "D", voted: "F", auth: false}, // Deauthorize F, 4 votes needed (leave A's previous vote "unchanged")
				{signer: "E", voted: "F", auth: false},
				{signer: "B", voted: "F", auth: false},
				{signer: "C", voted: "F", auth: false},
				{signer: "D", voted: "F", auth: true}, // Almost authorize F, 2/3 votes needed
				{signer: "E", voted: "F", auth: true},
				{signer: "B", voted: "A", auth: false}, // Deauthorize A, 3 votes needed
				{signer: "C", voted: "A", auth: false},
				{signer: "D", voted: "A", auth: false},
				{signer: "B", voted: "F", auth: true}, // Finish authorizing F, 3/3 votes needed
			},
			results: []string{"B", "C", "D", "E", "F"},
		}, {
			// Epoch transitions reset all votes to allow chain checkpointing
			epoch:   3,
			signers: []string{"A", "B"},
			votes: []testerVote{
				{signer: "A", voted: "C", auth: true},
				{signer: "B"},
				{signer: "A", checkpoint: []string{"A", "B"}},
				{signer: "B", voted: "C", auth: true},
			},
			results: []string{"A", "B"},
		}, {
			// An unauthorized signer should not be able to sign blocks
			signers: []string{"A"},
			votes: []testerVote{
				{signer: "B"},
			},
			failure: errUnauthorizedSigner,
		}, {
			// An authorized signer that signed recenty should not be able to sign again
			signers: []string{"A", "B"},
			votes: []testerVote{
				{signer: "A"},
				{signer: "A"},
			},
			failure: errRecentlySigned,
		}, {
			// Recent signatures should not reset on checkpoint blocks imported in a batch
			epoch:   3,
			signers: []string{"A", "B", "C"},
			votes: []testerVote{
				{signer: "A"},
				{signer: "B"},
				{signer: "A", checkpoint: []string{"A", "B", "C"}},
				{signer: "A"},
			},
			failure: errRecentlySigned,
		}, {
			// Recent signatures should not reset on checkpoint blocks imported in a new
			// batch (https://github.com/ethereum/go-ethereum/issues/17593). Whilst this
			// seems overly specific and weird, it was a Rinkeby consensus split.
			epoch:   3,
			signers: []string{"A", "B", "C"},
			votes: []testerVote{
				{signer: "A"},
				{signer: "B"},
				{signer: "A", checkpoint: []string{"A", "B", "C"}},
				{signer: "A", newbatch: true},
			},
			failure: errRecentlySigned,
		},
	}
	// Run through the scenarios and test them
	for i, tt := range tests {
		// Create the account pool and generate the initial set of signers
		accounts := newTesterAccountPool()

		signers := make([]common.Address, len(tt.signers))
		for j, signer := range tt.signers {
			signers[j] = accounts.address(signer)
		}
		for j := 0; j < len(signers); j++ {
			for k := j + 1; k < len(signers); k++ {
				if bytes.Compare(signers[j][:], signers[k][:]) > 0 {
					signers[j], signers[k] = signers[k], signers[j]
				}
			}
		}
		// Create the genesis block with the initial set of signers
		genesis := &core.Genesis{
			ExtraData: make([]byte, extraPrefix+common.AddressLength*len(signers)+extraSeal),
		}
		for j, signer := range signers {
			copy(genesis.ExtraData[extraPrefix+j*common.AddressLength:], signer[:])
		}
		// Create a pristine blockchain with the genesis injected
		db := ethdb.NewMemDatabase()
		genesis.Commit(db)

		// Assemble a chain of headers from the cast votes
<<<<<<< HEAD
		headers := make([]*types.Header, len(tt.votes))
		for j, vote := range tt.votes {
			headers[j] = &types.Header{
				Number: big.NewInt(int64(j) + 1),
				Time:   big.NewInt(int64(j) * 15),
				Extra:  make([]byte, extraPrefix+extraSeal),
			}
			headers[j].Extra = SetProposedSigner(headers[j].Extra, accounts.address(vote.voted))
=======
		config := *params.TestChainConfig
		config.Clique = &params.CliqueConfig{
			Period: 1,
			Epoch:  tt.epoch,
		}
		engine := New(config.Clique, db)
		engine.fakeDiff = true

		blocks, _ := core.GenerateChain(&config, genesis.ToBlock(db), engine, db, len(tt.votes), func(j int, gen *core.BlockGen) {
			// Cast the vote contained in this block
			gen.SetCoinbase(accounts.address(tt.votes[j].voted))
			if tt.votes[j].auth {
				var nonce types.BlockNonce
				copy(nonce[:], nonceAuthVote)
				gen.SetNonce(nonce)
			}
		})
		// Iterate through the blocks and seal them individually
		for j, block := range blocks {
			// Geth the header and prepare it for signing
			header := block.Header()
>>>>>>> 8bbe7207
			if j > 0 {
				header.ParentHash = blocks[j-1].Hash()
			}
			header.Extra = make([]byte, extraVanity+extraSeal)
			if auths := tt.votes[j].checkpoint; auths != nil {
				header.Extra = make([]byte, extraVanity+len(auths)*common.AddressLength+extraSeal)
				accounts.checkpoint(header, auths)
			}
			header.Difficulty = diffInTurn // Ignored, we just need a valid number

			// Generate the signature, embed it into the header and the block
			accounts.sign(header, tt.votes[j].signer)
			blocks[j] = block.WithSeal(header)
		}
		// Split the blocks up into individual import batches (cornercase testing)
		batches := [][]*types.Block{nil}
		for j, block := range blocks {
			if tt.votes[j].newbatch {
				batches = append(batches, nil)
			}
			batches[len(batches)-1] = append(batches[len(batches)-1], block)
		}
		// Pass all the headers through clique and ensure tallying succeeds
		chain, err := core.NewBlockChain(db, nil, &config, engine, vm.Config{}, nil)
		if err != nil {
			t.Errorf("test %d: failed to create test chain: %v", i, err)
			continue
		}
		failed := false
		for j := 0; j < len(batches)-1; j++ {
			if k, err := chain.InsertChain(batches[j]); err != nil {
				t.Errorf("test %d: failed to import batch %d, block %d: %v", i, j, k, err)
				failed = true
				break
			}
		}
		if failed {
			continue
		}
		if _, err = chain.InsertChain(batches[len(batches)-1]); err != tt.failure {
			t.Errorf("test %d: failure mismatch: have %v, want %v", i, err, tt.failure)
		}
		if tt.failure != nil {
			continue
		}
		// No failure was produced or requested, generate the final voting snapshot
		head := blocks[len(blocks)-1]

		snap, err := engine.snapshot(chain, head.NumberU64(), head.Hash(), nil)
		if err != nil {
			t.Errorf("test %d: failed to retrieve voting snapshot: %v", i, err)
			continue
		}
		// Verify the final list of signers against the expected ones
		signers = make([]common.Address, len(tt.results))
		for j, signer := range tt.results {
			signers[j] = accounts.address(signer)
		}
		for j := 0; j < len(signers); j++ {
			for k := j + 1; k < len(signers); k++ {
				if bytes.Compare(signers[j][:], signers[k][:]) > 0 {
					signers[j], signers[k] = signers[k], signers[j]
				}
			}
		}
		result := snap.signers()
		if len(result) != len(signers) {
			t.Errorf("test %d: signers mismatch: have %x, want %x", i, result, signers)
			continue
		}
		for j := 0; j < len(result); j++ {
			if !bytes.Equal(result[j][:], signers[j][:]) {
				t.Errorf("test %d, signer %d: signer mismatch: have %x, want %x", i, j, result[j], signers[j])
			}
		}
	}
}<|MERGE_RESOLUTION|>--- conflicted
+++ resolved
@@ -53,7 +53,7 @@
 	}
 	sort.Sort(signersAscending(auths))
 	for i, auth := range auths {
-		copy(header.Extra[extraVanity+i*common.AddressLength:], auth.Bytes())
+		copy(header.Extra[extraPrefix+i*common.AddressLength:], auth.Bytes())
 	}
 }
 
@@ -404,16 +404,6 @@
 		genesis.Commit(db)
 
 		// Assemble a chain of headers from the cast votes
-<<<<<<< HEAD
-		headers := make([]*types.Header, len(tt.votes))
-		for j, vote := range tt.votes {
-			headers[j] = &types.Header{
-				Number: big.NewInt(int64(j) + 1),
-				Time:   big.NewInt(int64(j) * 15),
-				Extra:  make([]byte, extraPrefix+extraSeal),
-			}
-			headers[j].Extra = SetProposedSigner(headers[j].Extra, accounts.address(vote.voted))
-=======
 		config := *params.TestChainConfig
 		config.Clique = &params.CliqueConfig{
 			Period: 1,
@@ -424,7 +414,6 @@
 
 		blocks, _ := core.GenerateChain(&config, genesis.ToBlock(db), engine, db, len(tt.votes), func(j int, gen *core.BlockGen) {
 			// Cast the vote contained in this block
-			gen.SetCoinbase(accounts.address(tt.votes[j].voted))
 			if tt.votes[j].auth {
 				var nonce types.BlockNonce
 				copy(nonce[:], nonceAuthVote)
@@ -435,17 +424,18 @@
 		for j, block := range blocks {
 			// Geth the header and prepare it for signing
 			header := block.Header()
->>>>>>> 8bbe7207
 			if j > 0 {
 				header.ParentHash = blocks[j-1].Hash()
 			}
-			header.Extra = make([]byte, extraVanity+extraSeal)
+			header.Extra = make([]byte, extraPrefix+extraSeal)
 			if auths := tt.votes[j].checkpoint; auths != nil {
-				header.Extra = make([]byte, extraVanity+len(auths)*common.AddressLength+extraSeal)
+				header.Extra = make([]byte, extraPrefix+len(auths)*common.AddressLength+extraSeal)
 				accounts.checkpoint(header, auths)
 			}
 			header.Difficulty = diffInTurn // Ignored, we just need a valid number
 
+			// Set the account that is being voted on.
+			header.Extra = SetProposedSigner(header.Extra, accounts.address(tt.votes[j].voted))
 			// Generate the signature, embed it into the header and the block
 			accounts.sign(header, tt.votes[j].signer)
 			blocks[j] = block.WithSeal(header)
