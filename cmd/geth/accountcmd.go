// Copyright 2016 The go-ethereum Authors
// This file is part of go-ethereum.
//
// go-ethereum is free software: you can redistribute it and/or modify
// it under the terms of the GNU General Public License as published by
// the Free Software Foundation, either version 3 of the License, or
// (at your option) any later version.
//
// go-ethereum is distributed in the hope that it will be useful,
// but WITHOUT ANY WARRANTY; without even the implied warranty of
// MERCHANTABILITY or FITNESS FOR A PARTICULAR PURPOSE. See the
// GNU General Public License for more details.
//
// You should have received a copy of the GNU General Public License
// along with go-ethereum. If not, see <http://www.gnu.org/licenses/>.

package main

import (
	"encoding/hex"
	"fmt"
	"io/ioutil"

	"github.com/ethereum/go-ethereum/accounts"
	"github.com/ethereum/go-ethereum/accounts/keystore"
	"github.com/ethereum/go-ethereum/cmd/utils"
	"github.com/ethereum/go-ethereum/common"
	"github.com/ethereum/go-ethereum/console"
	"github.com/ethereum/go-ethereum/crypto"
	"github.com/ethereum/go-ethereum/log"
	cli "gopkg.in/urfave/cli.v1"
)

var (
	blsFlag = cli.BoolFlag{
		Name:  "bls",
		Usage: "Set to specify generation of proof-of-possession of a BLS key.",
	}
	walletCommand = cli.Command{
		Name:      "wallet",
		Usage:     "Manage Ethereum presale wallets",
		ArgsUsage: "",
		Category:  "ACCOUNT COMMANDS",
		Description: `
    geth wallet import /path/to/my/presale.wallet

will prompt for your password and imports your ether presale account.
It can be used non-interactively with the --password option taking a
passwordfile as argument containing the wallet password in plaintext.`,
		Subcommands: []cli.Command{
			{

				Name:      "import",
				Usage:     "Import Ethereum presale wallet",
				ArgsUsage: "<keyFile>",
				Action:    utils.MigrateFlags(importWallet),
				Category:  "ACCOUNT COMMANDS",
				Flags: []cli.Flag{
					utils.DataDirFlag,
					utils.KeyStoreDirFlag,
					utils.PasswordFileFlag,
					utils.LightKDFFlag,
				},
				Description: `
	geth wallet [options] /path/to/my/presale.wallet

will prompt for your password and imports your ether presale account.
It can be used non-interactively with the --password option taking a
passwordfile as argument containing the wallet password in plaintext.`,
			},
		},
	}

	accountCommand = cli.Command{
		Name:     "account",
		Usage:    "Manage accounts",
		Category: "ACCOUNT COMMANDS",
		Description: `

Manage accounts, list all existing accounts, import a private key into a new
account, create a new account or update an existing account.

It supports interactive mode, when you are prompted for password as well as
non-interactive mode where passwords are supplied via a given password file.
Non-interactive mode is only meant for scripted use on test networks or known
safe environments.

Make sure you remember the password you gave when creating a new account (with
either new or import). Without it you are not able to unlock your account.

Note that exporting your key in unencrypted format is NOT supported.

Keys are stored under <DATADIR>/keystore.
It is safe to transfer the entire directory or the individual keys therein
between ethereum nodes by simply copying.

Make sure you backup your keys regularly.`,
		Subcommands: []cli.Command{
			{
				Name:   "list",
				Usage:  "Print summary of existing accounts",
				Action: utils.MigrateFlags(accountList),
				Flags: []cli.Flag{
					utils.DataDirFlag,
					utils.KeyStoreDirFlag,
				},
				Description: `
Print a short summary of all accounts`,
			},
			{
				Name:      "proof-of-possession",
				Usage:     "Generate a proof-of-possession for the given account",
				Action:    utils.MigrateFlags(accountProofOfPossession),
				ArgsUsage: "<address> <address>",
				Flags: []cli.Flag{
					utils.DataDirFlag,
					utils.KeyStoreDirFlag,
					utils.PasswordFileFlag,
					utils.LightKDFFlag,
					blsFlag,
				},
				Description: `
Print a proof-of-possession signature for the given account.
`,
			},
			{
				Name:   "new",
				Usage:  "Create a new account",
				Action: utils.MigrateFlags(accountCreate),
				Flags: []cli.Flag{
					utils.DataDirFlag,
					utils.KeyStoreDirFlag,
					utils.PasswordFileFlag,
					utils.LightKDFFlag,
				},
				Description: `
    geth account new

Creates a new account and prints the address.

The account is saved in encrypted format, you are prompted for a passphrase.

You must remember this passphrase to unlock your account in the future.

For non-interactive use the passphrase can be specified with the --password flag:

Note, this is meant to be used for testing only, it is a bad idea to save your
password to file or expose in any other way.
`,
			},
			{
				Name:      "update",
				Usage:     "Update an existing account",
				Action:    utils.MigrateFlags(accountUpdate),
				ArgsUsage: "<address>",
				Flags: []cli.Flag{
					utils.DataDirFlag,
					utils.KeyStoreDirFlag,
					utils.LightKDFFlag,
				},
				Description: `
    geth account update <address>

Update an existing account.

The account is saved in the newest version in encrypted format, you are prompted
for a passphrase to unlock the account and another to save the updated file.

This same command can therefore be used to migrate an account of a deprecated
format to the newest format or change the password for an account.

For non-interactive use the passphrase can be specified with the --password flag:

    geth account update [options] <address>

Since only one password can be given, only format update can be performed,
changing your password is only possible interactively.
`,
			},
			{
				Name:   "import",
				Usage:  "Import a private key into a new account",
				Action: utils.MigrateFlags(accountImport),
				Flags: []cli.Flag{
					utils.DataDirFlag,
					utils.KeyStoreDirFlag,
					utils.PasswordFileFlag,
					utils.LightKDFFlag,
				},
				ArgsUsage: "<keyFile>",
				Description: `
    geth account import <keyfile>

Imports an unencrypted private key from <keyfile> and creates a new account.
Prints the address.

The keyfile is assumed to contain an unencrypted private key in hexadecimal format.

The account is saved in encrypted format, you are prompted for a passphrase.

You must remember this passphrase to unlock your account in the future.

For non-interactive use the passphrase can be specified with the -password flag:

    geth account import [options] <keyfile>

Note:
As you can directly copy your encrypted accounts to another ethereum instance,
this import mechanism is not needed when you transfer an account between
nodes.
`,
			},
		},
	}
)

func accountList(ctx *cli.Context) error {
	stack, _ := makeConfigNode(ctx)
	var index int
	for _, wallet := range stack.AccountManager().Wallets() {
		for _, account := range wallet.Accounts() {
			fmt.Printf("Account #%d: {%x} %s\n", index, account.Address, &account.URL)
			index++
		}
	}
	return nil
}

func accountProofOfPossession(ctx *cli.Context) error {
	if len(ctx.Args()) != 2 {
		utils.Fatalf("Please specify the address to prove possession of and the address to sign as proof-of-possession.")
	}

	stack, _ := makeConfigNode(ctx)
	ks := stack.AccountManager().Backends(keystore.KeyStoreType)[0].(*keystore.KeyStore)

	signer := common.HexToAddress(ctx.Args()[0])
	message := common.HexToAddress(ctx.Args()[1])
	account, _ := unlockAccount(ctx, ks, signer.String(), 0, utils.MakePasswordList(ctx))
	var key []byte
	var pop []byte
	var err error
	keyType := "ECDSA"
	if ctx.IsSet(blsFlag.Name) {
		keyType = "BLS"
		key, pop, err = ks.GenerateProofOfPossessionBLS(account, message)
	} else {
		key, pop, err = ks.GenerateProofOfPossession(account, message)
	}
	if err != nil {
		return err
	}

<<<<<<< HEAD
	fmt.Printf("Account {%x}:\n  Signature Type: %s\n  Signature: %s\n Public Key: %s\n", account.Address, keyType, hex.EncodeToString(pop), hex.EncodeToString(key))
=======
	fmt.Printf("Account {%x}:\n  Signature: %s\n  %s Public Key: %s\n", account.Address, hex.EncodeToString(pop), keyType, hex.EncodeToString(key))
>>>>>>> d124a8b0

	return nil
}

// tries unlocking the specified account a few times.
func unlockAccount(ctx *cli.Context, ks *keystore.KeyStore, address string, i int, passwords []string) (accounts.Account, string) {
	account, err := utils.MakeAddress(ks, address)
	if err != nil {
		utils.Fatalf("Could not list accounts: %v", err)
	}
	for trials := 0; trials < 3; trials++ {
		prompt := fmt.Sprintf("Unlocking account %s | Attempt %d/%d", address, trials+1, 3)
		password := getPassPhrase(prompt, false, i, passwords)
		err = ks.Unlock(account, password)
		if err == nil {
			log.Info("Unlocked account", "address", account.Address.Hex())
			return account, password
		}
		if err, ok := err.(*keystore.AmbiguousAddrError); ok {
			log.Info("Unlocked account", "address", account.Address.Hex())
			return ambiguousAddrRecovery(ks, err, password), password
		}
		if err != keystore.ErrDecrypt {
			// No need to prompt again if the error is not decryption-related.
			break
		}
	}
	// All trials expended to unlock account, bail out
	utils.Fatalf("Failed to unlock account %s (%v)", address, err)

	return accounts.Account{}, ""
}

// getPassPhrase retrieves the password associated with an account, either fetched
// from a list of preloaded passphrases, or requested interactively from the user.
func getPassPhrase(prompt string, confirmation bool, i int, passwords []string) string {
	// If a list of passwords was supplied, retrieve from them
	if len(passwords) > 0 {
		if i < len(passwords) {
			return passwords[i]
		}
		return passwords[len(passwords)-1]
	}
	// Otherwise prompt the user for the password
	if prompt != "" {
		fmt.Println(prompt)
	}
	password, err := console.Stdin.PromptPassword("Passphrase: ")
	if err != nil {
		utils.Fatalf("Failed to read passphrase: %v", err)
	}
	if confirmation {
		confirm, err := console.Stdin.PromptPassword("Repeat passphrase: ")
		if err != nil {
			utils.Fatalf("Failed to read passphrase confirmation: %v", err)
		}
		if password != confirm {
			utils.Fatalf("Passphrases do not match")
		}
	}
	return password
}

func ambiguousAddrRecovery(ks *keystore.KeyStore, err *keystore.AmbiguousAddrError, auth string) accounts.Account {
	fmt.Printf("Multiple key files exist for address %x:\n", err.Addr)
	for _, a := range err.Matches {
		fmt.Println("  ", a.URL)
	}
	fmt.Println("Testing your passphrase against all of them...")
	var match *accounts.Account
	for _, a := range err.Matches {
		if err := ks.Unlock(a, auth); err == nil {
			match = &a
			break
		}
	}
	if match == nil {
		utils.Fatalf("None of the listed files could be unlocked.")
	}
	fmt.Printf("Your passphrase unlocked %s\n", match.URL)
	fmt.Println("In order to avoid this warning, you need to remove the following duplicate key files:")
	for _, a := range err.Matches {
		if a != *match {
			fmt.Println("  ", a.URL)
		}
	}
	return *match
}

// accountCreate creates a new account into the keystore defined by the CLI flags.
func accountCreate(ctx *cli.Context) error {
	cfg := gethConfig{Node: defaultNodeConfig()}
	// Load config file.
	if file := ctx.GlobalString(configFileFlag.Name); file != "" {
		if err := loadConfig(file, &cfg); err != nil {
			utils.Fatalf("%v", err)
		}
	}
	utils.SetNodeConfig(ctx, &cfg.Node)
	scryptN, scryptP, keydir, err := cfg.Node.AccountConfig()

	if err != nil {
		utils.Fatalf("Failed to read configuration: %v", err)
	}

	password := getPassPhrase("Your new account is locked with a password. Please give a password. Do not forget this password.", true, 0, utils.MakePasswordList(ctx))

	address, err := keystore.StoreKey(keydir, password, scryptN, scryptP)

	if err != nil {
		utils.Fatalf("Failed to create account: %v", err)
	}
	fmt.Printf("Address: {%x}\n", address)
	return nil
}

// accountUpdate transitions an account from a previous format to the current
// one, also providing the possibility to change the pass-phrase.
func accountUpdate(ctx *cli.Context) error {
	if len(ctx.Args()) == 0 {
		utils.Fatalf("No accounts specified to update")
	}
	stack, _ := makeConfigNode(ctx)
	ks := stack.AccountManager().Backends(keystore.KeyStoreType)[0].(*keystore.KeyStore)

	for _, addr := range ctx.Args() {
		account, oldPassword := unlockAccount(ctx, ks, addr, 0, nil)
		newPassword := getPassPhrase("Please give a new password. Do not forget this password.", true, 0, nil)
		if err := ks.Update(account, oldPassword, newPassword); err != nil {
			utils.Fatalf("Could not update the account: %v", err)
		}
	}
	return nil
}

func importWallet(ctx *cli.Context) error {
	keyfile := ctx.Args().First()
	if len(keyfile) == 0 {
		utils.Fatalf("keyfile must be given as argument")
	}
	keyJSON, err := ioutil.ReadFile(keyfile)
	if err != nil {
		utils.Fatalf("Could not read wallet file: %v", err)
	}

	stack, _ := makeConfigNode(ctx)
	passphrase := getPassPhrase("", false, 0, utils.MakePasswordList(ctx))

	ks := stack.AccountManager().Backends(keystore.KeyStoreType)[0].(*keystore.KeyStore)
	acct, err := ks.ImportPreSaleKey(keyJSON, passphrase)
	if err != nil {
		utils.Fatalf("%v", err)
	}
	fmt.Printf("Address: {%x}\n", acct.Address)
	return nil
}

func accountImport(ctx *cli.Context) error {
	keyfile := ctx.Args().First()
	if len(keyfile) == 0 {
		utils.Fatalf("keyfile must be given as argument")
	}
	key, err := crypto.LoadECDSA(keyfile)
	if err != nil {
		utils.Fatalf("Failed to load the private key: %v", err)
	}
	stack, _ := makeConfigNode(ctx)
	passphrase := getPassPhrase("Your new account is locked with a password. Please give a password. Do not forget this password.", true, 0, utils.MakePasswordList(ctx))

	ks := stack.AccountManager().Backends(keystore.KeyStoreType)[0].(*keystore.KeyStore)
	acct, err := ks.ImportECDSA(key, passphrase)
	if err != nil {
		utils.Fatalf("Could not create the account: %v", err)
	}
	fmt.Printf("Address: {%x}\n", acct.Address)
	return nil
}<|MERGE_RESOLUTION|>--- conflicted
+++ resolved
@@ -251,11 +251,7 @@
 		return err
 	}
 
-<<<<<<< HEAD
-	fmt.Printf("Account {%x}:\n  Signature Type: %s\n  Signature: %s\n Public Key: %s\n", account.Address, keyType, hex.EncodeToString(pop), hex.EncodeToString(key))
-=======
 	fmt.Printf("Account {%x}:\n  Signature: %s\n  %s Public Key: %s\n", account.Address, hex.EncodeToString(pop), keyType, hex.EncodeToString(key))
->>>>>>> d124a8b0
 
 	return nil
 }
