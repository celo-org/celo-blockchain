--- conflicted
+++ resolved
@@ -1737,31 +1737,14 @@
 			log.Info("Setting baklava id")
 			cfg.NetworkId = params.BaklavaNetworkId
 		}
-<<<<<<< HEAD
 		cfg.Genesis = core.DefaultBaklavaGenesisBlock()
-		setDNSDiscoveryDefaults(cfg, params.KnownDNSNetworks[params.BaklavaGenesisHash])
+		setDNSDiscoveryDefaults(cfg, params.BaklavaGenesisHash)
 	case ctx.GlobalBool(AlfajoresFlag.Name):
-=======
-		cfg.Genesis = core.DefaultRopstenGenesisBlock()
-		setDNSDiscoveryDefaults(cfg, params.RopstenGenesisHash)
-	case ctx.GlobalBool(RinkebyFlag.Name):
->>>>>>> b4a26811
 		if !ctx.GlobalIsSet(NetworkIdFlag.Name) {
 			cfg.NetworkId = params.AlfajoresNetworkId
 		}
-<<<<<<< HEAD
 		cfg.Genesis = core.DefaultAlfajoresGenesisBlock()
-		setDNSDiscoveryDefaults(cfg, params.KnownDNSNetworks[params.AlfajoresGenesisHash])
-=======
-		cfg.Genesis = core.DefaultRinkebyGenesisBlock()
-		setDNSDiscoveryDefaults(cfg, params.RinkebyGenesisHash)
-	case ctx.GlobalBool(GoerliFlag.Name):
-		if !ctx.GlobalIsSet(NetworkIdFlag.Name) {
-			cfg.NetworkId = 5
-		}
-		cfg.Genesis = core.DefaultGoerliGenesisBlock()
-		setDNSDiscoveryDefaults(cfg, params.GoerliGenesisHash)
->>>>>>> b4a26811
+		setDNSDiscoveryDefaults(cfg, params.AlfajoresGenesisHash)
 	case ctx.GlobalBool(DeveloperFlag.Name):
 		if !ctx.GlobalIsSet(NetworkIdFlag.Name) {
 			cfg.NetworkId = 1337
@@ -1790,13 +1773,8 @@
 			cfg.Miner.GasPrice = big.NewInt(1)
 		}
 	default:
-<<<<<<< HEAD
 		if cfg.NetworkId == params.MainnetNetworkId {
-			setDNSDiscoveryDefaults(cfg, params.KnownDNSNetworks[params.MainnetGenesisHash])
-=======
-		if cfg.NetworkId == 1 {
 			setDNSDiscoveryDefaults(cfg, params.MainnetGenesisHash)
->>>>>>> b4a26811
 		}
 	}
 }
