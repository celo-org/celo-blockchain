--- conflicted
+++ resolved
@@ -299,52 +299,10 @@
 		Name:  "ulc.onlyannounce",
 		Usage: "Ultra light server sends announcements only",
 	}
-<<<<<<< HEAD
-
-=======
 	LightNoPruneFlag = cli.BoolFlag{
 		Name:  "light.nopruning",
 		Usage: "Disable ancient light chain data pruning",
 	}
-	// Ethash settings
-	EthashCacheDirFlag = DirectoryFlag{
-		Name:  "ethash.cachedir",
-		Usage: "Directory to store the ethash verification caches (default = inside the datadir)",
-	}
-	EthashCachesInMemoryFlag = cli.IntFlag{
-		Name:  "ethash.cachesinmem",
-		Usage: "Number of recent ethash caches to keep in memory (16MB each)",
-		Value: eth.DefaultConfig.Ethash.CachesInMem,
-	}
-	EthashCachesOnDiskFlag = cli.IntFlag{
-		Name:  "ethash.cachesondisk",
-		Usage: "Number of recent ethash caches to keep on disk (16MB each)",
-		Value: eth.DefaultConfig.Ethash.CachesOnDisk,
-	}
-	EthashCachesLockMmapFlag = cli.BoolFlag{
-		Name:  "ethash.cacheslockmmap",
-		Usage: "Lock memory maps of recent ethash caches",
-	}
-	EthashDatasetDirFlag = DirectoryFlag{
-		Name:  "ethash.dagdir",
-		Usage: "Directory to store the ethash mining DAGs",
-		Value: DirectoryString(eth.DefaultConfig.Ethash.DatasetDir),
-	}
-	EthashDatasetsInMemoryFlag = cli.IntFlag{
-		Name:  "ethash.dagsinmem",
-		Usage: "Number of recent ethash mining DAGs to keep in memory (1+GB each)",
-		Value: eth.DefaultConfig.Ethash.DatasetsInMem,
-	}
-	EthashDatasetsOnDiskFlag = cli.IntFlag{
-		Name:  "ethash.dagsondisk",
-		Usage: "Number of recent ethash mining DAGs to keep on disk (1+GB each)",
-		Value: eth.DefaultConfig.Ethash.DatasetsOnDisk,
-	}
-	EthashDatasetsLockMmapFlag = cli.BoolFlag{
-		Name:  "ethash.dagslockmmap",
-		Usage: "Lock memory maps for recent ethash mining DAGs",
-	}
->>>>>>> 6eef141a
 	// Transaction pool settings
 
 	TxPoolLocalsFlag = cli.StringFlag{
@@ -1140,14 +1098,12 @@
 	if ctx.GlobalIsSet(UltraLightOnlyAnnounceFlag.Name) {
 		cfg.UltraLightOnlyAnnounce = ctx.GlobalBool(UltraLightOnlyAnnounceFlag.Name)
 	}
-<<<<<<< HEAD
 	if ctx.GlobalBool(DeveloperFlag.Name) {
 		// --dev mode can't use p2p networking.
 		cfg.LightPeers = 0
-=======
+	}
 	if ctx.GlobalIsSet(LightNoPruneFlag.Name) {
 		cfg.LightNoPrune = ctx.GlobalBool(LightNoPruneFlag.Name)
->>>>>>> 6eef141a
 	}
 }
 
@@ -2001,17 +1957,14 @@
 		chainDb ethdb.Database
 	)
 	if ctx.GlobalString(SyncModeFlag.Name) == "light" {
-<<<<<<< HEAD
-		name = "lightchaindata"
-	} else if ctx.GlobalString(SyncModeFlag.Name) == "lightest" {
-		name = "lightestchaindata"
-=======
 		name := "lightchaindata"
 		chainDb, err = stack.OpenDatabase(name, cache, handles, "")
+	} else if ctx.GlobalString(SyncModeFlag.Name) == "lightest" {
+		name := "lightestchaindata"
+		chainDb, err = stack.OpenDatabaseWithFreezer(name, cache, handles, ctx.GlobalString(AncientFlag.Name), "")
 	} else {
 		name := "chaindata"
 		chainDb, err = stack.OpenDatabaseWithFreezer(name, cache, handles, ctx.GlobalString(AncientFlag.Name), "")
->>>>>>> 6eef141a
 	}
 	if err != nil {
 		Fatalf("Could not open database: %v", err)
