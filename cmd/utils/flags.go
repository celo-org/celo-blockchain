// Copyright 2015 The go-ethereum Authors
// This file is part of go-ethereum.
//
// go-ethereum is free software: you can redistribute it and/or modify
// it under the terms of the GNU General Public License as published by
// the Free Software Foundation, either version 3 of the License, or
// (at your option) any later version.
//
// go-ethereum is distributed in the hope that it will be useful,
// but WITHOUT ANY WARRANTY; without even the implied warranty of
// MERCHANTABILITY or FITNESS FOR A PARTICULAR PURPOSE. See the
// GNU General Public License for more details.
//
// You should have received a copy of the GNU General Public License
// along with go-ethereum. If not, see <http://www.gnu.org/licenses/>.

// Package utils contains internal helper functions for go-ethereum commands.
package utils

import (
	"crypto/ecdsa"
	"errors"
	"fmt"
	"io"
	"io/ioutil"
	"math/big"
	"os"
	"path/filepath"
	"strconv"
	"strings"
	"text/tabwriter"
	"text/template"
	"time"

	"github.com/ethereum/go-ethereum/accounts"
	"github.com/ethereum/go-ethereum/accounts/keystore"
	"github.com/ethereum/go-ethereum/common"
	"github.com/ethereum/go-ethereum/common/fdlimit"
	mockEngine "github.com/ethereum/go-ethereum/consensus/consensustest"
	"github.com/ethereum/go-ethereum/consensus/istanbul"
	"github.com/ethereum/go-ethereum/core"
	"github.com/ethereum/go-ethereum/core/vm"
	"github.com/ethereum/go-ethereum/crypto"
	"github.com/ethereum/go-ethereum/eth"
	"github.com/ethereum/go-ethereum/eth/downloader"
	"github.com/ethereum/go-ethereum/ethdb"
	"github.com/ethereum/go-ethereum/ethstats"
	"github.com/ethereum/go-ethereum/graphql"
	"github.com/ethereum/go-ethereum/les"
	"github.com/ethereum/go-ethereum/log"
	"github.com/ethereum/go-ethereum/metrics"
	"github.com/ethereum/go-ethereum/metrics/influxdb"
	"github.com/ethereum/go-ethereum/miner"
	"github.com/ethereum/go-ethereum/node"
	"github.com/ethereum/go-ethereum/p2p"
	"github.com/ethereum/go-ethereum/p2p/discv5"
	"github.com/ethereum/go-ethereum/p2p/enode"
	"github.com/ethereum/go-ethereum/p2p/nat"
	"github.com/ethereum/go-ethereum/p2p/netutil"
	"github.com/ethereum/go-ethereum/params"
	"github.com/ethereum/go-ethereum/rpc"
	whisper "github.com/ethereum/go-ethereum/whisper/whisperv6"
	pcsclite "github.com/gballet/go-libpcsclite"
	cli "gopkg.in/urfave/cli.v1"
)

var (
	CommandHelpTemplate = `{{.cmd.Name}}{{if .cmd.Subcommands}} command{{end}}{{if .cmd.Flags}} [command options]{{end}} [arguments...]
{{if .cmd.Description}}{{.cmd.Description}}
{{end}}{{if .cmd.Subcommands}}
SUBCOMMANDS:
	{{range .cmd.Subcommands}}{{.Name}}{{with .ShortName}}, {{.}}{{end}}{{ "\t" }}{{.Usage}}
	{{end}}{{end}}{{if .categorizedFlags}}
{{range $idx, $categorized := .categorizedFlags}}{{$categorized.Name}} OPTIONS:
{{range $categorized.Flags}}{{"\t"}}{{.}}
{{end}}
{{end}}{{end}}`
)

func init() {
	cli.AppHelpTemplate = `{{.Name}} {{if .Flags}}[global options] {{end}}command{{if .Flags}} [command options]{{end}} [arguments...]

VERSION:
   {{.Version}}

COMMANDS:
   {{range .Commands}}{{.Name}}{{with .ShortName}}, {{.}}{{end}}{{ "\t" }}{{.Usage}}
   {{end}}{{if .Flags}}
GLOBAL OPTIONS:
   {{range .Flags}}{{.}}
   {{end}}{{end}}
`
	cli.CommandHelpTemplate = CommandHelpTemplate
	cli.HelpPrinter = printHelp
}

// NewApp creates an app with sane defaults.
func NewApp(gitCommit, gitDate, usage string) *cli.App {
	app := cli.NewApp()
	app.Name = filepath.Base(os.Args[0])
	app.Author = ""
	app.Email = ""
	app.Version = params.VersionWithCommit(gitCommit, gitDate)
	app.Usage = usage
	return app
}

func printHelp(out io.Writer, templ string, data interface{}) {
	funcMap := template.FuncMap{"join": strings.Join}
	t := template.Must(template.New("help").Funcs(funcMap).Parse(templ))
	w := tabwriter.NewWriter(out, 38, 8, 2, ' ', 0)
	err := t.Execute(w, data)
	if err != nil {
		panic(err)
	}
	w.Flush()
}

// These are all the command line flags we support.
// If you add to this list, please remember to include the
// flag in the appropriate command definition.
//
// The flags are defined here so their names and help texts
// are the same for all commands.

var (
	// General settings
	DataDirFlag = DirectoryFlag{
		Name:  "datadir",
		Usage: "Data directory for the databases and keystore",
		Value: DirectoryString(node.DefaultDataDir()),
	}
	AncientFlag = DirectoryFlag{
		Name:  "datadir.ancient",
		Usage: "Data directory for ancient chain segments (default = inside chaindata)",
	}
	KeyStoreDirFlag = DirectoryFlag{
		Name:  "keystore",
		Usage: "Directory for the keystore (default = inside the datadir)",
	}
	NoUSBFlag = cli.BoolFlag{
		Name:  "nousb",
		Usage: "Disables monitoring for and managing USB hardware wallets",
	}
	SmartCardDaemonPathFlag = cli.StringFlag{
		Name:  "pcscdpath",
		Usage: "Path to the smartcard daemon (pcscd) socket file",
		Value: pcsclite.PCSCDSockName,
	}
	NetworkIdFlag = cli.Uint64Flag{
		Name:  "networkid",
		Usage: "Network identifier (integer, 1=Frontier, 2=Morden (disused), 3=Ropsten, 4=Rinkeby, 5=Ottoman)",
		Value: node.DefaultConfig.P2P.NetworkId,
	}
	TestnetFlag = cli.BoolFlag{
		Name:  "testnet",
		Usage: "Ropsten network: pre-configured proof-of-work test network",
	}
	RinkebyFlag = cli.BoolFlag{
		Name:  "rinkeby",
		Usage: "Rinkeby network: pre-configured proof-of-authority test network",
	}
	GoerliFlag = cli.BoolFlag{
		Name:  "goerli",
		Usage: "Görli network: pre-configured proof-of-authority test network",
	}
	DeveloperFlag = cli.BoolFlag{
		Name:  "dev",
		Usage: "Ephemeral proof-of-authority network with a pre-funded developer account, mining enabled",
	}
	OttomanFlag = cli.BoolFlag{
		Name:  "ottoman",
		Usage: "Ottoman network: pre-configured istanbul bft test network",
	}
	DeveloperPeriodFlag = cli.IntFlag{
		Name:  "dev.period",
		Usage: "Block period to use in developer mode (0 = mine only if transaction pending)",
	}
	IdentityFlag = cli.StringFlag{
		Name:  "identity",
		Usage: "Custom node name",
	}
	DocRootFlag = DirectoryFlag{
		Name:  "docroot",
		Usage: "Document Root for HTTPClient file scheme",
		Value: DirectoryString(homeDir()),
	}
	ExitWhenSyncedFlag = cli.BoolFlag{
		Name:  "exitwhensynced",
		Usage: "Exits after block synchronisation completes",
	}
	IterativeOutputFlag = cli.BoolFlag{
		Name:  "iterative",
		Usage: "Print streaming JSON iteratively, delimited by newlines",
	}
	ExcludeStorageFlag = cli.BoolFlag{
		Name:  "nostorage",
		Usage: "Exclude storage entries (save db lookups)",
	}
	IncludeIncompletesFlag = cli.BoolFlag{
		Name:  "incompletes",
		Usage: "Include accounts for which we don't have the address (missing preimage)",
	}
	ExcludeCodeFlag = cli.BoolFlag{
		Name:  "nocode",
		Usage: "Exclude contract code (save db lookups)",
	}
	defaultSyncMode = eth.DefaultConfig.SyncMode
	SyncModeFlag    = TextMarshalerFlag{
		Name:  "syncmode",
		Usage: `Blockchain sync mode ("fast", "full", "light", or "lightest")`,
		Value: &defaultSyncMode,
	}
	GCModeFlag = cli.StringFlag{
		Name:  "gcmode",
		Usage: `Blockchain garbage collection mode ("full", "archive")`,
		Value: "full",
	}
	LightKDFFlag = cli.BoolFlag{
		Name:  "lightkdf",
		Usage: "Reduce key-derivation RAM & CPU usage at some expense of KDF strength",
	}
	WhitelistFlag = cli.StringFlag{
		Name:  "whitelist",
		Usage: "Comma separated block number-to-hash mappings to enforce (<number>=<hash>)",
	}
	EtherbaseFlag = cli.StringFlag{
		Name:  "etherbase",
		Usage: "Public address for transaction broadcasting and block mining rewards (default = first account)",
		Value: "0",
	}
	GatewayFeeFlag = BigFlag{
		Name:  "gatewayfee",
		Usage: "Minimum value of gateway fee to serve a light client transaction",
		Value: eth.DefaultConfig.GatewayFee,
	}
	BLSbaseFlag = cli.StringFlag{
		Name:  "blsbase",
		Usage: "Public address for block mining BLS signatures (default = first account created)",
		Value: "0",
	}
	// Light server and client settings
	LightServeFlag = cli.IntFlag{
		Name:  "light.serve",
		Usage: "Maximum percentage of time allowed for serving LES requests (multi-threaded processing allows values over 100)",
		Value: eth.DefaultConfig.LightServ,
	}
	LightIngressFlag = cli.IntFlag{
		Name:  "light.ingress",
		Usage: "Incoming bandwidth limit for serving light clients (kilobytes/sec, 0 = unlimited)",
		Value: eth.DefaultConfig.LightIngress,
	}
	LightEgressFlag = cli.IntFlag{
		Name:  "light.egress",
		Usage: "Outgoing bandwidth limit for serving light clients (kilobytes/sec, 0 = unlimited)",
		Value: eth.DefaultConfig.LightEgress,
	}
	LightMaxPeersFlag = cli.IntFlag{
		Name:  "light.maxpeers",
		Usage: "Maximum number of light clients to serve, or light servers to attach to",
		Value: eth.DefaultConfig.LightPeers,
	}
	UltraLightServersFlag = cli.StringFlag{
		Name:  "ulc.servers",
		Usage: "List of trusted ultra-light servers",
		Value: strings.Join(eth.DefaultConfig.UltraLightServers, ","),
	}
	UltraLightFractionFlag = cli.IntFlag{
		Name:  "ulc.fraction",
		Usage: "Minimum % of trusted ultra-light servers required to announce a new head",
		Value: eth.DefaultConfig.UltraLightFraction,
	}
	UltraLightOnlyAnnounceFlag = cli.BoolFlag{
		Name:  "ulc.onlyannounce",
		Usage: "Ultra light server sends announcements only",
	}
	// Transaction pool settings
	TxPoolLocalsFlag = cli.StringFlag{
		Name:  "txpool.locals",
		Usage: "Comma separated accounts to treat as locals (no flush, priority inclusion)",
	}
	TxPoolNoLocalsFlag = cli.BoolFlag{
		Name:  "txpool.nolocals",
		Usage: "Disables price exemptions for locally submitted transactions",
	}
	TxPoolJournalFlag = cli.StringFlag{
		Name:  "txpool.journal",
		Usage: "Disk journal for local transaction to survive node restarts",
		Value: core.DefaultTxPoolConfig.Journal,
	}
	TxPoolRejournalFlag = cli.DurationFlag{
		Name:  "txpool.rejournal",
		Usage: "Time interval to regenerate the local transaction journal",
		Value: core.DefaultTxPoolConfig.Rejournal,
	}
	TxPoolPriceLimitFlag = cli.Uint64Flag{
		Name:  "txpool.pricelimit",
		Usage: "Minimum gas price limit to enforce for acceptance into the pool",
		Value: eth.DefaultConfig.TxPool.PriceLimit,
	}
	TxPoolPriceBumpFlag = cli.Uint64Flag{
		Name:  "txpool.pricebump",
		Usage: "Price bump percentage to replace an already existing transaction",
		Value: eth.DefaultConfig.TxPool.PriceBump,
	}
	TxPoolAccountSlotsFlag = cli.Uint64Flag{
		Name:  "txpool.accountslots",
		Usage: "Minimum number of executable transaction slots guaranteed per account",
		Value: eth.DefaultConfig.TxPool.AccountSlots,
	}
	TxPoolGlobalSlotsFlag = cli.Uint64Flag{
		Name:  "txpool.globalslots",
		Usage: "Maximum number of executable transaction slots for all accounts",
		Value: eth.DefaultConfig.TxPool.GlobalSlots,
	}
	TxPoolAccountQueueFlag = cli.Uint64Flag{
		Name:  "txpool.accountqueue",
		Usage: "Maximum number of non-executable transaction slots permitted per account",
		Value: eth.DefaultConfig.TxPool.AccountQueue,
	}
	TxPoolGlobalQueueFlag = cli.Uint64Flag{
		Name:  "txpool.globalqueue",
		Usage: "Maximum number of non-executable transaction slots for all accounts",
		Value: eth.DefaultConfig.TxPool.GlobalQueue,
	}
	TxPoolLifetimeFlag = cli.DurationFlag{
		Name:  "txpool.lifetime",
		Usage: "Maximum amount of time non-executable transaction are queued",
		Value: eth.DefaultConfig.TxPool.Lifetime,
	}
	// Performance tuning settings
	CacheFlag = cli.IntFlag{
		Name:  "cache",
		Usage: "Megabytes of memory allocated to internal caching (default = 4096 mainnet full node, 128 light mode)",
		Value: 1024,
	}
	CacheDatabaseFlag = cli.IntFlag{
		Name:  "cache.database",
		Usage: "Percentage of cache memory allowance to use for database io",
		Value: 50,
	}
	CacheTrieFlag = cli.IntFlag{
		Name:  "cache.trie",
		Usage: "Percentage of cache memory allowance to use for trie caching (default = 25% full mode, 50% archive mode)",
		Value: 25,
	}
	CacheGCFlag = cli.IntFlag{
		Name:  "cache.gc",
		Usage: "Percentage of cache memory allowance to use for trie pruning (default = 25% full mode, 0% archive mode)",
		Value: 25,
	}
	CacheNoPrefetchFlag = cli.BoolFlag{
		Name:  "cache.noprefetch",
		Usage: "Disable heuristic state prefetch during block import (less CPU and disk IO, more time waiting for data)",
	}
	// Miner settings
	MiningEnabledFlag = cli.BoolFlag{
		Name:  "mine",
		Usage: "Enable mining",
	}
	MinerThreadsFlag = cli.IntFlag{
		Name:  "miner.threads",
		Usage: "Number of CPU threads to use for mining",
		Value: 0,
	}
	MinerLegacyThreadsFlag = cli.IntFlag{
		Name:  "minerthreads",
		Usage: "Number of CPU threads to use for mining (deprecated, use --miner.threads)",
		Value: 0,
	}
	MinerNotifyFlag = cli.StringFlag{
		Name:  "miner.notify",
		Usage: "Comma separated HTTP URL list to notify of new work packages",
	}
	MinerGasTargetFlag = cli.Uint64Flag{
		Name:  "miner.gastarget",
		Usage: "Target gas floor for mined blocks",
		Value: eth.DefaultConfig.Miner.GasFloor,
	}
	MinerLegacyGasTargetFlag = cli.Uint64Flag{
		Name:  "targetgaslimit",
		Usage: "Target gas floor for mined blocks (deprecated, use --miner.gastarget)",
		Value: eth.DefaultConfig.Miner.GasFloor,
	}
	MinerGasLimitFlag = cli.Uint64Flag{
		Name:  "miner.gaslimit",
		Usage: "Target gas ceiling for mined blocks",
		Value: eth.DefaultConfig.Miner.GasCeil,
	}
	MinerGasPriceFlag = BigFlag{
		Name:  "miner.gasprice",
		Usage: "Minimum gas price for mining a transaction",
		Value: eth.DefaultConfig.Miner.GasPrice,
	}
	MinerLegacyGasPriceFlag = BigFlag{
		Name:  "gasprice",
		Usage: "Minimum gas price for mining a transaction (deprecated, use --miner.gasprice)",
		Value: eth.DefaultConfig.Miner.GasPrice,
	}
	MinerEtherbaseFlag = cli.StringFlag{
		Name:  "miner.etherbase",
		Usage: "Public address for block mining rewards (default = first account)",
		Value: "0",
	}
	MinerLegacyEtherbaseFlag = cli.StringFlag{
		Name:  "etherbase",
		Usage: "Public address for block mining rewards (default = first account, deprecated, use --miner.etherbase)",
		Value: "0",
	}
	MinerExtraDataFlag = cli.StringFlag{
		Name:  "miner.extradata",
		Usage: "Block extra data set by the miner (default = client version)",
	}
	MinerLegacyExtraDataFlag = cli.StringFlag{
		Name:  "extradata",
		Usage: "Block extra data set by the miner (default = client version, deprecated, use --miner.extradata)",
	}
	MinerRecommitIntervalFlag = cli.DurationFlag{
		Name:  "miner.recommit",
		Usage: "Time interval to recreate the block being mined",
		Value: eth.DefaultConfig.Miner.Recommit,
	}
	MinerNoVerfiyFlag = cli.BoolFlag{
		Name:  "miner.noverify",
		Usage: "Disable remote sealing verification",
	}
	// Account settings
	UnlockedAccountFlag = cli.StringFlag{
		Name:  "unlock",
		Usage: "Comma separated list of accounts to unlock",
		Value: "",
	}
	PasswordFileFlag = cli.StringFlag{
		Name:  "password",
		Usage: "Password file to use for non-interactive password input",
		Value: "",
	}
	ExternalSignerFlag = cli.StringFlag{
		Name:  "signer",
		Usage: "External signer (url or path to ipc file)",
		Value: "",
	}
	VMEnableDebugFlag = cli.BoolFlag{
		Name:  "vmdebug",
		Usage: "Record information useful for VM and contract debugging",
	}
	InsecureUnlockAllowedFlag = cli.BoolFlag{
		Name:  "allow-insecure-unlock",
		Usage: "Allow insecure account unlocking when account-related RPCs are exposed by http",
	}
	RPCGlobalGasCap = cli.Uint64Flag{
		Name:  "rpc.gascap",
		Usage: "Sets a cap on gas that can be used in eth_call/estimateGas",
	}
	// Logging and debug settings
	EthStatsURLFlag = cli.StringFlag{
		Name:  "ethstats",
		Usage: "Reporting URL of a ethstats service (nodename:secret@host:port)",
	}
	FakePoWFlag = cli.BoolFlag{
		Name:  "fakepow",
		Usage: "Disables proof-of-work verification",
	}
	NoCompactionFlag = cli.BoolFlag{
		Name:  "nocompaction",
		Usage: "Disables db compaction after import",
	}
	// RPC settings
	IPCDisabledFlag = cli.BoolFlag{
		Name:  "ipcdisable",
		Usage: "Disable the IPC-RPC server",
	}
	IPCPathFlag = DirectoryFlag{
		Name:  "ipcpath",
		Usage: "Filename for IPC socket/pipe within the datadir (explicit paths escape it)",
	}
	RPCEnabledFlag = cli.BoolFlag{
		Name:  "rpc",
		Usage: "Enable the HTTP-RPC server",
	}
	RPCListenAddrFlag = cli.StringFlag{
		Name:  "rpcaddr",
		Usage: "HTTP-RPC server listening interface",
		Value: node.DefaultHTTPHost,
	}
	RPCPortFlag = cli.IntFlag{
		Name:  "rpcport",
		Usage: "HTTP-RPC server listening port",
		Value: node.DefaultHTTPPort,
	}
	RPCCORSDomainFlag = cli.StringFlag{
		Name:  "rpccorsdomain",
		Usage: "Comma separated list of domains from which to accept cross origin requests (browser enforced)",
		Value: "",
	}
	RPCVirtualHostsFlag = cli.StringFlag{
		Name:  "rpcvhosts",
		Usage: "Comma separated list of virtual hostnames from which to accept requests (server enforced). Accepts '*' wildcard.",
		Value: strings.Join(node.DefaultConfig.HTTPVirtualHosts, ","),
	}
	RPCApiFlag = cli.StringFlag{
		Name:  "rpcapi",
		Usage: "API's offered over the HTTP-RPC interface",
		Value: "",
	}
	WSEnabledFlag = cli.BoolFlag{
		Name:  "ws",
		Usage: "Enable the WS-RPC server",
	}
	WSListenAddrFlag = cli.StringFlag{
		Name:  "wsaddr",
		Usage: "WS-RPC server listening interface",
		Value: node.DefaultWSHost,
	}
	WSPortFlag = cli.IntFlag{
		Name:  "wsport",
		Usage: "WS-RPC server listening port",
		Value: node.DefaultWSPort,
	}
	WSApiFlag = cli.StringFlag{
		Name:  "wsapi",
		Usage: "API's offered over the WS-RPC interface",
		Value: "",
	}
	WSAllowedOriginsFlag = cli.StringFlag{
		Name:  "wsorigins",
		Usage: "Origins from which to accept websockets requests",
		Value: "",
	}
	GraphQLEnabledFlag = cli.BoolFlag{
		Name:  "graphql",
		Usage: "Enable the GraphQL server",
	}
	GraphQLListenAddrFlag = cli.StringFlag{
		Name:  "graphql.addr",
		Usage: "GraphQL server listening interface",
		Value: node.DefaultGraphQLHost,
	}
	GraphQLPortFlag = cli.IntFlag{
		Name:  "graphql.port",
		Usage: "GraphQL server listening port",
		Value: node.DefaultGraphQLPort,
	}
	GraphQLCORSDomainFlag = cli.StringFlag{
		Name:  "graphql.corsdomain",
		Usage: "Comma separated list of domains from which to accept cross origin requests (browser enforced)",
		Value: "",
	}
	GraphQLVirtualHostsFlag = cli.StringFlag{
		Name:  "graphql.vhosts",
		Usage: "Comma separated list of virtual hostnames from which to accept requests (server enforced). Accepts '*' wildcard.",
		Value: strings.Join(node.DefaultConfig.GraphQLVirtualHosts, ","),
	}
	ExecFlag = cli.StringFlag{
		Name:  "exec",
		Usage: "Execute JavaScript statement",
	}
	PreloadJSFlag = cli.StringFlag{
		Name:  "preload",
		Usage: "Comma separated list of JavaScript files to preload into the console",
	}

	// Network Settings
	MaxPeersFlag = cli.IntFlag{
		Name:  "maxpeers",
		Usage: "Maximum number of network peers (network disabled if set to 0)",
		Value: node.DefaultConfig.P2P.MaxPeers,
	}
	MaxPendingPeersFlag = cli.IntFlag{
		Name:  "maxpendpeers",
		Usage: "Maximum number of pending connection attempts (defaults used if set to 0)",
		Value: node.DefaultConfig.P2P.MaxPendingPeers,
	}
	ListenPortFlag = cli.IntFlag{
		Name:  "port",
		Usage: "Network listening port",
		Value: 30303,
	}
	BootnodesFlag = cli.StringFlag{
		Name:  "bootnodes",
		Usage: "Comma separated enode URLs for P2P discovery bootstrap (set v4+v5 instead for light servers)",
		Value: "",
	}
	BootnodesV4Flag = cli.StringFlag{
		Name:  "bootnodesv4",
		Usage: "Comma separated enode URLs for P2P v4 discovery bootstrap (light server, full nodes)",
		Value: "",
	}
	BootnodesV5Flag = cli.StringFlag{
		Name:  "bootnodesv5",
		Usage: "Comma separated enode URLs for P2P v5 discovery bootstrap (light server, light nodes)",
		Value: "",
	}
	NodeKeyFileFlag = cli.StringFlag{
		Name:  "nodekey",
		Usage: "P2P node key file",
	}
	NodeKeyHexFlag = cli.StringFlag{
		Name:  "nodekeyhex",
		Usage: "P2P node key as hex (for testing)",
	}
	NATFlag = cli.StringFlag{
		Name:  "nat",
		Usage: "NAT port mapping mechanism (any|none|upnp|pmp|extip:<IP>)",
		Value: "any",
	}
	NoDiscoverFlag = cli.BoolFlag{
		Name:  "nodiscover",
		Usage: "Disables the peer discovery mechanism (manual peer addition)",
	}
	DiscoveryV5Flag = cli.BoolFlag{
		Name:  "v5disc",
		Usage: "Enables the experimental RLPx V5 (Topic Discovery) mechanism",
	}
	NetrestrictFlag = cli.StringFlag{
		Name:  "netrestrict",
		Usage: "Restricts network communication to the given IP networks (CIDR masks)",
	}
	PingIPFromPacketFlag = cli.BoolFlag{
		Name:  "ping-ip-from-packet",
		Usage: "Has the discovery protocol use the IP address given by a ping packet",
	}
	UseInMemoryDiscoverTableFlag = cli.BoolFlag{
		Name:  "use-in-memory-discovery-table",
		Usage: "Specifies whether to use an in memory discovery table",
	}

	VersionCheckFlag = cli.BoolFlag{
		Name:  "disable-version-check",
		Usage: "Disable version check. Use if the parameter is set erroneously",
	}

	// ATM the url is left to the user and deployment to
	JSpathFlag = cli.StringFlag{
		Name:  "jspath",
		Usage: "JavaScript root path for `loadScript`",
		Value: ".",
	}

	WhisperEnabledFlag = cli.BoolFlag{
		Name:  "shh",
		Usage: "Enable Whisper",
	}
	WhisperMaxMessageSizeFlag = cli.IntFlag{
		Name:  "shh.maxmessagesize",
		Usage: "Max message size accepted",
		Value: int(whisper.DefaultMaxMessageSize),
	}
	WhisperMinPOWFlag = cli.Float64Flag{
		Name:  "shh.pow",
		Usage: "Minimum POW accepted",
		Value: whisper.DefaultMinimumPoW,
	}
	WhisperRestrictConnectionBetweenLightClientsFlag = cli.BoolFlag{
		Name:  "shh.restrict-light",
		Usage: "Restrict connection between two whisper light clients",
	}

	// Metrics flags
	MetricsEnabledFlag = cli.BoolFlag{
		Name:  "metrics",
		Usage: "Enable metrics collection and reporting",
	}
	MetricsEnabledExpensiveFlag = cli.BoolFlag{
		Name:  "metrics.expensive",
		Usage: "Enable expensive metrics collection and reporting",
	}
	MetricsEnableInfluxDBFlag = cli.BoolFlag{
		Name:  "metrics.influxdb",
		Usage: "Enable metrics export/push to an external InfluxDB database",
	}
	MetricsInfluxDBEndpointFlag = cli.StringFlag{
		Name:  "metrics.influxdb.endpoint",
		Usage: "InfluxDB API endpoint to report metrics to",
		Value: "http://localhost:8086",
	}
	MetricsInfluxDBDatabaseFlag = cli.StringFlag{
		Name:  "metrics.influxdb.database",
		Usage: "InfluxDB database name to push reported metrics to",
		Value: "geth",
	}
	MetricsInfluxDBUsernameFlag = cli.StringFlag{
		Name:  "metrics.influxdb.username",
		Usage: "Username to authorize access to the database",
		Value: "test",
	}
	MetricsInfluxDBPasswordFlag = cli.StringFlag{
		Name:  "metrics.influxdb.password",
		Usage: "Password to authorize access to the database",
		Value: "test",
	}
	// Tags are part of every measurement sent to InfluxDB. Queries on tags are faster in InfluxDB.
	// For example `host` tag could be used so that we can group all nodes and average a measurement
	// across all of them, but also so that we can select a specific node and inspect its measurements.
	// https://docs.influxdata.com/influxdb/v1.4/concepts/key_concepts/#tag-key
	MetricsInfluxDBTagsFlag = cli.StringFlag{
		Name:  "metrics.influxdb.tags",
		Usage: "Comma-separated InfluxDB tags (key/values) attached to all measurements",
		Value: "host=localhost",
	}

	EWASMInterpreterFlag = cli.StringFlag{
		Name:  "vm.ewasm",
		Usage: "External ewasm configuration (default = built-in interpreter)",
		Value: "",
	}
	EVMInterpreterFlag = cli.StringFlag{
		Name:  "vm.evm",
		Usage: "External EVM configuration (default = built-in interpreter)",
		Value: "",
	}

	// Istanbul settings
	IstanbulRequestTimeoutFlag = cli.Uint64Flag{
		Name:  "istanbul.requesttimeout",
		Usage: "Timeout for each Istanbul round in milliseconds",
		Value: eth.DefaultConfig.Istanbul.RequestTimeout,
	}
	IstanbulBlockPeriodFlag = cli.Uint64Flag{
		Name:  "istanbul.blockperiod",
		Usage: "Default minimum difference between two consecutive block's timestamps in seconds",
		Value: eth.DefaultConfig.Istanbul.BlockPeriod,
	}
	IstanbulProposerPolicyFlag = cli.Uint64Flag{
		Name:  "istanbul.proposerpolicy",
		Usage: "Default minimum difference between two consecutive block's timestamps in seconds",
		Value: uint64(eth.DefaultConfig.Istanbul.ProposerPolicy),
	}
	IstanbulLookbackWindowFlag = cli.Uint64Flag{
		Name:  "istanbul.lookbackwindow",
		Usage: "A validator's signature must be absent for this many consecutive blocks to be considered down for the uptime score",
		Value: eth.DefaultConfig.Istanbul.LookbackWindow,
	}

	// Announce settings
	AnnounceGossipPeriodFlag = cli.Uint64Flag{
		Name:  "announce.gossipperiod",
		Usage: "Time duration (in seconds) between gossiped announce messages",
		Value: eth.DefaultConfig.Istanbul.AnnounceGossipPeriod,
	}
	AnnounceAggressiveGossipOnEnablementFlag = cli.BoolFlag{
		Name:  "announce.aggressivegossiponenablement",
		Usage: "Specifies if this node should do aggressive gossip on announce enablement",
	}

	// Proxy node settings
	ProxyFlag = cli.BoolFlag{
		Name:  "proxy.proxy",
		Usage: "Specifies whether this node is a proxy",
	}
	ProxyInternalFacingEndpointFlag = cli.StringFlag{
		Name:  "proxy.internalendpoint",
		Usage: "Specifies the internal facing endpoint for this proxy to listen to.  The format should be <ip address>:<port>",
		Value: ":30503",
	}
	ProxiedValidatorAddressFlag = cli.StringFlag{
		Name:  "proxy.proxiedvalidatoraddress",
		Usage: "Address of the proxied validator",
	}

	// Proxied validator settings
	ProxiedFlag = cli.BoolFlag{
		Name:  "proxy.proxied",
		Usage: "Specifies whether this validator will be proxied by a proxy node",
	}
	ProxyEnodeURLPairFlag = cli.StringFlag{
		Name:  "proxy.proxyenodeurlpair",
		Usage: "proxy enode URL pair separated by a semicolon.  The format should be \"<internal facing enode URL>;<external facing enode URL>\"",
	}
	ProxyAllowPrivateIPFlag = cli.BoolFlag{
		Name:  "proxy.allowprivateip",
		Usage: "Specifies whether private IP is allowed for external facing proxy enodeURL",
	}
)

// MakeDataDir retrieves the currently requested data directory, terminating
// if none (or the empty string) is specified. If the node is starting a testnet,
// the a subdirectory of the specified datadir will be used.
func MakeDataDir(ctx *cli.Context) string {
	if path := ctx.GlobalString(DataDirFlag.Name); path != "" {
		if ctx.GlobalBool(TestnetFlag.Name) {
			return filepath.Join(path, "testnet")
		}
		if ctx.GlobalBool(RinkebyFlag.Name) {
			return filepath.Join(path, "rinkeby")
		}
		if ctx.GlobalBool(GoerliFlag.Name) {
			return filepath.Join(path, "goerli")
		}
		if ctx.GlobalBool(OttomanFlag.Name) {
			return filepath.Join(path, "ottoman")
		}
		return path
	}
	Fatalf("Cannot determine default data directory, please set manually (--datadir)")
	return ""
}

// setNodeKey creates a node key from set command line flags, either loading it
// from a file or as a specified hex value. If neither flags were provided, this
// method returns nil and an emphemeral key is to be generated.
func setNodeKey(ctx *cli.Context, cfg *p2p.Config) {
	var (
		hex  = ctx.GlobalString(NodeKeyHexFlag.Name)
		file = ctx.GlobalString(NodeKeyFileFlag.Name)
		key  *ecdsa.PrivateKey
		err  error
	)
	switch {
	case file != "" && hex != "":
		Fatalf("Options %q and %q are mutually exclusive", NodeKeyFileFlag.Name, NodeKeyHexFlag.Name)
	case file != "":
		if key, err = crypto.LoadECDSA(file); err != nil {
			Fatalf("Option %q: %v", NodeKeyFileFlag.Name, err)
		}
		cfg.PrivateKey = key
	case hex != "":
		if key, err = crypto.HexToECDSA(hex); err != nil {
			Fatalf("Option %q: %v", NodeKeyHexFlag.Name, err)
		}
		cfg.PrivateKey = key
	}
}

// setNodeUserIdent creates the user identifier from CLI flags.
func setNodeUserIdent(ctx *cli.Context, cfg *node.Config) {
	if identity := ctx.GlobalString(IdentityFlag.Name); len(identity) > 0 {
		cfg.UserIdent = identity
	}
}

// setBootstrapNodes creates a list of bootstrap nodes from the command line
// flags, reverting to pre-configured ones if none have been specified.
func setBootstrapNodes(ctx *cli.Context, cfg *p2p.Config) {
	urls := params.MainnetBootnodes
	switch {
	case ctx.GlobalIsSet(BootnodesFlag.Name) || ctx.GlobalIsSet(BootnodesV4Flag.Name):
		if ctx.GlobalIsSet(BootnodesV4Flag.Name) {
			urls = strings.Split(ctx.GlobalString(BootnodesV4Flag.Name), ",")
		} else {
			urls = strings.Split(ctx.GlobalString(BootnodesFlag.Name), ",")
		}
	case ctx.GlobalBool(TestnetFlag.Name):
		urls = params.TestnetBootnodes
	case ctx.GlobalBool(RinkebyFlag.Name):
		urls = params.RinkebyBootnodes
	case ctx.GlobalBool(GoerliFlag.Name):
		urls = params.GoerliBootnodes
	case ctx.GlobalBool(OttomanFlag.Name):
		urls = params.OttomanBootnodes
	case cfg.BootstrapNodes != nil:
		return // already set, don't apply defaults.
	}

	cfg.BootstrapNodes = make([]*enode.Node, 0, len(urls))
	for _, url := range urls {
		if url != "" {
			node, err := enode.Parse(enode.ValidSchemes, url)
			if err != nil {
				log.Crit("Bootstrap URL invalid", "enode", url, "err", err)
				continue
			}
			cfg.BootstrapNodes = append(cfg.BootstrapNodes, node)
		}
	}
}

// setBootstrapNodesV5 creates a list of bootstrap nodes from the command line
// flags, reverting to pre-configured ones if none have been specified.
func setBootstrapNodesV5(ctx *cli.Context, cfg *p2p.Config) {
	urls := params.DiscoveryV5Bootnodes
	switch {
	case ctx.GlobalIsSet(BootnodesFlag.Name) || ctx.GlobalIsSet(BootnodesV5Flag.Name):
		if ctx.GlobalIsSet(BootnodesV5Flag.Name) {
			urls = strings.Split(ctx.GlobalString(BootnodesV5Flag.Name), ",")
		} else {
			urls = strings.Split(ctx.GlobalString(BootnodesFlag.Name), ",")
		}
	case ctx.GlobalBool(RinkebyFlag.Name):
		urls = params.RinkebyBootnodes
	case ctx.GlobalBool(GoerliFlag.Name):
		urls = params.GoerliBootnodes
	case cfg.BootstrapNodesV5 != nil:
		return // already set, don't apply defaults.
	}

	cfg.BootstrapNodesV5 = make([]*discv5.Node, 0, len(urls))
	for _, url := range urls {
		if url != "" {
			node, err := discv5.ParseNode(url)
			if err != nil {
				log.Error("Bootstrap URL invalid", "enode", url, "err", err)
				continue
			}
			cfg.BootstrapNodesV5 = append(cfg.BootstrapNodesV5, node)
		}
	}
}

// setListenAddress creates a TCP listening address string from set command
// line flags.
func setListenAddress(ctx *cli.Context, cfg *p2p.Config) {
	if ctx.GlobalIsSet(ListenPortFlag.Name) {
		cfg.ListenAddr = fmt.Sprintf(":%d", ctx.GlobalInt(ListenPortFlag.Name))
	}
}

// setNAT creates a port mapper from command line flags.
func setNAT(ctx *cli.Context, cfg *p2p.Config) {
	if ctx.GlobalIsSet(NATFlag.Name) {
		natif, err := nat.Parse(ctx.GlobalString(NATFlag.Name))
		if err != nil {
			Fatalf("Option %s: %v", NATFlag.Name, err)
		}
		cfg.NAT = natif
	}
}

// splitAndTrim splits input separated by a comma
// and trims excessive white space from the substrings.
func splitAndTrim(input string) []string {
	result := strings.Split(input, ",")
	for i, r := range result {
		result[i] = strings.TrimSpace(r)
	}
	return result
}

// setHTTP creates the HTTP RPC listener interface string from the set
// command line flags, returning empty if the HTTP endpoint is disabled.
func setHTTP(ctx *cli.Context, cfg *node.Config) {
	if ctx.GlobalBool(RPCEnabledFlag.Name) && cfg.HTTPHost == "" {
		cfg.HTTPHost = "127.0.0.1"
		if ctx.GlobalIsSet(RPCListenAddrFlag.Name) {
			cfg.HTTPHost = ctx.GlobalString(RPCListenAddrFlag.Name)
		}
	}
	if ctx.GlobalIsSet(RPCPortFlag.Name) {
		cfg.HTTPPort = ctx.GlobalInt(RPCPortFlag.Name)
	}
	if ctx.GlobalIsSet(RPCCORSDomainFlag.Name) {
		cfg.HTTPCors = splitAndTrim(ctx.GlobalString(RPCCORSDomainFlag.Name))
	}
	if ctx.GlobalIsSet(RPCApiFlag.Name) {
		cfg.HTTPModules = splitAndTrim(ctx.GlobalString(RPCApiFlag.Name))
	}
	if ctx.GlobalIsSet(RPCVirtualHostsFlag.Name) {
		cfg.HTTPVirtualHosts = splitAndTrim(ctx.GlobalString(RPCVirtualHostsFlag.Name))
	}
}

// setGraphQL creates the GraphQL listener interface string from the set
// command line flags, returning empty if the GraphQL endpoint is disabled.
func setGraphQL(ctx *cli.Context, cfg *node.Config) {
	if ctx.GlobalBool(GraphQLEnabledFlag.Name) && cfg.GraphQLHost == "" {
		cfg.GraphQLHost = "127.0.0.1"
		if ctx.GlobalIsSet(GraphQLListenAddrFlag.Name) {
			cfg.GraphQLHost = ctx.GlobalString(GraphQLListenAddrFlag.Name)
		}
	}
	cfg.GraphQLPort = ctx.GlobalInt(GraphQLPortFlag.Name)
	if ctx.GlobalIsSet(GraphQLCORSDomainFlag.Name) {
		cfg.GraphQLCors = splitAndTrim(ctx.GlobalString(GraphQLCORSDomainFlag.Name))
	}
	if ctx.GlobalIsSet(GraphQLVirtualHostsFlag.Name) {
		cfg.GraphQLVirtualHosts = splitAndTrim(ctx.GlobalString(GraphQLVirtualHostsFlag.Name))
	}
}

// setWS creates the WebSocket RPC listener interface string from the set
// command line flags, returning empty if the HTTP endpoint is disabled.
func setWS(ctx *cli.Context, cfg *node.Config) {
	if ctx.GlobalBool(WSEnabledFlag.Name) && cfg.WSHost == "" {
		cfg.WSHost = "127.0.0.1"
		if ctx.GlobalIsSet(WSListenAddrFlag.Name) {
			cfg.WSHost = ctx.GlobalString(WSListenAddrFlag.Name)
		}
	}
	if ctx.GlobalIsSet(WSPortFlag.Name) {
		cfg.WSPort = ctx.GlobalInt(WSPortFlag.Name)
	}
	if ctx.GlobalIsSet(WSAllowedOriginsFlag.Name) {
		cfg.WSOrigins = splitAndTrim(ctx.GlobalString(WSAllowedOriginsFlag.Name))
	}
	if ctx.GlobalIsSet(WSApiFlag.Name) {
		cfg.WSModules = splitAndTrim(ctx.GlobalString(WSApiFlag.Name))
	}
}

// setIPC creates an IPC path configuration from the set command line flags,
// returning an empty string if IPC was explicitly disabled, or the set path.
func setIPC(ctx *cli.Context, cfg *node.Config) {
	CheckExclusive(ctx, IPCDisabledFlag, IPCPathFlag)
	switch {
	case ctx.GlobalBool(IPCDisabledFlag.Name):
		cfg.IPCPath = ""
	case ctx.GlobalIsSet(IPCPathFlag.Name):
		cfg.IPCPath = ctx.GlobalString(IPCPathFlag.Name)
	}
}

// setLes configures the les server and ultra light client settings from the command line flags.
func setLes(ctx *cli.Context, cfg *eth.Config) {
	if ctx.GlobalIsSet(LightServeFlag.Name) {
		cfg.LightServ = ctx.GlobalInt(LightServeFlag.Name)
	}
	if ctx.GlobalIsSet(LightIngressFlag.Name) {
		cfg.LightIngress = ctx.GlobalInt(LightIngressFlag.Name)
	}
	if ctx.GlobalIsSet(LightEgressFlag.Name) {
		cfg.LightEgress = ctx.GlobalInt(LightEgressFlag.Name)
	}
	if ctx.GlobalIsSet(LightMaxPeersFlag.Name) {
		cfg.LightPeers = ctx.GlobalInt(LightMaxPeersFlag.Name)
	}
	if ctx.GlobalIsSet(UltraLightServersFlag.Name) {
		cfg.UltraLightServers = strings.Split(ctx.GlobalString(UltraLightServersFlag.Name), ",")
	}
	if ctx.GlobalIsSet(UltraLightFractionFlag.Name) {
		cfg.UltraLightFraction = ctx.GlobalInt(UltraLightFractionFlag.Name)
	}
	if cfg.UltraLightFraction <= 0 && cfg.UltraLightFraction > 100 {
		log.Error("Ultra light fraction is invalid", "had", cfg.UltraLightFraction, "updated", eth.DefaultConfig.UltraLightFraction)
		cfg.UltraLightFraction = eth.DefaultConfig.UltraLightFraction
	}
	if ctx.GlobalIsSet(UltraLightOnlyAnnounceFlag.Name) {
		cfg.UltraLightOnlyAnnounce = ctx.GlobalBool(UltraLightOnlyAnnounceFlag.Name)
	}
}

// makeDatabaseHandles raises out the number of allowed file handles per process
// for Geth and returns half of the allowance to assign to the database.
func makeDatabaseHandles() int {
	limit, err := fdlimit.Maximum()
	if err != nil {
		Fatalf("Failed to retrieve file descriptor allowance: %v", err)
	}
	raised, err := fdlimit.Raise(uint64(limit))
	if err != nil {
		log.Warn(fmt.Sprintf("Failed to raise file descriptor allowance: %v", err))
		current, err := fdlimit.Current()
		if err != nil {
			Fatalf("Failed to retrieve current file descriptor limit: %v", err)
		}
		return current / 2
	}
	return int(raised / 2) // Leave half for networking and other stuff
}

// MakeAddress converts an account specified directly as a hex encoded string or
// a key index in the key store to an internal account representation.
func MakeAddress(ks *keystore.KeyStore, account string) (accounts.Account, error) {
	// If the specified account is a valid address, return it
	if common.IsHexAddress(account) {
		return accounts.Account{Address: common.HexToAddress(account)}, nil
	}
	// Otherwise try to interpret the account as a keystore index
	index, err := strconv.Atoi(account)
	if err != nil || index < 0 {
		return accounts.Account{}, fmt.Errorf("invalid account address or index %q", account)
	}
	log.Warn("-------------------------------------------------------------------")
	log.Warn("Referring to accounts by order in the keystore folder is dangerous!")
	log.Warn("This functionality is deprecated and will be removed in the future!")
	log.Warn("Please use explicit addresses! (can search via `geth account list`)")
	log.Warn("-------------------------------------------------------------------")

	accs := ks.Accounts()
	if len(accs) <= index {
		return accounts.Account{}, fmt.Errorf("index %d higher than number of accounts %d", index, len(accs))
	}
	return accs[index], nil
}

// setEtherbase retrieves the etherbase either from the directly specified
// command line flags or from the keystore if CLI indexed.
func setEtherbase(ctx *cli.Context, ks *keystore.KeyStore, cfg *eth.Config) {
	// Extract the current etherbase, new flag overriding legacy one
	var etherbase string
	if ctx.GlobalIsSet(MinerLegacyEtherbaseFlag.Name) {
		etherbase = ctx.GlobalString(MinerLegacyEtherbaseFlag.Name)
	}
	if ctx.GlobalIsSet(MinerEtherbaseFlag.Name) {
		etherbase = ctx.GlobalString(MinerEtherbaseFlag.Name)
	}
	// Convert the etherbase into an address and configure it
	if etherbase != "" {
		if ks != nil {
			account, err := MakeAddress(ks, etherbase)
			if err != nil {
				Fatalf("Invalid miner etherbase: %v", err)
			}
			cfg.Miner.Etherbase = account.Address
			cfg.Etherbase = account.Address
		} else {
			Fatalf("No etherbase configured")
		}
	}
}

// setBLSbase retrieves the blsbase either from the directly specified
// command line flags or from the keystore if CLI indexed.
func setBLSbase(ctx *cli.Context, ks *keystore.KeyStore, cfg *eth.Config) {
	// Extract the current etherbase, new flag overriding legacy one
	var blsbase string
	if ctx.GlobalIsSet(BLSbaseFlag.Name) {
		blsbase = ctx.GlobalString(BLSbaseFlag.Name)
	}
	// Convert the etherbase into an address and configure it
	if blsbase != "" {
		account, err := MakeAddress(ks, blsbase)
		if err != nil {
			Fatalf("Invalid blsbase: %v", err)
		}
		cfg.BLSbase = account.Address
	}
}

// MakePasswordList reads password lines from the file specified by the global --password flag.
func MakePasswordList(ctx *cli.Context) []string {
	path := ctx.GlobalString(PasswordFileFlag.Name)
	if path == "" {
		return nil
	}
	text, err := ioutil.ReadFile(path)
	if err != nil {
		Fatalf("Failed to read password file: %v", err)
	}
	lines := strings.Split(string(text), "\n")
	// Sanitise DOS line endings.
	for i := range lines {
		lines[i] = strings.TrimRight(lines[i], "\r")
	}
	return lines
}

func SetP2PConfig(ctx *cli.Context, cfg *p2p.Config) {
	setNodeKey(ctx, cfg)
	setNAT(ctx, cfg)
	setListenAddress(ctx, cfg)
	setBootstrapNodes(ctx, cfg)
	setBootstrapNodesV5(ctx, cfg)

	cfg.NetworkId = ctx.GlobalUint64(NetworkIdFlag.Name)

	lightClient := ctx.GlobalString(SyncModeFlag.Name) == "light"
	lightServer := ctx.GlobalInt(LightServeFlag.Name) != 0

	lightPeers := 0
	if ctx.GlobalIsSet(LightMaxPeersFlag.Name) {
		lightPeers = ctx.GlobalInt(LightMaxPeersFlag.Name)
	}
	if lightClient && !ctx.GlobalIsSet(LightMaxPeersFlag.Name) {
		// dynamic default - for clients we use 1/10th of the default for servers
		lightPeers /= 10
	}

	if ctx.GlobalIsSet(MaxPeersFlag.Name) {
		cfg.MaxPeers = ctx.GlobalInt(MaxPeersFlag.Name)
		if lightServer && !ctx.GlobalIsSet(LightMaxPeersFlag.Name) {
			cfg.MaxPeers += lightPeers
		}
	} else {
		if lightServer {
			cfg.MaxPeers += lightPeers
		}
		if lightClient && (ctx.GlobalIsSet(LightMaxPeersFlag.Name)) && cfg.MaxPeers < lightPeers {
			cfg.MaxPeers = lightPeers
		}
	}
	if !(lightClient || lightServer) {
		lightPeers = 0
	}
	ethPeers := cfg.MaxPeers - lightPeers
	if lightClient {
		ethPeers = 0
	}
	log.Info("Maximum peer count", "ETH", ethPeers, "LES", lightPeers, "total", cfg.MaxPeers)

	if ctx.GlobalIsSet(MaxPendingPeersFlag.Name) {
		cfg.MaxPendingPeers = ctx.GlobalInt(MaxPendingPeersFlag.Name)
	}

	if ctx.GlobalBool(NoDiscoverFlag.Name) || lightClient {
		cfg.NoDiscovery = true
	}
	if ctx.GlobalBool(PingIPFromPacketFlag.Name) {
		cfg.PingIPFromPacket = true
	}
	if ctx.GlobalBool(UseInMemoryDiscoverTableFlag.Name) {
		cfg.UseInMemoryNodeDatabase = true
	}

	// if we're running a light client or server, force enable the v5 peer discovery
	// unless it is explicitly disabled with --nodiscover note that explicitly specifying
	// --v5disc overrides --nodiscover, in which case the later only disables v4 discovery
	forceV5Discovery := (lightClient || lightServer) && !ctx.GlobalBool(NoDiscoverFlag.Name)
	if ctx.GlobalIsSet(DiscoveryV5Flag.Name) {
		cfg.DiscoveryV5 = ctx.GlobalBool(DiscoveryV5Flag.Name)
	} else if forceV5Discovery {
		cfg.DiscoveryV5 = true
	}

	if netrestrict := ctx.GlobalString(NetrestrictFlag.Name); netrestrict != "" {
		list, err := netutil.ParseNetlist(netrestrict)
		if err != nil {
			Fatalf("Option %q: %v", NetrestrictFlag.Name, err)
		}
		cfg.NetRestrict = list
	}

	if ctx.GlobalBool(DeveloperFlag.Name) {
		// --dev mode can't use p2p networking.
		cfg.MaxPeers = 0
		cfg.ListenAddr = ":0"
		cfg.NoDiscovery = true
		cfg.DiscoveryV5 = false
	}
}

// SetNodeConfig applies node-related command line flags to the config.
func SetNodeConfig(ctx *cli.Context, cfg *node.Config) {
	SetP2PConfig(ctx, &cfg.P2P)
	setIPC(ctx, cfg)
	setHTTP(ctx, cfg)
	setGraphQL(ctx, cfg)
	setWS(ctx, cfg)
	setNodeUserIdent(ctx, cfg)
	setDataDir(ctx, cfg)
	setSmartCard(ctx, cfg)

	if ctx.GlobalIsSet(ExternalSignerFlag.Name) {
		cfg.ExternalSigner = ctx.GlobalString(ExternalSignerFlag.Name)
	}

	if ctx.GlobalIsSet(KeyStoreDirFlag.Name) {
		cfg.KeyStoreDir = ctx.GlobalString(KeyStoreDirFlag.Name)
	}
	if ctx.GlobalIsSet(LightKDFFlag.Name) {
		cfg.UseLightweightKDF = ctx.GlobalBool(LightKDFFlag.Name)
	}
	if ctx.GlobalIsSet(NoUSBFlag.Name) {
		cfg.NoUSB = ctx.GlobalBool(NoUSBFlag.Name)
	}
	if ctx.GlobalIsSet(InsecureUnlockAllowedFlag.Name) {
		cfg.InsecureUnlockAllowed = ctx.GlobalBool(InsecureUnlockAllowedFlag.Name)
	}
}

func setSmartCard(ctx *cli.Context, cfg *node.Config) {
	// Skip enabling smartcards if no path is set
	path := ctx.GlobalString(SmartCardDaemonPathFlag.Name)
	if path == "" {
		return
	}
	// Sanity check that the smartcard path is valid
	fi, err := os.Stat(path)
	if err != nil {
		log.Info("Smartcard socket not found, disabling", "err", err)
		return
	}
	if fi.Mode()&os.ModeType != os.ModeSocket {
		log.Error("Invalid smartcard daemon path", "path", path, "type", fi.Mode().String())
		return
	}
	// Smartcard daemon path exists and is a socket, enable it
	cfg.SmartCardDaemonPath = path
}

func setDataDir(ctx *cli.Context, cfg *node.Config) {
	switch {
	case ctx.GlobalIsSet(DataDirFlag.Name):
		cfg.DataDir = ctx.GlobalString(DataDirFlag.Name)
	case ctx.GlobalBool(DeveloperFlag.Name):
		cfg.DataDir = "" // unless explicitly requested, use memory databases
	case ctx.GlobalBool(TestnetFlag.Name) && cfg.DataDir == node.DefaultDataDir():
		cfg.DataDir = filepath.Join(node.DefaultDataDir(), "testnet")
	case ctx.GlobalBool(RinkebyFlag.Name) && cfg.DataDir == node.DefaultDataDir():
		cfg.DataDir = filepath.Join(node.DefaultDataDir(), "rinkeby")
	case ctx.GlobalBool(GoerliFlag.Name) && cfg.DataDir == node.DefaultDataDir():
		cfg.DataDir = filepath.Join(node.DefaultDataDir(), "goerli")
	case ctx.GlobalBool(OttomanFlag.Name) && cfg.DataDir == node.DefaultDataDir():
		cfg.DataDir = filepath.Join(node.DefaultDataDir(), "ottoman")
	}
}

func setTxPool(ctx *cli.Context, cfg *core.TxPoolConfig) {
	if ctx.GlobalIsSet(TxPoolLocalsFlag.Name) {
		locals := strings.Split(ctx.GlobalString(TxPoolLocalsFlag.Name), ",")
		for _, account := range locals {
			if trimmed := strings.TrimSpace(account); !common.IsHexAddress(trimmed) {
				Fatalf("Invalid account in --txpool.locals: %s", trimmed)
			} else {
				cfg.Locals = append(cfg.Locals, common.HexToAddress(account))
			}
		}
	}
	if ctx.GlobalIsSet(TxPoolNoLocalsFlag.Name) {
		cfg.NoLocals = ctx.GlobalBool(TxPoolNoLocalsFlag.Name)
	}
	if ctx.GlobalIsSet(TxPoolJournalFlag.Name) {
		cfg.Journal = ctx.GlobalString(TxPoolJournalFlag.Name)
	}
	if ctx.GlobalIsSet(TxPoolRejournalFlag.Name) {
		cfg.Rejournal = ctx.GlobalDuration(TxPoolRejournalFlag.Name)
	}
	if ctx.GlobalIsSet(TxPoolPriceLimitFlag.Name) {
		cfg.PriceLimit = ctx.GlobalUint64(TxPoolPriceLimitFlag.Name)
	}
	if ctx.GlobalIsSet(TxPoolPriceBumpFlag.Name) {
		cfg.PriceBump = ctx.GlobalUint64(TxPoolPriceBumpFlag.Name)
	}
	if ctx.GlobalIsSet(TxPoolAccountSlotsFlag.Name) {
		cfg.AccountSlots = ctx.GlobalUint64(TxPoolAccountSlotsFlag.Name)
	}
	if ctx.GlobalIsSet(TxPoolGlobalSlotsFlag.Name) {
		cfg.GlobalSlots = ctx.GlobalUint64(TxPoolGlobalSlotsFlag.Name)
	}
	if ctx.GlobalIsSet(TxPoolAccountQueueFlag.Name) {
		cfg.AccountQueue = ctx.GlobalUint64(TxPoolAccountQueueFlag.Name)
	}
	if ctx.GlobalIsSet(TxPoolGlobalQueueFlag.Name) {
		cfg.GlobalQueue = ctx.GlobalUint64(TxPoolGlobalQueueFlag.Name)
	}
	if ctx.GlobalIsSet(TxPoolLifetimeFlag.Name) {
		cfg.Lifetime = ctx.GlobalDuration(TxPoolLifetimeFlag.Name)
	}
}

func setMiner(ctx *cli.Context, cfg *miner.Config) {
	if ctx.GlobalIsSet(MinerNotifyFlag.Name) {
		cfg.Notify = strings.Split(ctx.GlobalString(MinerNotifyFlag.Name), ",")
	}
	if ctx.GlobalIsSet(MinerLegacyExtraDataFlag.Name) {
		cfg.ExtraData = []byte(ctx.GlobalString(MinerLegacyExtraDataFlag.Name))
	}
	if ctx.GlobalIsSet(MinerExtraDataFlag.Name) {
		cfg.ExtraData = []byte(ctx.GlobalString(MinerExtraDataFlag.Name))
	}
	if ctx.GlobalIsSet(MinerLegacyGasTargetFlag.Name) {
		cfg.GasFloor = ctx.GlobalUint64(MinerLegacyGasTargetFlag.Name)
	}
	if ctx.GlobalIsSet(MinerGasTargetFlag.Name) {
		cfg.GasFloor = ctx.GlobalUint64(MinerGasTargetFlag.Name)
	}
	if ctx.GlobalIsSet(MinerGasLimitFlag.Name) {
		cfg.GasCeil = ctx.GlobalUint64(MinerGasLimitFlag.Name)
	}
	if ctx.GlobalIsSet(MinerLegacyGasPriceFlag.Name) {
		cfg.GasPrice = GlobalBig(ctx, MinerLegacyGasPriceFlag.Name)
	}
	if ctx.GlobalIsSet(MinerGasPriceFlag.Name) {
		cfg.GasPrice = GlobalBig(ctx, MinerGasPriceFlag.Name)
	}
	if ctx.GlobalIsSet(MinerRecommitIntervalFlag.Name) {
		cfg.Recommit = ctx.Duration(MinerRecommitIntervalFlag.Name)
	}
	if ctx.GlobalIsSet(MinerNoVerfiyFlag.Name) {
		cfg.Noverify = ctx.Bool(MinerNoVerfiyFlag.Name)
	}
}

func setWhitelist(ctx *cli.Context, cfg *eth.Config) {
	whitelist := ctx.GlobalString(WhitelistFlag.Name)
	if whitelist == "" {
		return
	}
	cfg.Whitelist = make(map[uint64]common.Hash)
	for _, entry := range strings.Split(whitelist, ",") {
		parts := strings.Split(entry, "=")
		if len(parts) != 2 {
			Fatalf("Invalid whitelist entry: %s", entry)
		}
		number, err := strconv.ParseUint(parts[0], 0, 64)
		if err != nil {
			Fatalf("Invalid whitelist block number %s: %v", parts[0], err)
		}
		var hash common.Hash
		if err = hash.UnmarshalText([]byte(parts[1])); err != nil {
			Fatalf("Invalid whitelist hash %s: %v", parts[1], err)
		}
		cfg.Whitelist[number] = hash
	}
}

func setIstanbul(ctx *cli.Context, stack *node.Node, cfg *eth.Config) {
	if ctx.GlobalIsSet(IstanbulRequestTimeoutFlag.Name) {
		cfg.Istanbul.RequestTimeout = ctx.GlobalUint64(IstanbulRequestTimeoutFlag.Name)
	}
	if ctx.GlobalIsSet(IstanbulBlockPeriodFlag.Name) {
		cfg.Istanbul.BlockPeriod = ctx.GlobalUint64(IstanbulBlockPeriodFlag.Name)
	}
	if ctx.GlobalIsSet(IstanbulLookbackWindowFlag.Name) {
		cfg.Istanbul.LookbackWindow = ctx.GlobalUint64(IstanbulLookbackWindowFlag.Name)
	}
	if ctx.GlobalIsSet(IstanbulProposerPolicyFlag.Name) {
		cfg.Istanbul.ProposerPolicy = istanbul.ProposerPolicy(ctx.GlobalUint64(IstanbulProposerPolicyFlag.Name))
	}
	cfg.Istanbul.ValidatorEnodeDBPath = stack.ResolvePath(cfg.Istanbul.ValidatorEnodeDBPath)
	cfg.Istanbul.RoundStateDBPath = stack.ResolvePath(cfg.Istanbul.RoundStateDBPath)
}

func setProxyP2PConfig(ctx *cli.Context, proxyCfg *p2p.Config) {
	setNodeKey(ctx, proxyCfg)
	setNAT(ctx, proxyCfg)
	if ctx.GlobalIsSet(ProxyInternalFacingEndpointFlag.Name) {
		proxyCfg.ListenAddr = ctx.GlobalString(ProxyInternalFacingEndpointFlag.Name)
	}

	proxyCfg.NetworkId = ctx.GlobalUint64(NetworkIdFlag.Name)
}

// Set all of the proxy related configurations.
// These configs span the top level node and istanbul module configuration
func SetProxyConfig(ctx *cli.Context, nodeCfg *node.Config, ethCfg *eth.Config) {
	CheckExclusive(ctx, ProxyFlag, ProxiedFlag)

	if ctx.GlobalIsSet(ProxyFlag.Name) {
		nodeCfg.Proxy = ctx.GlobalBool(ProxyFlag.Name)
		ethCfg.Istanbul.Proxy = ctx.GlobalBool(ProxyFlag.Name)

		// Mining must not be set for proxies
		if ctx.GlobalIsSet(MiningEnabledFlag.Name) {
			Fatalf("Option --%s must not be used if option --%s is used", MiningEnabledFlag.Name, ProxyFlag.Name)
		}

		if !ctx.GlobalIsSet(ProxiedValidatorAddressFlag.Name) {
			Fatalf("Option --%s must be used if option --%s is used", ProxiedValidatorAddressFlag.Name, ProxyFlag.Name)
		} else {
			proxiedValidatorAddress := ctx.String(ProxiedValidatorAddressFlag.Name)
			if !common.IsHexAddress(proxiedValidatorAddress) {
				Fatalf("Invalid address used for option --%s", ProxiedValidatorAddressFlag.Name)
			}
			ethCfg.Istanbul.ProxiedValidatorAddress = common.HexToAddress(proxiedValidatorAddress)
		}

		if !ctx.GlobalIsSet(ProxyInternalFacingEndpointFlag.Name) {
			Fatalf("Option --%s must be used if option --%s is used", ProxyInternalFacingEndpointFlag.Name, ProxyFlag.Name)
		} else {
			setProxyP2PConfig(ctx, &nodeCfg.ProxyP2P)
		}
	}

	if ctx.GlobalIsSet(ProxiedFlag.Name) {
		ethCfg.Istanbul.Proxied = ctx.GlobalBool(ProxiedFlag.Name)

		// Mining must be set for proxied nodes
		if !ctx.GlobalIsSet(MiningEnabledFlag.Name) {
			Fatalf("Option --%s must be used if option --%s is used", MiningEnabledFlag.Name, ProxiedFlag.Name)
		}

		if !ctx.GlobalIsSet(ProxyEnodeURLPairFlag.Name) {
			Fatalf("Option --%s must be used if option --%s is used", ProxyEnodeURLPairFlag.Name, ProxiedFlag.Name)
		} else {
			proxyEnodeURLPair := strings.Split(ctx.String(ProxyEnodeURLPairFlag.Name), ";")
			if len(proxyEnodeURLPair) != 2 {
				Fatalf("Invalid usage for option --%s", ProxyEnodeURLPairFlag.Name)
			}

			var err error
			if ethCfg.Istanbul.ProxyInternalFacingNode, err = enode.ParseV4(proxyEnodeURLPair[0]); err != nil {
				Fatalf("Proxy internal facing enodeURL (%s) invalid with err: %v", proxyEnodeURLPair[0], err)
			}

			if ethCfg.Istanbul.ProxyExternalFacingNode, err = enode.ParseV4(proxyEnodeURLPair[1]); err != nil {
				Fatalf("Proxy external facing enodeURL (%s) invalid with err: %v", proxyEnodeURLPair[1], err)
			}

			// Check that external IP is not a private IP address.
			if ethCfg.Istanbul.ProxyExternalFacingNode.IsPrivateIP() {
				if ctx.GlobalBool(ProxyAllowPrivateIPFlag.Name) {
					log.Warn("Proxy external facing enodeURL (%s) is private IP.", proxyEnodeURLPair[1])
				} else {
					Fatalf("Proxy external facing enodeURL (%s) cannot be private IP.", proxyEnodeURLPair[1])
				}
			}
		}

		if !ctx.GlobalBool(NoDiscoverFlag.Name) {
			Fatalf("Option --%s must be used if option --%s is used", NoDiscoverFlag.Name, ProxiedFlag.Name)
		}
	}
}

// checkExclusive verifies that only a single instance of the provided flags was
// set by the user. Each flag might optionally be followed by a string type to
// specialize it further.
func CheckExclusive(ctx *cli.Context, args ...interface{}) {
	set := make([]string, 0, 1)
	for i := 0; i < len(args); i++ {
		// Make sure the next argument is a flag and skip if not set
		flag, ok := args[i].(cli.Flag)
		if !ok {
			panic(fmt.Sprintf("invalid argument, not cli.Flag type: %T", args[i]))
		}
		// Check if next arg extends current and expand its name if so
		name := flag.GetName()

		if i+1 < len(args) {
			switch option := args[i+1].(type) {
			case string:
				// Extended flag check, make sure value set doesn't conflict with passed in option
				if ctx.GlobalString(flag.GetName()) == option {
					name += "=" + option
					set = append(set, "--"+name)
				}
				// shift arguments and continue
				i++
				continue

			case cli.Flag:
			default:
				panic(fmt.Sprintf("invalid argument, not cli.Flag or string extension: %T", args[i+1]))
			}
		}
		// Mark the flag if it's set
		if ctx.GlobalIsSet(flag.GetName()) {
			set = append(set, "--"+name)
		}
	}
	if len(set) > 1 {
		Fatalf("Flags %v can't be used at the same time", strings.Join(set, ", "))
	}
}

// SetShhConfig applies shh-related command line flags to the config.
func SetShhConfig(ctx *cli.Context, stack *node.Node, cfg *whisper.Config) {
	if ctx.GlobalIsSet(WhisperMaxMessageSizeFlag.Name) {
		cfg.MaxMessageSize = uint32(ctx.GlobalUint(WhisperMaxMessageSizeFlag.Name))
	}
	if ctx.GlobalIsSet(WhisperMinPOWFlag.Name) {
		cfg.MinimumAcceptedPOW = ctx.GlobalFloat64(WhisperMinPOWFlag.Name)
	}
	if ctx.GlobalIsSet(WhisperRestrictConnectionBetweenLightClientsFlag.Name) {
		cfg.RestrictConnectionBetweenLightClients = true
	}
}

// SetEthConfig applies eth-related command line flags to the config.
func SetEthConfig(ctx *cli.Context, stack *node.Node, cfg *eth.Config) {
	// Avoid conflicting network flags
	CheckExclusive(ctx, DeveloperFlag, TestnetFlag, RinkebyFlag, GoerliFlag, OttomanFlag)
	CheckExclusive(ctx, LightServeFlag, SyncModeFlag, "light")
	CheckExclusive(ctx, DeveloperFlag, ExternalSignerFlag) // Can't use both ephemeral unlocked and external signer

	var ks *keystore.KeyStore
	if keystores := stack.AccountManager().Backends(keystore.KeyStoreType); len(keystores) > 0 {
		ks = keystores[0].(*keystore.KeyStore)
	}
	setEtherbase(ctx, ks, cfg)
	setBLSbase(ctx, ks, cfg)
	setTxPool(ctx, &cfg.TxPool)
	setMiner(ctx, &cfg.Miner)
	setWhitelist(ctx, cfg)
	setIstanbul(ctx, stack, cfg)
	setLes(ctx, cfg)

	if ctx.GlobalIsSet(SyncModeFlag.Name) {
		cfg.SyncMode = *GlobalTextMarshaler(ctx, SyncModeFlag.Name).(*downloader.SyncMode)
	}
	if ctx.GlobalIsSet(NetworkIdFlag.Name) {
		cfg.NetworkId = ctx.GlobalUint64(NetworkIdFlag.Name)
	}
	if ctx.GlobalIsSet(CacheFlag.Name) || ctx.GlobalIsSet(CacheDatabaseFlag.Name) {
		cfg.DatabaseCache = ctx.GlobalInt(CacheFlag.Name) * ctx.GlobalInt(CacheDatabaseFlag.Name) / 100
	}
	cfg.DatabaseHandles = makeDatabaseHandles()
	if ctx.GlobalIsSet(AncientFlag.Name) {
		cfg.DatabaseFreezer = ctx.GlobalString(AncientFlag.Name)
	}

	if gcmode := ctx.GlobalString(GCModeFlag.Name); gcmode != "full" && gcmode != "archive" {
		Fatalf("--%s must be either 'full' or 'archive'", GCModeFlag.Name)
	}
	if ctx.GlobalIsSet(GCModeFlag.Name) {
		cfg.NoPruning = ctx.GlobalString(GCModeFlag.Name) == "archive"
	}
	if ctx.GlobalIsSet(CacheNoPrefetchFlag.Name) {
		cfg.NoPrefetch = ctx.GlobalBool(CacheNoPrefetchFlag.Name)
	}
	if ctx.GlobalIsSet(CacheFlag.Name) || ctx.GlobalIsSet(CacheTrieFlag.Name) {
		cfg.TrieCleanCache = ctx.GlobalInt(CacheFlag.Name) * ctx.GlobalInt(CacheTrieFlag.Name) / 100
	}
	if ctx.GlobalIsSet(CacheFlag.Name) || ctx.GlobalIsSet(CacheGCFlag.Name) {
		cfg.TrieDirtyCache = ctx.GlobalInt(CacheFlag.Name) * ctx.GlobalInt(CacheGCFlag.Name) / 100
	}
	if ctx.GlobalIsSet(DocRootFlag.Name) {
		cfg.DocRoot = ctx.GlobalString(DocRootFlag.Name)
	}
	if ctx.GlobalIsSet(VMEnableDebugFlag.Name) {
		// TODO(fjl): force-enable this in --dev mode
		cfg.EnablePreimageRecording = ctx.GlobalBool(VMEnableDebugFlag.Name)
	}

	if ctx.GlobalIsSet(EWASMInterpreterFlag.Name) {
		cfg.EWASMInterpreter = ctx.GlobalString(EWASMInterpreterFlag.Name)
	}

	if ctx.GlobalIsSet(EVMInterpreterFlag.Name) {
		cfg.EVMInterpreter = ctx.GlobalString(EVMInterpreterFlag.Name)
	}

	if ctx.GlobalIsSet(RPCGlobalGasCap.Name) {
		cfg.RPCGasCap = new(big.Int).SetUint64(ctx.GlobalUint64(RPCGlobalGasCap.Name))
	}

	if ctx.GlobalIsSet(GatewayFeeFlag.Name) {
		cfg.GatewayFee = GlobalBig(ctx, GatewayFeeFlag.Name)
	}

	// Override any default configs for hard coded networks.
	switch {
	case ctx.GlobalBool(TestnetFlag.Name):
		if !ctx.GlobalIsSet(NetworkIdFlag.Name) {
			cfg.NetworkId = 3
		}
		cfg.Genesis = core.DefaultTestnetGenesisBlock()
	case ctx.GlobalBool(RinkebyFlag.Name):
		if !ctx.GlobalIsSet(NetworkIdFlag.Name) {
			cfg.NetworkId = 4
		}
		cfg.Genesis = core.DefaultRinkebyGenesisBlock()
	case ctx.GlobalBool(GoerliFlag.Name):
		if !ctx.GlobalIsSet(NetworkIdFlag.Name) {
			cfg.NetworkId = 5
		}
		cfg.Genesis = core.DefaultGoerliGenesisBlock()
	case ctx.GlobalBool(DeveloperFlag.Name):
		if !ctx.GlobalIsSet(NetworkIdFlag.Name) {
			cfg.NetworkId = 1337
		}
		// Create new developer account or reuse existing one
		var (
			developer accounts.Account
			err       error
		)
		if accs := ks.Accounts(); len(accs) > 0 {
			developer = ks.Accounts()[0]
		} else {
			developer, err = ks.NewAccount("")
			if err != nil {
				Fatalf("Failed to create developer account: %v", err)
			}
		}
		if err := ks.Unlock(developer, ""); err != nil {
			Fatalf("Failed to unlock developer account: %v", err)
		}
		log.Info("Using developer account", "address", developer.Address)

		cfg.Genesis = core.DeveloperGenesisBlock(uint64(ctx.GlobalInt(DeveloperPeriodFlag.Name)), developer.Address)
		if !ctx.GlobalIsSet(MinerGasPriceFlag.Name) && !ctx.GlobalIsSet(MinerLegacyGasPriceFlag.Name) {
			cfg.Miner.GasPrice = big.NewInt(1)
		}
	case ctx.GlobalBool(OttomanFlag.Name):
		if !ctx.GlobalIsSet(NetworkIdFlag.Name) {
			cfg.NetworkId = 5
		}
		cfg.Genesis = core.DefaultOttomanGenesisBlock()
	}
}

// RegisterEthService adds an Ethereum client to the stack.
func RegisterEthService(stack *node.Node, cfg *eth.Config) {
	var err error
	if !cfg.SyncMode.SyncFullBlockChain() {
		err = stack.Register(func(ctx *node.ServiceContext) (node.Service, error) {
			return les.New(ctx, cfg)
		})
	} else {
		err = stack.Register(func(ctx *node.ServiceContext) (node.Service, error) {
			fullNode, err := eth.New(ctx, cfg)
			if fullNode != nil && cfg.LightServ > 0 {
				ls, _ := les.NewLesServer(fullNode, cfg)
				fullNode.AddLesServer(ls)
			}
			return fullNode, err
		})
	}
	if err != nil {
		Fatalf("Failed to register the Ethereum service: %v", err)
	}
}

// RegisterShhService configures Whisper and adds it to the given node.
func RegisterShhService(stack *node.Node, cfg *whisper.Config) {
	if err := stack.Register(func(n *node.ServiceContext) (node.Service, error) {
		return whisper.New(cfg), nil
	}); err != nil {
		Fatalf("Failed to register the Whisper service: %v", err)
	}
}

// RegisterEthStatsService configures the Ethereum Stats daemon and adds it to
// the given node.
func RegisterEthStatsService(stack *node.Node, url string) {
	if err := stack.Register(func(ctx *node.ServiceContext) (node.Service, error) {
		// Retrieve both eth and les services
		var ethServ *eth.Ethereum
		ctx.Service(&ethServ)

		var lesServ *les.LightEthereum
		ctx.Service(&lesServ)

		// Let ethstats use whichever is not nil
		return ethstats.New(url, ethServ, lesServ)
	}); err != nil {
		Fatalf("Failed to register the Ethereum Stats service: %v", err)
	}
}

// RegisterGraphQLService is a utility function to construct a new service and register it against a node.
func RegisterGraphQLService(stack *node.Node, endpoint string, cors, vhosts []string, timeouts rpc.HTTPTimeouts) {
	if err := stack.Register(func(ctx *node.ServiceContext) (node.Service, error) {
		// Try to construct the GraphQL service backed by a full node
		var ethServ *eth.Ethereum
		if err := ctx.Service(&ethServ); err == nil {
			return graphql.New(ethServ.APIBackend, endpoint, cors, vhosts, timeouts)
		}
		// Try to construct the GraphQL service backed by a light node
		var lesServ *les.LightEthereum
		if err := ctx.Service(&lesServ); err == nil {
			return graphql.New(lesServ.ApiBackend, endpoint, cors, vhosts, timeouts)
		}
		// Well, this should not have happened, bail out
		return nil, errors.New("no Ethereum service")
	}); err != nil {
		Fatalf("Failed to register the GraphQL service: %v", err)
	}
}

func SetupMetrics(ctx *cli.Context) {
	if metrics.Enabled {
		log.Info("Enabling metrics collection")
		var (
			enableExport = ctx.GlobalBool(MetricsEnableInfluxDBFlag.Name)
			endpoint     = ctx.GlobalString(MetricsInfluxDBEndpointFlag.Name)
			database     = ctx.GlobalString(MetricsInfluxDBDatabaseFlag.Name)
			username     = ctx.GlobalString(MetricsInfluxDBUsernameFlag.Name)
			password     = ctx.GlobalString(MetricsInfluxDBPasswordFlag.Name)
		)

		if enableExport {
			tagsMap := SplitTagsFlag(ctx.GlobalString(MetricsInfluxDBTagsFlag.Name))

			log.Info("Enabling metrics export to InfluxDB")

			go influxdb.InfluxDBWithTags(metrics.DefaultRegistry, 10*time.Second, endpoint, database, username, password, "geth.", tagsMap)
		}
	}
}

func SplitTagsFlag(tagsFlag string) map[string]string {
	tags := strings.Split(tagsFlag, ",")
	tagsMap := map[string]string{}

	for _, t := range tags {
		if t != "" {
			kv := strings.Split(t, "=")

			if len(kv) == 2 {
				tagsMap[kv[0]] = kv[1]
			}
		}
	}

	return tagsMap
}

// MakeChainDatabase open an LevelDB using the flags passed to the client and will hard crash if it fails.
func MakeChainDatabase(ctx *cli.Context, stack *node.Node) ethdb.Database {
	var (
		cache   = ctx.GlobalInt(CacheFlag.Name) * ctx.GlobalInt(CacheDatabaseFlag.Name) / 100
		handles = makeDatabaseHandles()
	)
	name := "chaindata"
	if ctx.GlobalString(SyncModeFlag.Name) == "light" {
		name = "lightchaindata"
	} else if ctx.GlobalString(SyncModeFlag.Name) == "lightest" {
		name = "lightestchaindata"
	}
	chainDb, err := stack.OpenDatabaseWithFreezer(name, cache, handles, ctx.GlobalString(AncientFlag.Name), "")
	if err != nil {
		Fatalf("Could not open database: %v", err)
	}
	return chainDb
}

func MakeGenesis(ctx *cli.Context) *core.Genesis {
	var genesis *core.Genesis
	switch {
	case ctx.GlobalBool(TestnetFlag.Name):
		genesis = core.DefaultTestnetGenesisBlock()
	case ctx.GlobalBool(RinkebyFlag.Name):
		genesis = core.DefaultRinkebyGenesisBlock()
	case ctx.GlobalBool(GoerliFlag.Name):
		genesis = core.DefaultGoerliGenesisBlock()
	case ctx.GlobalBool(DeveloperFlag.Name):
		Fatalf("Developer chains are ephemeral")
	case ctx.GlobalBool(OttomanFlag.Name):
		genesis = core.DefaultOttomanGenesisBlock()
	}
	return genesis
}

// MakeChain creates a chain manager from set command line flags.
func MakeChain(ctx *cli.Context, stack *node.Node) (chain *core.BlockChain, chainDb ethdb.Database) {
	var err error
	chainDb = MakeChainDatabase(ctx, stack)
	config, _, err := core.SetupGenesisBlock(chainDb, MakeGenesis(ctx))
	if err != nil {
		Fatalf("%v", err)
	}
<<<<<<< HEAD
	engine := mockEngine.NewFaker()
=======
	config.FullHeaderChainAvailable = ctx.GlobalString(SyncModeFlag.Name) != "lightest"
	var engine consensus.Engine
	if config.Clique != nil {
		engine = clique.New(config.Clique, chainDb)
	} else {
		engine = ethash.NewFaker()
		if !ctx.GlobalBool(FakePoWFlag.Name) {
			engine = ethash.New(ethash.Config{
				CacheDir:       stack.ResolvePath(eth.DefaultConfig.Ethash.CacheDir),
				CachesInMem:    eth.DefaultConfig.Ethash.CachesInMem,
				CachesOnDisk:   eth.DefaultConfig.Ethash.CachesOnDisk,
				DatasetDir:     stack.ResolvePath(eth.DefaultConfig.Ethash.DatasetDir),
				DatasetsInMem:  eth.DefaultConfig.Ethash.DatasetsInMem,
				DatasetsOnDisk: eth.DefaultConfig.Ethash.DatasetsOnDisk,
			}, nil, false)
		}
	}
>>>>>>> fee4f337
	if gcmode := ctx.GlobalString(GCModeFlag.Name); gcmode != "full" && gcmode != "archive" {
		Fatalf("--%s must be either 'full' or 'archive'", GCModeFlag.Name)
	}
	cache := &core.CacheConfig{
		TrieCleanLimit:      eth.DefaultConfig.TrieCleanCache,
		TrieCleanNoPrefetch: ctx.GlobalBool(CacheNoPrefetchFlag.Name),
		TrieDirtyLimit:      eth.DefaultConfig.TrieDirtyCache,
		TrieDirtyDisabled:   ctx.GlobalString(GCModeFlag.Name) == "archive",
		TrieTimeLimit:       eth.DefaultConfig.TrieTimeout,
	}
	if ctx.GlobalIsSet(CacheFlag.Name) || ctx.GlobalIsSet(CacheTrieFlag.Name) {
		cache.TrieCleanLimit = ctx.GlobalInt(CacheFlag.Name) * ctx.GlobalInt(CacheTrieFlag.Name) / 100
	}
	if ctx.GlobalIsSet(CacheFlag.Name) || ctx.GlobalIsSet(CacheGCFlag.Name) {
		cache.TrieDirtyLimit = ctx.GlobalInt(CacheFlag.Name) * ctx.GlobalInt(CacheGCFlag.Name) / 100
	}
	vmcfg := vm.Config{EnablePreimageRecording: ctx.GlobalBool(VMEnableDebugFlag.Name)}
	chain, err = core.NewBlockChain(chainDb, cache, config, engine, vmcfg, nil)
	if err != nil {
		Fatalf("Can't create BlockChain: %v", err)
	}
	return chain, chainDb
}

// MakeConsolePreloads retrieves the absolute paths for the console JavaScript
// scripts to preload before starting.
func MakeConsolePreloads(ctx *cli.Context) []string {
	// Skip preloading if there's nothing to preload
	if ctx.GlobalString(PreloadJSFlag.Name) == "" {
		return nil
	}
	// Otherwise resolve absolute paths and return them
	var preloads []string

	assets := ctx.GlobalString(JSpathFlag.Name)
	for _, file := range strings.Split(ctx.GlobalString(PreloadJSFlag.Name), ",") {
		preloads = append(preloads, common.AbsolutePath(assets, strings.TrimSpace(file)))
	}
	return preloads
}

// MigrateFlags sets the global flag from a local flag when it's set.
// This is a temporary function used for migrating old command/flags to the
// new format.
//
// e.g. geth account new --keystore /tmp/mykeystore --lightkdf
//
// is equivalent after calling this method with:
//
// geth --keystore /tmp/mykeystore --lightkdf account new
//
// This allows the use of the existing configuration functionality.
// When all flags are migrated this function can be removed and the existing
// configuration functionality must be changed that is uses local flags
func MigrateFlags(action func(ctx *cli.Context) error) func(*cli.Context) error {
	return func(ctx *cli.Context) error {
		for _, name := range ctx.FlagNames() {
			if ctx.IsSet(name) {
				ctx.GlobalSet(name, ctx.String(name))
			}
		}
		return action(ctx)
	}
}<|MERGE_RESOLUTION|>--- conflicted
+++ resolved
@@ -1810,27 +1810,8 @@
 	if err != nil {
 		Fatalf("%v", err)
 	}
-<<<<<<< HEAD
+	config.FullHeaderChainAvailable = ctx.GlobalString(SyncModeFlag.Name) != "lightest"
 	engine := mockEngine.NewFaker()
-=======
-	config.FullHeaderChainAvailable = ctx.GlobalString(SyncModeFlag.Name) != "lightest"
-	var engine consensus.Engine
-	if config.Clique != nil {
-		engine = clique.New(config.Clique, chainDb)
-	} else {
-		engine = ethash.NewFaker()
-		if !ctx.GlobalBool(FakePoWFlag.Name) {
-			engine = ethash.New(ethash.Config{
-				CacheDir:       stack.ResolvePath(eth.DefaultConfig.Ethash.CacheDir),
-				CachesInMem:    eth.DefaultConfig.Ethash.CachesInMem,
-				CachesOnDisk:   eth.DefaultConfig.Ethash.CachesOnDisk,
-				DatasetDir:     stack.ResolvePath(eth.DefaultConfig.Ethash.DatasetDir),
-				DatasetsInMem:  eth.DefaultConfig.Ethash.DatasetsInMem,
-				DatasetsOnDisk: eth.DefaultConfig.Ethash.DatasetsOnDisk,
-			}, nil, false)
-		}
-	}
->>>>>>> fee4f337
 	if gcmode := ctx.GlobalString(GCModeFlag.Name); gcmode != "full" && gcmode != "archive" {
 		Fatalf("--%s must be either 'full' or 'archive'", GCModeFlag.Name)
 	}
