// Copyright 2015 The go-ethereum Authors
// This file is part of go-ethereum.
//
// go-ethereum is free software: you can redistribute it and/or modify
// it under the terms of the GNU General Public License as published by
// the Free Software Foundation, either version 3 of the License, or
// (at your option) any later version.
//
// go-ethereum is distributed in the hope that it will be useful,
// but WITHOUT ANY WARRANTY; without even the implied warranty of
// MERCHANTABILITY or FITNESS FOR A PARTICULAR PURPOSE. See the
// GNU General Public License for more details.
//
// You should have received a copy of the GNU General Public License
// along with go-ethereum. If not, see <http://www.gnu.org/licenses/>.

// Package utils contains internal helper functions for go-ethereum commands.
package utils

import (
	"crypto/ecdsa"
	"errors"
	"fmt"
	"io"
	"io/ioutil"
	"math/big"
	"os"
	"path/filepath"
	"strconv"
	"strings"
	"text/tabwriter"
	"text/template"
	"time"

	"github.com/ethereum/go-ethereum/accounts"
	"github.com/ethereum/go-ethereum/accounts/keystore"
	"github.com/ethereum/go-ethereum/common"
	"github.com/ethereum/go-ethereum/common/fdlimit"
	mockEngine "github.com/ethereum/go-ethereum/consensus/consensustest"
	"github.com/ethereum/go-ethereum/consensus/istanbul"
	"github.com/ethereum/go-ethereum/core"
	"github.com/ethereum/go-ethereum/core/vm"
	"github.com/ethereum/go-ethereum/crypto"
	"github.com/ethereum/go-ethereum/eth"
	"github.com/ethereum/go-ethereum/eth/downloader"
	"github.com/ethereum/go-ethereum/ethdb"
	"github.com/ethereum/go-ethereum/ethstats"
	"github.com/ethereum/go-ethereum/graphql"
	"github.com/ethereum/go-ethereum/les"
	"github.com/ethereum/go-ethereum/log"
	"github.com/ethereum/go-ethereum/metrics"
	"github.com/ethereum/go-ethereum/metrics/influxdb"
	"github.com/ethereum/go-ethereum/miner"
	"github.com/ethereum/go-ethereum/node"
	"github.com/ethereum/go-ethereum/p2p"
	"github.com/ethereum/go-ethereum/p2p/discv5"
	"github.com/ethereum/go-ethereum/p2p/enode"
	"github.com/ethereum/go-ethereum/p2p/nat"
	"github.com/ethereum/go-ethereum/p2p/netutil"
	"github.com/ethereum/go-ethereum/params"
	"github.com/ethereum/go-ethereum/rpc"
	whisper "github.com/ethereum/go-ethereum/whisper/whisperv6"
	pcsclite "github.com/gballet/go-libpcsclite"
	cli "gopkg.in/urfave/cli.v1"
)

var (
	CommandHelpTemplate = `{{.cmd.Name}}{{if .cmd.Subcommands}} command{{end}}{{if .cmd.Flags}} [command options]{{end}} [arguments...]
{{if .cmd.Description}}{{.cmd.Description}}
{{end}}{{if .cmd.Subcommands}}
SUBCOMMANDS:
	{{range .cmd.Subcommands}}{{.Name}}{{with .ShortName}}, {{.}}{{end}}{{ "\t" }}{{.Usage}}
	{{end}}{{end}}{{if .categorizedFlags}}
{{range $idx, $categorized := .categorizedFlags}}{{$categorized.Name}} OPTIONS:
{{range $categorized.Flags}}{{"\t"}}{{.}}
{{end}}
{{end}}{{end}}`
)

func init() {
	cli.AppHelpTemplate = `{{.Name}} {{if .Flags}}[global options] {{end}}command{{if .Flags}} [command options]{{end}} [arguments...]

VERSION:
   {{.Version}}

COMMANDS:
   {{range .Commands}}{{.Name}}{{with .ShortName}}, {{.}}{{end}}{{ "\t" }}{{.Usage}}
   {{end}}{{if .Flags}}
GLOBAL OPTIONS:
   {{range .Flags}}{{.}}
   {{end}}{{end}}
`
	cli.CommandHelpTemplate = CommandHelpTemplate
	cli.HelpPrinter = printHelp
}

// NewApp creates an app with sane defaults.
func NewApp(gitCommit, gitDate, usage string) *cli.App {
	app := cli.NewApp()
	app.Name = filepath.Base(os.Args[0])
	app.Author = ""
	app.Email = ""
	app.Version = params.VersionWithCommit(gitCommit, gitDate)
	app.Usage = usage
	return app
}

func printHelp(out io.Writer, templ string, data interface{}) {
	funcMap := template.FuncMap{"join": strings.Join}
	t := template.Must(template.New("help").Funcs(funcMap).Parse(templ))
	w := tabwriter.NewWriter(out, 38, 8, 2, ' ', 0)
	err := t.Execute(w, data)
	if err != nil {
		panic(err)
	}
	w.Flush()
}

// These are all the command line flags we support.
// If you add to this list, please remember to include the
// flag in the appropriate command definition.
//
// The flags are defined here so their names and help texts
// are the same for all commands.

var (
	// General settings
	DataDirFlag = DirectoryFlag{
		Name:  "datadir",
		Usage: "Data directory for the databases and keystore",
		Value: DirectoryString(node.DefaultDataDir()),
	}
	AncientFlag = DirectoryFlag{
		Name:  "datadir.ancient",
		Usage: "Data directory for ancient chain segments (default = inside chaindata)",
	}
	KeyStoreDirFlag = DirectoryFlag{
		Name:  "keystore",
		Usage: "Directory for the keystore (default = inside the datadir)",
	}
	NoUSBFlag = cli.BoolFlag{
		Name:  "nousb",
		Usage: "Disables monitoring for and managing USB hardware wallets",
	}
	SmartCardDaemonPathFlag = cli.StringFlag{
		Name:  "pcscdpath",
		Usage: "Path to the smartcard daemon (pcscd) socket file",
		Value: pcsclite.PCSCDSockName,
	}
	NetworkIdFlag = cli.Uint64Flag{
		Name:  "networkid",
		Usage: fmt.Sprintf("Network identifier (%s)", params.NetworkIdHelp),
		Value: params.MainnetNetworkId,
	}
	AlfajoresFlag = cli.BoolFlag{
		Name:  "alfajores",
		Usage: "Alfajores network: pre-configured Celo test network",
	}
	BaklavaFlag = cli.BoolFlag{
		Name:  "baklava",
		Usage: "Baklava network: pre-configured Celo test network",
	}
	DeveloperFlag = cli.BoolFlag{
		Name:  "dev",
		Usage: "Ephemeral proof-of-authority network with a pre-funded developer account, mining enabled",
	}
	DeveloperPeriodFlag = cli.IntFlag{
		Name:  "dev.period",
		Usage: "Block period to use in developer mode (0 = mine only if transaction pending)",
	}
	IdentityFlag = cli.StringFlag{
		Name:  "identity",
		Usage: "Custom node name",
	}
	DocRootFlag = DirectoryFlag{
		Name:  "docroot",
		Usage: "Document Root for HTTPClient file scheme",
		Value: DirectoryString(homeDir()),
	}
	ExitWhenSyncedFlag = cli.BoolFlag{
		Name:  "exitwhensynced",
		Usage: "Exits after block synchronisation completes",
	}
	IterativeOutputFlag = cli.BoolFlag{
		Name:  "iterative",
		Usage: "Print streaming JSON iteratively, delimited by newlines",
	}
	ExcludeStorageFlag = cli.BoolFlag{
		Name:  "nostorage",
		Usage: "Exclude storage entries (save db lookups)",
	}
	IncludeIncompletesFlag = cli.BoolFlag{
		Name:  "incompletes",
		Usage: "Include accounts for which we don't have the address (missing preimage)",
	}
	ExcludeCodeFlag = cli.BoolFlag{
		Name:  "nocode",
		Usage: "Exclude contract code (save db lookups)",
	}
	defaultSyncMode = eth.DefaultConfig.SyncMode
	SyncModeFlag    = TextMarshalerFlag{
		Name:  "syncmode",
		Usage: `Blockchain sync mode ("fast", "full", "light", or "lightest")`,
		Value: &defaultSyncMode,
	}
	GCModeFlag = cli.StringFlag{
		Name:  "gcmode",
		Usage: `Blockchain garbage collection mode ("full", "archive")`,
		Value: "full",
	}
	LightKDFFlag = cli.BoolFlag{
		Name:  "lightkdf",
		Usage: "Reduce key-derivation RAM & CPU usage at some expense of KDF strength",
	}
	WhitelistFlag = cli.StringFlag{
		Name:  "whitelist",
		Usage: "Comma separated block number-to-hash mappings to enforce (<number>=<hash>)",
	}
	TxFeeRecipientFlag = cli.StringFlag{
		Name:  "tx-fee-recipient",
		Usage: "Public address for block transaction fees and gateway fees (default = first account)",
		Value: "0",
	}
	BLSbaseFlag = cli.StringFlag{
		Name:  "blsbase",
		Usage: "Public address for block mining BLS signatures (default = first account created)",
		Value: "0",
	}
	// Light server and client settings
	LightServeFlag = cli.IntFlag{
		Name:  "light.serve",
		Usage: "Maximum percentage of time allowed for serving LES requests (multi-threaded processing allows values over 100)",
		Value: eth.DefaultConfig.LightServ,
	}
	LightIngressFlag = cli.IntFlag{
		Name:  "light.ingress",
		Usage: "Incoming bandwidth limit for serving light clients (kilobytes/sec, 0 = unlimited)",
		Value: eth.DefaultConfig.LightIngress,
	}
	LightEgressFlag = cli.IntFlag{
		Name:  "light.egress",
		Usage: "Outgoing bandwidth limit for serving light clients (kilobytes/sec, 0 = unlimited)",
		Value: eth.DefaultConfig.LightEgress,
	}
	LightMaxPeersFlag = cli.IntFlag{
		Name:  "light.maxpeers",
		Usage: "Maximum number of light clients to serve, or light servers to attach to",
		Value: eth.DefaultConfig.LightPeers,
	}
	LightGatewayFeeFlag = BigFlag{
		Name:  "light.gatewayfee",
		Usage: "Minimum value of gateway fee to serve a light client transaction",
		Value: eth.DefaultConfig.GatewayFee,
	}
	UltraLightServersFlag = cli.StringFlag{
		Name:  "ulc.servers",
		Usage: "List of trusted ultra-light servers",
		Value: strings.Join(eth.DefaultConfig.UltraLightServers, ","),
	}
	UltraLightFractionFlag = cli.IntFlag{
		Name:  "ulc.fraction",
		Usage: "Minimum % of trusted ultra-light servers required to announce a new head",
		Value: eth.DefaultConfig.UltraLightFraction,
	}
	UltraLightOnlyAnnounceFlag = cli.BoolFlag{
		Name:  "ulc.onlyannounce",
		Usage: "Ultra light server sends announcements only",
	}
	// Transaction pool settings
	TxPoolLocalsFlag = cli.StringFlag{
		Name:  "txpool.locals",
		Usage: "Comma separated accounts to treat as locals (no flush, priority inclusion)",
	}
	TxPoolNoLocalsFlag = cli.BoolFlag{
		Name:  "txpool.nolocals",
		Usage: "Disables price exemptions for locally submitted transactions",
	}
	TxPoolJournalFlag = cli.StringFlag{
		Name:  "txpool.journal",
		Usage: "Disk journal for local transaction to survive node restarts",
		Value: core.DefaultTxPoolConfig.Journal,
	}
	TxPoolRejournalFlag = cli.DurationFlag{
		Name:  "txpool.rejournal",
		Usage: "Time interval to regenerate the local transaction journal",
		Value: core.DefaultTxPoolConfig.Rejournal,
	}
	TxPoolPriceLimitFlag = cli.Uint64Flag{
		Name:  "txpool.pricelimit",
		Usage: "Minimum gas price limit to enforce for acceptance into the pool",
		Value: eth.DefaultConfig.TxPool.PriceLimit,
	}
	TxPoolPriceBumpFlag = cli.Uint64Flag{
		Name:  "txpool.pricebump",
		Usage: "Price bump percentage to replace an already existing transaction",
		Value: eth.DefaultConfig.TxPool.PriceBump,
	}
	TxPoolAccountSlotsFlag = cli.Uint64Flag{
		Name:  "txpool.accountslots",
		Usage: "Minimum number of executable transaction slots guaranteed per account",
		Value: eth.DefaultConfig.TxPool.AccountSlots,
	}
	TxPoolGlobalSlotsFlag = cli.Uint64Flag{
		Name:  "txpool.globalslots",
		Usage: "Maximum number of executable transaction slots for all accounts",
		Value: eth.DefaultConfig.TxPool.GlobalSlots,
	}
	TxPoolAccountQueueFlag = cli.Uint64Flag{
		Name:  "txpool.accountqueue",
		Usage: "Maximum number of non-executable transaction slots permitted per account",
		Value: eth.DefaultConfig.TxPool.AccountQueue,
	}
	TxPoolGlobalQueueFlag = cli.Uint64Flag{
		Name:  "txpool.globalqueue",
		Usage: "Maximum number of non-executable transaction slots for all accounts",
		Value: eth.DefaultConfig.TxPool.GlobalQueue,
	}
	TxPoolLifetimeFlag = cli.DurationFlag{
		Name:  "txpool.lifetime",
		Usage: "Maximum amount of time non-executable transaction are queued",
		Value: eth.DefaultConfig.TxPool.Lifetime,
	}
	// Performance tuning settings
	CacheFlag = cli.IntFlag{
		Name:  "cache",
		Usage: "Megabytes of memory allocated to internal caching (default = 4096 mainnet full node, 128 light mode)",
		Value: 1024,
	}
	CacheDatabaseFlag = cli.IntFlag{
		Name:  "cache.database",
		Usage: "Percentage of cache memory allowance to use for database io",
		Value: 50,
	}
	CacheTrieFlag = cli.IntFlag{
		Name:  "cache.trie",
		Usage: "Percentage of cache memory allowance to use for trie caching (default = 25% full mode, 50% archive mode)",
		Value: 25,
	}
	CacheGCFlag = cli.IntFlag{
		Name:  "cache.gc",
		Usage: "Percentage of cache memory allowance to use for trie pruning (default = 25% full mode, 0% archive mode)",
		Value: 25,
	}
	CacheNoPrefetchFlag = cli.BoolFlag{
		Name:  "cache.noprefetch",
		Usage: "Disable heuristic state prefetch during block import (less CPU and disk IO, more time waiting for data)",
	}
	// Miner settings
	MiningEnabledFlag = cli.BoolFlag{
		Name:  "mine",
		Usage: "Enable mining",
	}
	MinerValidatorFlag = cli.StringFlag{
		Name:  "miner.validator",
		Usage: "Public address for participation in consensus (default = first account)",
		Value: "0",
	}
	MinerThreadsFlag = cli.IntFlag{
		Name:  "miner.threads",
		Usage: "Number of CPU threads to use for mining",
		Value: 0,
	}
	MinerLegacyThreadsFlag = cli.IntFlag{
		Name:  "minerthreads",
		Usage: "Number of CPU threads to use for mining (deprecated, use --miner.threads)",
		Value: 0,
	}
	MinerNotifyFlag = cli.StringFlag{
		Name:  "miner.notify",
		Usage: "Comma separated HTTP URL list to notify of new work packages",
	}
	MinerGasTargetFlag = cli.Uint64Flag{
		Name:  "miner.gastarget",
		Usage: "Target gas floor for mined blocks",
		Value: eth.DefaultConfig.Miner.GasFloor,
	}
	MinerLegacyGasTargetFlag = cli.Uint64Flag{
		Name:  "targetgaslimit",
		Usage: "Target gas floor for mined blocks (deprecated, use --miner.gastarget)",
		Value: eth.DefaultConfig.Miner.GasFloor,
	}
	MinerGasLimitFlag = cli.Uint64Flag{
		Name:  "miner.gaslimit",
		Usage: "Target gas ceiling for mined blocks",
		Value: eth.DefaultConfig.Miner.GasCeil,
	}
	MinerGasPriceFlag = BigFlag{
		Name:  "miner.gasprice",
		Usage: "Minimum gas price for mining a transaction",
		Value: eth.DefaultConfig.Miner.GasPrice,
	}
	MinerLegacyGasPriceFlag = BigFlag{
		Name:  "gasprice",
		Usage: "Minimum gas price for mining a transaction (deprecated, use --miner.gasprice)",
		Value: eth.DefaultConfig.Miner.GasPrice,
	}
	MinerEtherbaseFlag = cli.StringFlag{
		Name:  "miner.etherbase",
		Usage: "Public address for block mining rewards (default = first account)",
		Value: "0",
	}
	MinerLegacyEtherbaseFlag = cli.StringFlag{
		Name:  "etherbase",
		Usage: "Public address for block mining rewards (default = first account, deprecated, use --miner.etherbase)",
		Value: "0",
	}
	MinerExtraDataFlag = cli.StringFlag{
		Name:  "miner.extradata",
		Usage: "Block extra data set by the miner (default = client version)",
	}
	MinerLegacyExtraDataFlag = cli.StringFlag{
		Name:  "extradata",
		Usage: "Block extra data set by the miner (default = client version, deprecated, use --miner.extradata)",
	}
	MinerRecommitIntervalFlag = cli.DurationFlag{
		Name:  "miner.recommit",
		Usage: "Time interval to recreate the block being mined",
		Value: eth.DefaultConfig.Miner.Recommit,
	}
	MinerNoVerfiyFlag = cli.BoolFlag{
		Name:  "miner.noverify",
		Usage: "Disable remote sealing verification",
	}
	// Account settings
	UnlockedAccountFlag = cli.StringFlag{
		Name:  "unlock",
		Usage: "Comma separated list of accounts to unlock",
		Value: "",
	}
	PasswordFileFlag = cli.StringFlag{
		Name:  "password",
		Usage: "Password file to use for non-interactive password input",
		Value: "",
	}
	ExternalSignerFlag = cli.StringFlag{
		Name:  "signer",
		Usage: "External signer (url or path to ipc file)",
		Value: "",
	}
	VMEnableDebugFlag = cli.BoolFlag{
		Name:  "vmdebug",
		Usage: "Record information useful for VM and contract debugging",
	}
	InsecureUnlockAllowedFlag = cli.BoolFlag{
		Name:  "allow-insecure-unlock",
		Usage: "Allow insecure account unlocking when account-related RPCs are exposed by http",
	}
	RPCGlobalGasCap = cli.Uint64Flag{
		Name:  "rpc.gascap",
		Usage: "Sets a cap on gas that can be used in eth_call/estimateGas",
	}
	// Logging and debug settings
	EthStatsURLFlag = cli.StringFlag{
		Name:  "ethstats",
		Usage: "Reporting URL of a ethstats service (nodename:secret@host:port)",
	}
	FakePoWFlag = cli.BoolFlag{
		Name:  "fakepow",
		Usage: "Disables proof-of-work verification",
	}
	NoCompactionFlag = cli.BoolFlag{
		Name:  "nocompaction",
		Usage: "Disables db compaction after import",
	}
	// RPC settings
	IPCDisabledFlag = cli.BoolFlag{
		Name:  "ipcdisable",
		Usage: "Disable the IPC-RPC server",
	}
	IPCPathFlag = DirectoryFlag{
		Name:  "ipcpath",
		Usage: "Filename for IPC socket/pipe within the datadir (explicit paths escape it)",
	}
	RPCEnabledFlag = cli.BoolFlag{
		Name:  "rpc",
		Usage: "Enable the HTTP-RPC server",
	}
	RPCListenAddrFlag = cli.StringFlag{
		Name:  "rpcaddr",
		Usage: "HTTP-RPC server listening interface",
		Value: node.DefaultHTTPHost,
	}
	RPCPortFlag = cli.IntFlag{
		Name:  "rpcport",
		Usage: "HTTP-RPC server listening port",
		Value: node.DefaultHTTPPort,
	}
	RPCCORSDomainFlag = cli.StringFlag{
		Name:  "rpccorsdomain",
		Usage: "Comma separated list of domains from which to accept cross origin requests (browser enforced)",
		Value: "",
	}
	RPCVirtualHostsFlag = cli.StringFlag{
		Name:  "rpcvhosts",
		Usage: "Comma separated list of virtual hostnames from which to accept requests (server enforced). Accepts '*' wildcard.",
		Value: strings.Join(node.DefaultConfig.HTTPVirtualHosts, ","),
	}
	RPCApiFlag = cli.StringFlag{
		Name:  "rpcapi",
		Usage: "API's offered over the HTTP-RPC interface",
		Value: "",
	}
	WSEnabledFlag = cli.BoolFlag{
		Name:  "ws",
		Usage: "Enable the WS-RPC server",
	}
	WSListenAddrFlag = cli.StringFlag{
		Name:  "wsaddr",
		Usage: "WS-RPC server listening interface",
		Value: node.DefaultWSHost,
	}
	WSPortFlag = cli.IntFlag{
		Name:  "wsport",
		Usage: "WS-RPC server listening port",
		Value: node.DefaultWSPort,
	}
	WSApiFlag = cli.StringFlag{
		Name:  "wsapi",
		Usage: "API's offered over the WS-RPC interface",
		Value: "",
	}
	WSAllowedOriginsFlag = cli.StringFlag{
		Name:  "wsorigins",
		Usage: "Origins from which to accept websockets requests",
		Value: "",
	}
	GraphQLEnabledFlag = cli.BoolFlag{
		Name:  "graphql",
		Usage: "Enable the GraphQL server",
	}
	GraphQLListenAddrFlag = cli.StringFlag{
		Name:  "graphql.addr",
		Usage: "GraphQL server listening interface",
		Value: node.DefaultGraphQLHost,
	}
	GraphQLPortFlag = cli.IntFlag{
		Name:  "graphql.port",
		Usage: "GraphQL server listening port",
		Value: node.DefaultGraphQLPort,
	}
	GraphQLCORSDomainFlag = cli.StringFlag{
		Name:  "graphql.corsdomain",
		Usage: "Comma separated list of domains from which to accept cross origin requests (browser enforced)",
		Value: "",
	}
	GraphQLVirtualHostsFlag = cli.StringFlag{
		Name:  "graphql.vhosts",
		Usage: "Comma separated list of virtual hostnames from which to accept requests (server enforced). Accepts '*' wildcard.",
		Value: strings.Join(node.DefaultConfig.GraphQLVirtualHosts, ","),
	}
	ExecFlag = cli.StringFlag{
		Name:  "exec",
		Usage: "Execute JavaScript statement",
	}
	PreloadJSFlag = cli.StringFlag{
		Name:  "preload",
		Usage: "Comma separated list of JavaScript files to preload into the console",
	}

	// Network Settings
	MaxPeersFlag = cli.IntFlag{
		Name:  "maxpeers",
		Usage: "Maximum number of network peers (network disabled if set to 0)",
		Value: node.DefaultConfig.P2P.MaxPeers,
	}
	MaxPendingPeersFlag = cli.IntFlag{
		Name:  "maxpendpeers",
		Usage: "Maximum number of pending connection attempts (defaults used if set to 0)",
		Value: node.DefaultConfig.P2P.MaxPendingPeers,
	}
	ListenPortFlag = cli.IntFlag{
		Name:  "port",
		Usage: "Network listening port",
		Value: 30303,
	}
	BootnodesFlag = cli.StringFlag{
		Name:  "bootnodes",
		Usage: "Comma separated enode URLs for P2P discovery bootstrap (set v4+v5 instead for light servers)",
		Value: "",
	}
	BootnodesV4Flag = cli.StringFlag{
		Name:  "bootnodesv4",
		Usage: "Comma separated enode URLs for P2P v4 discovery bootstrap (light server, full nodes)",
		Value: "",
	}
	BootnodesV5Flag = cli.StringFlag{
		Name:  "bootnodesv5",
		Usage: "Comma separated enode URLs for P2P v5 discovery bootstrap (light server, light nodes)",
		Value: "",
	}
	NodeKeyFileFlag = cli.StringFlag{
		Name:  "nodekey",
		Usage: "P2P node key file",
	}
	NodeKeyHexFlag = cli.StringFlag{
		Name:  "nodekeyhex",
		Usage: "P2P node key as hex (for testing)",
	}
	NATFlag = cli.StringFlag{
		Name:  "nat",
		Usage: "NAT port mapping mechanism (any|none|upnp|pmp|extip:<IP>)",
		Value: "any",
	}
	NoDiscoverFlag = cli.BoolFlag{
		Name:  "nodiscover",
		Usage: "Disables the peer discovery mechanism (manual peer addition)",
	}
	DiscoveryV5Flag = cli.BoolFlag{
		Name:  "v5disc",
		Usage: "Enables the experimental RLPx V5 (Topic Discovery) mechanism",
	}
	NetrestrictFlag = cli.StringFlag{
		Name:  "netrestrict",
		Usage: "Restricts network communication to the given IP networks (CIDR masks)",
	}
	PingIPFromPacketFlag = cli.BoolFlag{
		Name:  "ping-ip-from-packet",
		Usage: "Has the discovery protocol use the IP address given by a ping packet",
	}
	UseInMemoryDiscoverTableFlag = cli.BoolFlag{
		Name:  "use-in-memory-discovery-table",
		Usage: "Specifies whether to use an in memory discovery table",
	}

	VersionCheckFlag = cli.BoolFlag{
		Name:  "disable-version-check",
		Usage: "Disable version check. Use if the parameter is set erroneously",
	}

	// ATM the url is left to the user and deployment to
	JSpathFlag = cli.StringFlag{
		Name:  "jspath",
		Usage: "JavaScript root path for `loadScript`",
		Value: ".",
	}

	WhisperEnabledFlag = cli.BoolFlag{
		Name:  "shh",
		Usage: "Enable Whisper",
	}
	WhisperMaxMessageSizeFlag = cli.IntFlag{
		Name:  "shh.maxmessagesize",
		Usage: "Max message size accepted",
		Value: int(whisper.DefaultMaxMessageSize),
	}
	WhisperMinPOWFlag = cli.Float64Flag{
		Name:  "shh.pow",
		Usage: "Minimum POW accepted",
		Value: whisper.DefaultMinimumPoW,
	}
	WhisperRestrictConnectionBetweenLightClientsFlag = cli.BoolFlag{
		Name:  "shh.restrict-light",
		Usage: "Restrict connection between two whisper light clients",
	}

	// Metrics flags
	MetricsEnabledFlag = cli.BoolFlag{
		Name:  "metrics",
		Usage: "Enable metrics collection and reporting",
	}
	MetricsEnabledExpensiveFlag = cli.BoolFlag{
		Name:  "metrics.expensive",
		Usage: "Enable expensive metrics collection and reporting",
	}
	MetricsEnableInfluxDBFlag = cli.BoolFlag{
		Name:  "metrics.influxdb",
		Usage: "Enable metrics export/push to an external InfluxDB database",
	}
	MetricsInfluxDBEndpointFlag = cli.StringFlag{
		Name:  "metrics.influxdb.endpoint",
		Usage: "InfluxDB API endpoint to report metrics to",
		Value: "http://localhost:8086",
	}
	MetricsInfluxDBDatabaseFlag = cli.StringFlag{
		Name:  "metrics.influxdb.database",
		Usage: "InfluxDB database name to push reported metrics to",
		Value: "geth",
	}
	MetricsInfluxDBUsernameFlag = cli.StringFlag{
		Name:  "metrics.influxdb.username",
		Usage: "Username to authorize access to the database",
		Value: "test",
	}
	MetricsInfluxDBPasswordFlag = cli.StringFlag{
		Name:  "metrics.influxdb.password",
		Usage: "Password to authorize access to the database",
		Value: "test",
	}
	// Tags are part of every measurement sent to InfluxDB. Queries on tags are faster in InfluxDB.
	// For example `host` tag could be used so that we can group all nodes and average a measurement
	// across all of them, but also so that we can select a specific node and inspect its measurements.
	// https://docs.influxdata.com/influxdb/v1.4/concepts/key_concepts/#tag-key
	MetricsInfluxDBTagsFlag = cli.StringFlag{
		Name:  "metrics.influxdb.tags",
		Usage: "Comma-separated InfluxDB tags (key/values) attached to all measurements",
		Value: "host=localhost",
	}

	EWASMInterpreterFlag = cli.StringFlag{
		Name:  "vm.ewasm",
		Usage: "External ewasm configuration (default = built-in interpreter)",
		Value: "",
	}
	EVMInterpreterFlag = cli.StringFlag{
		Name:  "vm.evm",
		Usage: "External EVM configuration (default = built-in interpreter)",
		Value: "",
	}

	// Istanbul settings
	IstanbulRequestTimeoutFlag = cli.Uint64Flag{
		Name:  "istanbul.requesttimeout",
		Usage: "Timeout for each Istanbul round in milliseconds",
		Value: eth.DefaultConfig.Istanbul.RequestTimeout,
	}
	IstanbulBlockPeriodFlag = cli.Uint64Flag{
		Name:  "istanbul.blockperiod",
		Usage: "Default minimum difference between two consecutive block's timestamps in seconds",
		Value: eth.DefaultConfig.Istanbul.BlockPeriod,
	}
	IstanbulProposerPolicyFlag = cli.Uint64Flag{
		Name:  "istanbul.proposerpolicy",
		Usage: "Default minimum difference between two consecutive block's timestamps in seconds",
		Value: uint64(eth.DefaultConfig.Istanbul.ProposerPolicy),
	}
	IstanbulLookbackWindowFlag = cli.Uint64Flag{
		Name:  "istanbul.lookbackwindow",
		Usage: "A validator's signature must be absent for this many consecutive blocks to be considered down for the uptime score",
		Value: eth.DefaultConfig.Istanbul.LookbackWindow,
	}

	// Announce settings
	AnnounceQueryEnodeGossipPeriodFlag = cli.Uint64Flag{
		Name:  "announce.queryenodegossipperiod",
		Usage: "Time duration (in seconds) between gossiped query enode messages",
		Value: eth.DefaultConfig.Istanbul.AnnounceQueryEnodeGossipPeriod,
	}
	AnnounceAggressiveQueryEnodeGossipOnEnablementFlag = cli.BoolFlag{
		Name:  "announce.aggressivequeryenodegossiponenablement",
		Usage: "Specifies if this node should aggressively query enodes on announce enablement",
	}

	// Proxy node settings
	ProxyFlag = cli.BoolFlag{
		Name:  "proxy.proxy",
		Usage: "Specifies whether this node is a proxy",
	}
	ProxyInternalFacingEndpointFlag = cli.StringFlag{
		Name:  "proxy.internalendpoint",
		Usage: "Specifies the internal facing endpoint for this proxy to listen to.  The format should be <ip address>:<port>",
		Value: ":30503",
	}
	ProxiedValidatorAddressFlag = cli.StringFlag{
		Name:  "proxy.proxiedvalidatoraddress",
		Usage: "Address of the proxied validator",
	}

	// Proxied validator settings
	ProxiedFlag = cli.BoolFlag{
		Name:  "proxy.proxied",
		Usage: "Specifies whether this validator will be proxied by a proxy node",
	}
	ProxyEnodeURLPairsFlag = cli.StringFlag{
		Name:  "proxy.proxyenodeurlpairs",
		Usage: "Each enode URL in a pair is separated by a semicolon. Enode URL pairs are separated by a space. The format should be \"<proxy 0 internal facing enode URL>;<proxy 0 external facing enode URL>,<proxy 1 internal facing enode URL>;<proxy 1 external facing enode URL>,...\"",
	}

	ProxyEnodeURLPairsLegacyFlag = cli.StringFlag{
		Name:  "proxy.proxyenodeurlpair",
		Usage: "Each enode URL in a pair is separated by a semicolon. Enode URL pairs are separated by a space. The format should be \"<proxy 0 internal facing enode URL>;<proxy 0 external facing enode URL>,<proxy 1 internal facing enode URL>;<proxy 1 external facing enode URL>,...\" (deprecated, use --proxy.proxyenodeurlpairs)",
	}

	ProxyAllowPrivateIPFlag = cli.BoolFlag{
		Name:  "proxy.allowprivateip",
		Usage: "Specifies whether private IP is allowed for external facing proxy enodeURL",
	}
)

// MakeDataDir retrieves the currently requested data directory, terminating
// if none (or the empty string) is specified. If the node is starting a testnet,
// the a subdirectory of the specified datadir will be used.
func MakeDataDir(ctx *cli.Context) string {
	if path := ctx.GlobalString(DataDirFlag.Name); path != "" {
		if ctx.GlobalBool(BaklavaFlag.Name) {
			return filepath.Join(path, "baklava")
		} else if ctx.GlobalBool(AlfajoresFlag.Name) {
			return filepath.Join(path, "alfajores")
		}
		return path
	}
	Fatalf("Cannot determine default data directory, please set manually (--datadir)")
	return ""
}

// setNodeKey creates a node key from set command line flags, either loading it
// from a file or as a specified hex value. If neither flags were provided, this
// method returns nil and an emphemeral key is to be generated.
func setNodeKey(ctx *cli.Context, cfg *p2p.Config) {
	var (
		hex  = ctx.GlobalString(NodeKeyHexFlag.Name)
		file = ctx.GlobalString(NodeKeyFileFlag.Name)
		key  *ecdsa.PrivateKey
		err  error
	)
	switch {
	case file != "" && hex != "":
		Fatalf("Options %q and %q are mutually exclusive", NodeKeyFileFlag.Name, NodeKeyHexFlag.Name)
	case file != "":
		if key, err = crypto.LoadECDSA(file); err != nil {
			Fatalf("Option %q: %v", NodeKeyFileFlag.Name, err)
		}
		cfg.PrivateKey = key
	case hex != "":
		if key, err = crypto.HexToECDSA(hex); err != nil {
			Fatalf("Option %q: %v", NodeKeyHexFlag.Name, err)
		}
		cfg.PrivateKey = key
	}
}

// setNodeUserIdent creates the user identifier from CLI flags.
func setNodeUserIdent(ctx *cli.Context, cfg *node.Config) {
	if identity := ctx.GlobalString(IdentityFlag.Name); len(identity) > 0 {
		cfg.UserIdent = identity
	}
}

func GetBootstrapNodes(ctx *cli.Context) []string {
	urls := params.MainnetBootnodes
	switch {
	case ctx.GlobalIsSet(BootnodesFlag.Name) || ctx.GlobalIsSet(BootnodesV4Flag.Name):
		if ctx.GlobalIsSet(BootnodesV4Flag.Name) {
			urls = strings.Split(ctx.GlobalString(BootnodesV4Flag.Name), ",")
		} else {
			urls = strings.Split(ctx.GlobalString(BootnodesFlag.Name), ",")
		}
	case ctx.GlobalBool(AlfajoresFlag.Name):
		urls = params.AlfajoresBootnodes
	case ctx.GlobalBool(BaklavaFlag.Name):
		urls = params.BaklavaBootnodes
	}
	return urls
}

// setBootstrapNodes creates a list of bootstrap nodes from the command line
// flags, reverting to pre-configured ones if none have been specified.
func setBootstrapNodes(ctx *cli.Context, cfg *p2p.Config) {
	if cfg.BootstrapNodes != nil {
		return
	}
	urls := GetBootstrapNodes(ctx)

	cfg.BootstrapNodes = make([]*enode.Node, 0, len(urls))
	for _, url := range urls {
		if url != "" {
			node, err := enode.Parse(enode.ValidSchemes, url)
			if err != nil {
				log.Crit("Bootstrap URL invalid", "enode", url, "err", err)
				continue
			}
			cfg.BootstrapNodes = append(cfg.BootstrapNodes, node)
		}
	}
}

// setBootstrapNodesV5 creates a list of bootstrap nodes from the command line
// flags, reverting to pre-configured ones if none have been specified.
func setBootstrapNodesV5(ctx *cli.Context, cfg *p2p.Config) {
	urls := params.DiscoveryV5Bootnodes
	switch {
	case ctx.GlobalIsSet(BootnodesFlag.Name) || ctx.GlobalIsSet(BootnodesV5Flag.Name):
		if ctx.GlobalIsSet(BootnodesV5Flag.Name) {
			urls = strings.Split(ctx.GlobalString(BootnodesV5Flag.Name), ",")
		} else {
			urls = strings.Split(ctx.GlobalString(BootnodesFlag.Name), ",")
		}
	case ctx.GlobalBool(AlfajoresFlag.Name):
		urls = params.AlfajoresBootnodes
	case ctx.GlobalBool(BaklavaFlag.Name):
		urls = params.BaklavaBootnodes
	case cfg.BootstrapNodesV5 != nil:
		return // already set, don't apply defaults.
	}

	cfg.BootstrapNodesV5 = make([]*discv5.Node, 0, len(urls))
	for _, url := range urls {
		if url != "" {
			node, err := discv5.ParseNode(url)
			if err != nil {
				log.Error("Bootstrap URL invalid", "enode", url, "err", err)
				continue
			}
			cfg.BootstrapNodesV5 = append(cfg.BootstrapNodesV5, node)
		}
	}
}

// setListenAddress creates a TCP listening address string from set command
// line flags.
func setListenAddress(ctx *cli.Context, cfg *p2p.Config) {
	if ctx.GlobalIsSet(ListenPortFlag.Name) {
		cfg.ListenAddr = fmt.Sprintf(":%d", ctx.GlobalInt(ListenPortFlag.Name))
	}
}

// setNAT creates a port mapper from command line flags.
func setNAT(ctx *cli.Context, cfg *p2p.Config) {
	if ctx.GlobalIsSet(NATFlag.Name) {
		natif, err := nat.Parse(ctx.GlobalString(NATFlag.Name))
		if err != nil {
			Fatalf("Option %s: %v", NATFlag.Name, err)
		}
		cfg.NAT = natif
	}
}

// splitAndTrim splits input separated by a comma
// and trims excessive white space from the substrings.
func splitAndTrim(input string) []string {
	result := strings.Split(input, ",")
	for i, r := range result {
		result[i] = strings.TrimSpace(r)
	}
	return result
}

// setHTTP creates the HTTP RPC listener interface string from the set
// command line flags, returning empty if the HTTP endpoint is disabled.
func setHTTP(ctx *cli.Context, cfg *node.Config) {
	if ctx.GlobalBool(RPCEnabledFlag.Name) && cfg.HTTPHost == "" {
		cfg.HTTPHost = "127.0.0.1"
		if ctx.GlobalIsSet(RPCListenAddrFlag.Name) {
			cfg.HTTPHost = ctx.GlobalString(RPCListenAddrFlag.Name)
		}
	}
	if ctx.GlobalIsSet(RPCPortFlag.Name) {
		cfg.HTTPPort = ctx.GlobalInt(RPCPortFlag.Name)
	}
	if ctx.GlobalIsSet(RPCCORSDomainFlag.Name) {
		cfg.HTTPCors = splitAndTrim(ctx.GlobalString(RPCCORSDomainFlag.Name))
	}
	if ctx.GlobalIsSet(RPCApiFlag.Name) {
		cfg.HTTPModules = splitAndTrim(ctx.GlobalString(RPCApiFlag.Name))
	}
	if ctx.GlobalIsSet(RPCVirtualHostsFlag.Name) {
		cfg.HTTPVirtualHosts = splitAndTrim(ctx.GlobalString(RPCVirtualHostsFlag.Name))
	}
}

// setGraphQL creates the GraphQL listener interface string from the set
// command line flags, returning empty if the GraphQL endpoint is disabled.
func setGraphQL(ctx *cli.Context, cfg *node.Config) {
	if ctx.GlobalBool(GraphQLEnabledFlag.Name) && cfg.GraphQLHost == "" {
		cfg.GraphQLHost = "127.0.0.1"
		if ctx.GlobalIsSet(GraphQLListenAddrFlag.Name) {
			cfg.GraphQLHost = ctx.GlobalString(GraphQLListenAddrFlag.Name)
		}
	}
	cfg.GraphQLPort = ctx.GlobalInt(GraphQLPortFlag.Name)
	if ctx.GlobalIsSet(GraphQLCORSDomainFlag.Name) {
		cfg.GraphQLCors = splitAndTrim(ctx.GlobalString(GraphQLCORSDomainFlag.Name))
	}
	if ctx.GlobalIsSet(GraphQLVirtualHostsFlag.Name) {
		cfg.GraphQLVirtualHosts = splitAndTrim(ctx.GlobalString(GraphQLVirtualHostsFlag.Name))
	}
}

// setWS creates the WebSocket RPC listener interface string from the set
// command line flags, returning empty if the HTTP endpoint is disabled.
func setWS(ctx *cli.Context, cfg *node.Config) {
	if ctx.GlobalBool(WSEnabledFlag.Name) && cfg.WSHost == "" {
		cfg.WSHost = "127.0.0.1"
		if ctx.GlobalIsSet(WSListenAddrFlag.Name) {
			cfg.WSHost = ctx.GlobalString(WSListenAddrFlag.Name)
		}
	}
	if ctx.GlobalIsSet(WSPortFlag.Name) {
		cfg.WSPort = ctx.GlobalInt(WSPortFlag.Name)
	}
	if ctx.GlobalIsSet(WSAllowedOriginsFlag.Name) {
		cfg.WSOrigins = splitAndTrim(ctx.GlobalString(WSAllowedOriginsFlag.Name))
	}
	if ctx.GlobalIsSet(WSApiFlag.Name) {
		cfg.WSModules = splitAndTrim(ctx.GlobalString(WSApiFlag.Name))
	}
}

// setIPC creates an IPC path configuration from the set command line flags,
// returning an empty string if IPC was explicitly disabled, or the set path.
func setIPC(ctx *cli.Context, cfg *node.Config) {
	CheckExclusive(ctx, IPCDisabledFlag, IPCPathFlag)
	switch {
	case ctx.GlobalBool(IPCDisabledFlag.Name):
		cfg.IPCPath = ""
	case ctx.GlobalIsSet(IPCPathFlag.Name):
		cfg.IPCPath = ctx.GlobalString(IPCPathFlag.Name)
	}
}

// setLes configures the les server and ultra light client settings from the command line flags.
func setLes(ctx *cli.Context, cfg *eth.Config) {
	if ctx.GlobalIsSet(LightServeFlag.Name) {
		cfg.LightServ = ctx.GlobalInt(LightServeFlag.Name)
	}
	if ctx.GlobalIsSet(LightIngressFlag.Name) {
		cfg.LightIngress = ctx.GlobalInt(LightIngressFlag.Name)
	}
	if ctx.GlobalIsSet(LightEgressFlag.Name) {
		cfg.LightEgress = ctx.GlobalInt(LightEgressFlag.Name)
	}
	if ctx.GlobalIsSet(LightMaxPeersFlag.Name) {
		cfg.LightPeers = ctx.GlobalInt(LightMaxPeersFlag.Name)
	}
	if ctx.GlobalIsSet(LightGatewayFeeFlag.Name) {
		cfg.GatewayFee = GlobalBig(ctx, LightGatewayFeeFlag.Name)
	}
	if ctx.GlobalIsSet(UltraLightServersFlag.Name) {
		cfg.UltraLightServers = strings.Split(ctx.GlobalString(UltraLightServersFlag.Name), ",")
	}
	if ctx.GlobalIsSet(UltraLightFractionFlag.Name) {
		cfg.UltraLightFraction = ctx.GlobalInt(UltraLightFractionFlag.Name)
	}
	if cfg.UltraLightFraction <= 0 && cfg.UltraLightFraction > 100 {
		log.Error("Ultra light fraction is invalid", "had", cfg.UltraLightFraction, "updated", eth.DefaultConfig.UltraLightFraction)
		cfg.UltraLightFraction = eth.DefaultConfig.UltraLightFraction
	}
	if ctx.GlobalIsSet(UltraLightOnlyAnnounceFlag.Name) {
		cfg.UltraLightOnlyAnnounce = ctx.GlobalBool(UltraLightOnlyAnnounceFlag.Name)
	}
}

// makeDatabaseHandles raises out the number of allowed file handles per process
// for Geth and returns half of the allowance to assign to the database.
func makeDatabaseHandles() int {
	limit, err := fdlimit.Maximum()
	if err != nil {
		Fatalf("Failed to retrieve file descriptor allowance: %v", err)
	}
	raised, err := fdlimit.Raise(uint64(limit))
	if err != nil {
		log.Warn(fmt.Sprintf("Failed to raise file descriptor allowance: %v", err))
		current, err := fdlimit.Current()
		if err != nil {
			Fatalf("Failed to retrieve current file descriptor limit: %v", err)
		}
		return current / 2
	}
	return int(raised / 2) // Leave half for networking and other stuff
}

// MakeAddress converts an account specified directly as a hex encoded string or
// a key index in the key store to an internal account representation.
func MakeAddress(ks *keystore.KeyStore, account string) (accounts.Account, error) {
	// If the specified account is a valid address, return it
	if common.IsHexAddress(account) {
		return accounts.Account{Address: common.HexToAddress(account)}, nil
	}
	// Otherwise try to interpret the account as a keystore index
	index, err := strconv.Atoi(account)
	if err != nil || index < 0 {
		return accounts.Account{}, fmt.Errorf("invalid account address or index %q", account)
	}
	log.Warn("-------------------------------------------------------------------")
	log.Warn("Referring to accounts by order in the keystore folder is dangerous!")
	log.Warn("This functionality is deprecated and will be removed in the future!")
	log.Warn("Please use explicit addresses! (can search via `geth account list`)")
	log.Warn("-------------------------------------------------------------------")

	accs := ks.Accounts()
	if len(accs) <= index {
		return accounts.Account{}, fmt.Errorf("index %d higher than number of accounts %d", index, len(accs))
	}
	return accs[index], nil
}

// setValidator retrieves the validator address either from the directly specified
// command line flags or from the keystore if CLI indexed.
// `Validator` is the address used to sign consensus messages.
func setValidator(ctx *cli.Context, ks *keystore.KeyStore, cfg *eth.Config) {
	// Extract the current validator, new flag overriding legacy etherbase
	var validator string
	if ctx.GlobalIsSet(MinerLegacyEtherbaseFlag.Name) {
		validator = ctx.GlobalString(MinerLegacyEtherbaseFlag.Name)
	}
	if ctx.GlobalIsSet(MinerEtherbaseFlag.Name) {
		validator = ctx.GlobalString(MinerEtherbaseFlag.Name)
	}
	if ctx.GlobalIsSet(MinerValidatorFlag.Name) {
		if validator != "" {
			Fatalf("`etherbase` and `miner.validator` flag should not be used together. `miner.validator` and `tx-fee-recipient` constitute both of `etherbase`' functions")
		}
		validator = ctx.GlobalString(MinerValidatorFlag.Name)
	}
	// Convert the validator into an address and configure it
	if validator != "" {
		account, err := MakeAddress(ks, validator)
		if err != nil {
			Fatalf("Invalid validator: %v", err)
		}
		cfg.Miner.Validator = account.Address
	}
}

// setTxFeeRecipient retrieves the txFeeRecipient address either from the directly specified
// command line flags or from the keystore if CLI indexed.
// `TxFeeRecipient` is the address earned block transaction fees are sent to.
func setTxFeeRecipient(ctx *cli.Context, ks *keystore.KeyStore, cfg *eth.Config) {
	// Extract the current txFeeRecipient, new flag overriding legacy etherbase
	var txFeeRecipient string
	if ctx.GlobalIsSet(MinerLegacyEtherbaseFlag.Name) {
		txFeeRecipient = ctx.GlobalString(MinerLegacyEtherbaseFlag.Name)
	}
	if ctx.GlobalIsSet(MinerEtherbaseFlag.Name) {
		txFeeRecipient = ctx.GlobalString(MinerEtherbaseFlag.Name)
	}
	if ctx.GlobalIsSet(TxFeeRecipientFlag.Name) {
		if txFeeRecipient != "" {
			Fatalf("`etherbase` and `tx-fee-recipient` flag should not be used together. `miner.validator` and `tx-fee-recipient` constitute both of `etherbase`' functions")
		}
		txFeeRecipient = ctx.GlobalString(TxFeeRecipientFlag.Name)
	}
	// Convert the txFeeRecipient into an address and configure it
	if txFeeRecipient != "" {
		account, err := MakeAddress(ks, txFeeRecipient)
		if err != nil {
			Fatalf("Invalid txFeeRecipient: %v", err)
		}
		cfg.TxFeeRecipient = account.Address
	}
}

// setBLSbase retrieves the blsbase either from the directly specified
// command line flags or from the keystore if CLI indexed.
// `BLSbase` is the ethereum address which identifies an ECDSA key
// from which the BLS private key used for block finalization in consensus.
func setBLSbase(ctx *cli.Context, ks *keystore.KeyStore, cfg *eth.Config) {
	// Extract the current blsbase, new flag overriding legacy one
	var blsbase string
	if ctx.GlobalIsSet(BLSbaseFlag.Name) {
		blsbase = ctx.GlobalString(BLSbaseFlag.Name)
	}
	// Convert the blsbase into an address and configure it
	if blsbase != "" {
		account, err := MakeAddress(ks, blsbase)
		if err != nil {
			Fatalf("Invalid blsbase: %v", err)
		}
		cfg.BLSbase = account.Address
	}
}

// MakePasswordList reads password lines from the file specified by the global --password flag.
func MakePasswordList(ctx *cli.Context) []string {
	path := ctx.GlobalString(PasswordFileFlag.Name)
	if path == "" {
		return nil
	}
	text, err := ioutil.ReadFile(path)
	if err != nil {
		Fatalf("Failed to read password file: %v", err)
	}
	lines := strings.Split(string(text), "\n")
	// Sanitise DOS line endings.
	for i := range lines {
		lines[i] = strings.TrimRight(lines[i], "\r")
	}
	return lines
}

func SetP2PConfig(ctx *cli.Context, cfg *p2p.Config) {
	setNodeKey(ctx, cfg)
	setNAT(ctx, cfg)
	setListenAddress(ctx, cfg)
	setBootstrapNodes(ctx, cfg)
	setBootstrapNodesV5(ctx, cfg)

	cfg.NetworkId = getNetworkId(ctx)

	lightClient := ctx.GlobalString(SyncModeFlag.Name) == "light"
	lightServer := ctx.GlobalInt(LightServeFlag.Name) != 0

	lightPeers := 0
	if ctx.GlobalIsSet(LightMaxPeersFlag.Name) {
		lightPeers = ctx.GlobalInt(LightMaxPeersFlag.Name)
	}
	if lightClient && !ctx.GlobalIsSet(LightMaxPeersFlag.Name) {
		// dynamic default - for clients we use 1/10th of the default for servers
		lightPeers /= 10
	}

	if ctx.GlobalIsSet(MaxPeersFlag.Name) {
		cfg.MaxPeers = ctx.GlobalInt(MaxPeersFlag.Name)
		if lightServer && !ctx.GlobalIsSet(LightMaxPeersFlag.Name) {
			cfg.MaxPeers += lightPeers
		}
	} else {
		if lightServer {
			cfg.MaxPeers += lightPeers
		}
		if lightClient && (ctx.GlobalIsSet(LightMaxPeersFlag.Name)) && cfg.MaxPeers < lightPeers {
			cfg.MaxPeers = lightPeers
		}
	}
	if !(lightClient || lightServer) {
		lightPeers = 0
	}
	ethPeers := cfg.MaxPeers - lightPeers
	if lightClient {
		ethPeers = 0
	}
	log.Info("Maximum peer count", "ETH", ethPeers, "LES", lightPeers, "total", cfg.MaxPeers)

	if ctx.GlobalIsSet(MaxPendingPeersFlag.Name) {
		cfg.MaxPendingPeers = ctx.GlobalInt(MaxPendingPeersFlag.Name)
	}

	if ctx.GlobalBool(NoDiscoverFlag.Name) || lightClient {
		cfg.NoDiscovery = true
	}
	if ctx.GlobalBool(PingIPFromPacketFlag.Name) {
		cfg.PingIPFromPacket = true
	}
	if ctx.GlobalBool(UseInMemoryDiscoverTableFlag.Name) {
		cfg.UseInMemoryNodeDatabase = true
	}

	// if we're running a light client or server, force enable the v5 peer discovery
	// unless it is explicitly disabled with --nodiscover note that explicitly specifying
	// --v5disc overrides --nodiscover, in which case the later only disables v4 discovery
	forceV5Discovery := (lightClient || lightServer) && !ctx.GlobalBool(NoDiscoverFlag.Name)
	if ctx.GlobalIsSet(DiscoveryV5Flag.Name) {
		cfg.DiscoveryV5 = ctx.GlobalBool(DiscoveryV5Flag.Name)
	} else if forceV5Discovery {
		cfg.DiscoveryV5 = true
	}

	if netrestrict := ctx.GlobalString(NetrestrictFlag.Name); netrestrict != "" {
		list, err := netutil.ParseNetlist(netrestrict)
		if err != nil {
			Fatalf("Option %q: %v", NetrestrictFlag.Name, err)
		}
		cfg.NetRestrict = list
	}

	if ctx.GlobalBool(DeveloperFlag.Name) {
		// --dev mode can't use p2p networking.
		cfg.MaxPeers = 0
		cfg.ListenAddr = ":0"
		cfg.NoDiscovery = true
		cfg.DiscoveryV5 = false
	}
}

// SetNodeConfig applies node-related command line flags to the config.
func SetNodeConfig(ctx *cli.Context, cfg *node.Config) {
	SetP2PConfig(ctx, &cfg.P2P)
	setIPC(ctx, cfg)
	setHTTP(ctx, cfg)
	setGraphQL(ctx, cfg)
	setWS(ctx, cfg)
	setNodeUserIdent(ctx, cfg)
	setDataDir(ctx, cfg)
	setSmartCard(ctx, cfg)

	if ctx.GlobalIsSet(ExternalSignerFlag.Name) {
		cfg.ExternalSigner = ctx.GlobalString(ExternalSignerFlag.Name)
	}

	if ctx.GlobalIsSet(KeyStoreDirFlag.Name) {
		cfg.KeyStoreDir = ctx.GlobalString(KeyStoreDirFlag.Name)
	}
	if ctx.GlobalIsSet(LightKDFFlag.Name) {
		cfg.UseLightweightKDF = ctx.GlobalBool(LightKDFFlag.Name)
	}
	if ctx.GlobalIsSet(NoUSBFlag.Name) {
		cfg.NoUSB = ctx.GlobalBool(NoUSBFlag.Name)
	}
	if ctx.GlobalIsSet(InsecureUnlockAllowedFlag.Name) {
		cfg.InsecureUnlockAllowed = ctx.GlobalBool(InsecureUnlockAllowedFlag.Name)
	}
}

func setSmartCard(ctx *cli.Context, cfg *node.Config) {
	// Skip enabling smartcards if no path is set
	path := ctx.GlobalString(SmartCardDaemonPathFlag.Name)
	if path == "" {
		return
	}
	// Sanity check that the smartcard path is valid
	fi, err := os.Stat(path)
	if err != nil {
		log.Info("Smartcard socket not found, disabling", "err", err)
		return
	}
	if fi.Mode()&os.ModeType != os.ModeSocket {
		log.Error("Invalid smartcard daemon path", "path", path, "type", fi.Mode().String())
		return
	}
	// Smartcard daemon path exists and is a socket, enable it
	cfg.SmartCardDaemonPath = path
}

func setDataDir(ctx *cli.Context, cfg *node.Config) {
	switch {
	case ctx.GlobalIsSet(DataDirFlag.Name):
		cfg.DataDir = ctx.GlobalString(DataDirFlag.Name)
	case ctx.GlobalBool(DeveloperFlag.Name):
		cfg.DataDir = "" // unless explicitly requested, use memory databases
	case ctx.GlobalBool(BaklavaFlag.Name) && cfg.DataDir == node.DefaultDataDir():
		log.Info("setting data dir")
		cfg.DataDir = filepath.Join(node.DefaultDataDir(), "baklava")
	case ctx.GlobalBool(AlfajoresFlag.Name) && cfg.DataDir == node.DefaultDataDir():
		cfg.DataDir = filepath.Join(node.DefaultDataDir(), "alfajores")
	}
}

func setTxPool(ctx *cli.Context, cfg *core.TxPoolConfig) {
	if ctx.GlobalIsSet(TxPoolLocalsFlag.Name) {
		locals := strings.Split(ctx.GlobalString(TxPoolLocalsFlag.Name), ",")
		for _, account := range locals {
			if trimmed := strings.TrimSpace(account); !common.IsHexAddress(trimmed) {
				Fatalf("Invalid account in --txpool.locals: %s", trimmed)
			} else {
				cfg.Locals = append(cfg.Locals, common.HexToAddress(account))
			}
		}
	}
	if ctx.GlobalIsSet(TxPoolNoLocalsFlag.Name) {
		cfg.NoLocals = ctx.GlobalBool(TxPoolNoLocalsFlag.Name)
	}
	if ctx.GlobalIsSet(TxPoolJournalFlag.Name) {
		cfg.Journal = ctx.GlobalString(TxPoolJournalFlag.Name)
	}
	if ctx.GlobalIsSet(TxPoolRejournalFlag.Name) {
		cfg.Rejournal = ctx.GlobalDuration(TxPoolRejournalFlag.Name)
	}
	if ctx.GlobalIsSet(TxPoolPriceLimitFlag.Name) {
		cfg.PriceLimit = ctx.GlobalUint64(TxPoolPriceLimitFlag.Name)
	}
	if ctx.GlobalIsSet(TxPoolPriceBumpFlag.Name) {
		cfg.PriceBump = ctx.GlobalUint64(TxPoolPriceBumpFlag.Name)
	}
	if ctx.GlobalIsSet(TxPoolAccountSlotsFlag.Name) {
		cfg.AccountSlots = ctx.GlobalUint64(TxPoolAccountSlotsFlag.Name)
	}
	if ctx.GlobalIsSet(TxPoolGlobalSlotsFlag.Name) {
		cfg.GlobalSlots = ctx.GlobalUint64(TxPoolGlobalSlotsFlag.Name)
	}
	if ctx.GlobalIsSet(TxPoolAccountQueueFlag.Name) {
		cfg.AccountQueue = ctx.GlobalUint64(TxPoolAccountQueueFlag.Name)
	}
	if ctx.GlobalIsSet(TxPoolGlobalQueueFlag.Name) {
		cfg.GlobalQueue = ctx.GlobalUint64(TxPoolGlobalQueueFlag.Name)
	}
	if ctx.GlobalIsSet(TxPoolLifetimeFlag.Name) {
		cfg.Lifetime = ctx.GlobalDuration(TxPoolLifetimeFlag.Name)
	}
}

func setMiner(ctx *cli.Context, cfg *miner.Config) {
	if ctx.GlobalIsSet(MinerNotifyFlag.Name) {
		cfg.Notify = strings.Split(ctx.GlobalString(MinerNotifyFlag.Name), ",")
	}
	if ctx.GlobalIsSet(MinerLegacyExtraDataFlag.Name) {
		cfg.ExtraData = []byte(ctx.GlobalString(MinerLegacyExtraDataFlag.Name))
	}
	if ctx.GlobalIsSet(MinerExtraDataFlag.Name) {
		cfg.ExtraData = []byte(ctx.GlobalString(MinerExtraDataFlag.Name))
	}
	if ctx.GlobalIsSet(MinerLegacyGasTargetFlag.Name) {
		cfg.GasFloor = ctx.GlobalUint64(MinerLegacyGasTargetFlag.Name)
	}
	if ctx.GlobalIsSet(MinerGasTargetFlag.Name) {
		cfg.GasFloor = ctx.GlobalUint64(MinerGasTargetFlag.Name)
	}
	if ctx.GlobalIsSet(MinerGasLimitFlag.Name) {
		cfg.GasCeil = ctx.GlobalUint64(MinerGasLimitFlag.Name)
	}
	if ctx.GlobalIsSet(MinerLegacyGasPriceFlag.Name) {
		cfg.GasPrice = GlobalBig(ctx, MinerLegacyGasPriceFlag.Name)
	}
	if ctx.GlobalIsSet(MinerGasPriceFlag.Name) {
		cfg.GasPrice = GlobalBig(ctx, MinerGasPriceFlag.Name)
	}
	if ctx.GlobalIsSet(MinerRecommitIntervalFlag.Name) {
		cfg.Recommit = ctx.Duration(MinerRecommitIntervalFlag.Name)
	}
	if ctx.GlobalIsSet(MinerNoVerfiyFlag.Name) {
		cfg.Noverify = ctx.Bool(MinerNoVerfiyFlag.Name)
	}
}

func setWhitelist(ctx *cli.Context, cfg *eth.Config) {
	whitelist := ctx.GlobalString(WhitelistFlag.Name)
	if whitelist == "" {
		return
	}
	cfg.Whitelist = make(map[uint64]common.Hash)
	for _, entry := range strings.Split(whitelist, ",") {
		parts := strings.Split(entry, "=")
		if len(parts) != 2 {
			Fatalf("Invalid whitelist entry: %s", entry)
		}
		number, err := strconv.ParseUint(parts[0], 0, 64)
		if err != nil {
			Fatalf("Invalid whitelist block number %s: %v", parts[0], err)
		}
		var hash common.Hash
		if err = hash.UnmarshalText([]byte(parts[1])); err != nil {
			Fatalf("Invalid whitelist hash %s: %v", parts[1], err)
		}
		cfg.Whitelist[number] = hash
	}
}

func setIstanbul(ctx *cli.Context, stack *node.Node, cfg *eth.Config) {
	if ctx.GlobalIsSet(IstanbulRequestTimeoutFlag.Name) {
		cfg.Istanbul.RequestTimeout = ctx.GlobalUint64(IstanbulRequestTimeoutFlag.Name)
	}
	if ctx.GlobalIsSet(IstanbulBlockPeriodFlag.Name) {
		cfg.Istanbul.BlockPeriod = ctx.GlobalUint64(IstanbulBlockPeriodFlag.Name)
	}
	if ctx.GlobalIsSet(IstanbulLookbackWindowFlag.Name) {
		cfg.Istanbul.LookbackWindow = ctx.GlobalUint64(IstanbulLookbackWindowFlag.Name)
	}
	if ctx.GlobalIsSet(IstanbulProposerPolicyFlag.Name) {
		cfg.Istanbul.ProposerPolicy = istanbul.ProposerPolicy(ctx.GlobalUint64(IstanbulProposerPolicyFlag.Name))
	}
	cfg.Istanbul.ValidatorEnodeDBPath = stack.ResolvePath(cfg.Istanbul.ValidatorEnodeDBPath)
	cfg.Istanbul.VersionCertificateDBPath = stack.ResolvePath(cfg.Istanbul.VersionCertificateDBPath)
	cfg.Istanbul.RoundStateDBPath = stack.ResolvePath(cfg.Istanbul.RoundStateDBPath)
	cfg.Istanbul.Validator = ctx.GlobalIsSet(MiningEnabledFlag.Name)
}

func setProxyP2PConfig(ctx *cli.Context, proxyCfg *p2p.Config) {
	setNodeKey(ctx, proxyCfg)
	setNAT(ctx, proxyCfg)
	if ctx.GlobalIsSet(ProxyInternalFacingEndpointFlag.Name) {
		proxyCfg.ListenAddr = ctx.GlobalString(ProxyInternalFacingEndpointFlag.Name)
	}

	proxyCfg.NetworkId = getNetworkId(ctx)
}

// Set all of the proxy related configurations.
// These configs span the top level node and istanbul module configuration
func SetProxyConfig(ctx *cli.Context, nodeCfg *node.Config, ethCfg *eth.Config) {
	CheckExclusive(ctx, ProxyFlag, ProxiedFlag)

	if ctx.GlobalIsSet(ProxyFlag.Name) {
		nodeCfg.Proxy = ctx.GlobalBool(ProxyFlag.Name)
		ethCfg.Istanbul.Proxy = ctx.GlobalBool(ProxyFlag.Name)

		// Mining must not be set for proxies
		if ctx.GlobalIsSet(MiningEnabledFlag.Name) {
			Fatalf("Option --%s must not be used if option --%s is used", MiningEnabledFlag.Name, ProxyFlag.Name)
		}

		if !ctx.GlobalIsSet(ProxiedValidatorAddressFlag.Name) {
			Fatalf("Option --%s must be used if option --%s is used", ProxiedValidatorAddressFlag.Name, ProxyFlag.Name)
		} else {
			proxiedValidatorAddress := ctx.String(ProxiedValidatorAddressFlag.Name)
			if !common.IsHexAddress(proxiedValidatorAddress) {
				Fatalf("Invalid address used for option --%s", ProxiedValidatorAddressFlag.Name)
			}
			ethCfg.Istanbul.ProxiedValidatorAddress = common.HexToAddress(proxiedValidatorAddress)
		}

		if !ctx.GlobalIsSet(ProxyInternalFacingEndpointFlag.Name) {
			Fatalf("Option --%s must be used if option --%s is used", ProxyInternalFacingEndpointFlag.Name, ProxyFlag.Name)
		} else {
			setProxyP2PConfig(ctx, &nodeCfg.ProxyP2P)
		}
	}

	if ctx.GlobalIsSet(ProxiedFlag.Name) {
		ethCfg.Istanbul.Proxied = ctx.GlobalBool(ProxiedFlag.Name)

		// Mining must be set for proxied nodes
		if !ctx.GlobalIsSet(MiningEnabledFlag.Name) {
			Fatalf("Option --%s must be used if option --%s is used", MiningEnabledFlag.Name, ProxiedFlag.Name)
		}

		if !ctx.GlobalIsSet(ProxyEnodeURLPairsFlag.Name) && !ctx.GlobalIsSet(ProxyEnodeURLPairsLegacyFlag.Name) {
			Fatalf("Option --%s must be used if option --%s is used", ProxyEnodeURLPairsFlag.Name, ProxiedFlag.Name)
		}

		// Extract the proxy enode url pairs, new flag overriding legacy one
		var proxyEnodeURLPairs []string

		if ctx.GlobalIsSet(ProxyEnodeURLPairsLegacyFlag.Name) {
			proxyEnodeURLPairs = strings.Split(ctx.String(ProxyEnodeURLPairsLegacyFlag.Name), ",")
		}

		if ctx.GlobalIsSet(ProxyEnodeURLPairsFlag.Name) {
			proxyEnodeURLPairs = strings.Split(ctx.String(ProxyEnodeURLPairsFlag.Name), ",")
		}
		ethCfg.Istanbul.ProxyConfigs = make([]*istanbul.ProxyConfig, len(proxyEnodeURLPairs))

		for i, proxyEnodeURLPairStr := range proxyEnodeURLPairs {
			proxyEnodeURLPair := strings.Split(proxyEnodeURLPairStr, ";")
			if len(proxyEnodeURLPair) != 2 {
				Fatalf("Invalid format for option --%s", ProxyEnodeURLPairsFlag.Name)
			}

			proxyInternalNode, err := enode.ParseV4(proxyEnodeURLPair[0])
			if err != nil {
				Fatalf("Proxy internal facing enodeURL (%s) invalid with parse err: %v", proxyEnodeURLPair[0], err)
			}

			proxyExternalNode, err := enode.ParseV4(proxyEnodeURLPair[1])
			if err != nil {
				Fatalf("Proxy external facing enodeURL (%s) invalid with parse err: %v", proxyEnodeURLPair[1], err)
			}

			// Check that external IP is not a private IP address.
			if proxyExternalNode.IsPrivateIP() {
				if ctx.GlobalBool(ProxyAllowPrivateIPFlag.Name) {
					log.Warn("Proxy external facing enodeURL (%s) is private IP.", "proxy external enodeURL", proxyEnodeURLPair[1])
				} else {
					Fatalf("Proxy external facing enodeURL (%s) cannot be private IP.", "proxy external enodeURL", proxyEnodeURLPair[1])
				}
<<<<<<< HEAD
				ethCfg.Istanbul.ProxyConfigs[i] = &istanbul.ProxyConfig{
					InternalNode: proxyInternalNode,
					ExternalNode: proxyExternalNode,
					StatsHandler: i == 0,
				}
=======
>>>>>>> bb691cf5
			}
			ethCfg.Istanbul.ProxyConfigs[i] = &istanbul.ProxyConfig{InternalNode: proxyInternalNode, ExternalNode: proxyExternalNode}
		}

		if !ctx.GlobalBool(NoDiscoverFlag.Name) {
			Fatalf("Option --%s must be used if option --%s is used", NoDiscoverFlag.Name, ProxiedFlag.Name)
		}
	}
}

// checkExclusive verifies that only a single instance of the provided flags was
// set by the user. Each flag might optionally be followed by a string type to
// specialize it further.
func CheckExclusive(ctx *cli.Context, args ...interface{}) {
	set := make([]string, 0, 1)
	for i := 0; i < len(args); i++ {
		// Make sure the next argument is a flag and skip if not set
		flag, ok := args[i].(cli.Flag)
		if !ok {
			panic(fmt.Sprintf("invalid argument, not cli.Flag type: %T", args[i]))
		}
		// Check if next arg extends current and expand its name if so
		name := flag.GetName()

		if i+1 < len(args) {
			switch option := args[i+1].(type) {
			case string:
				// Extended flag check, make sure value set doesn't conflict with passed in option
				if ctx.GlobalString(flag.GetName()) == option {
					name += "=" + option
					set = append(set, "--"+name)
				}
				// shift arguments and continue
				i++
				continue

			case cli.Flag:
			default:
				panic(fmt.Sprintf("invalid argument, not cli.Flag or string extension: %T", args[i+1]))
			}
		}
		// Mark the flag if it's set
		if ctx.GlobalIsSet(flag.GetName()) {
			set = append(set, "--"+name)
		}
	}
	if len(set) > 1 {
		Fatalf("Flags %v can't be used at the same time", strings.Join(set, ", "))
	}
}

// SetShhConfig applies shh-related command line flags to the config.
func SetShhConfig(ctx *cli.Context, stack *node.Node, cfg *whisper.Config) {
	if ctx.GlobalIsSet(WhisperMaxMessageSizeFlag.Name) {
		cfg.MaxMessageSize = uint32(ctx.GlobalUint(WhisperMaxMessageSizeFlag.Name))
	}
	if ctx.GlobalIsSet(WhisperMinPOWFlag.Name) {
		cfg.MinimumAcceptedPOW = ctx.GlobalFloat64(WhisperMinPOWFlag.Name)
	}
	if ctx.GlobalIsSet(WhisperRestrictConnectionBetweenLightClientsFlag.Name) {
		cfg.RestrictConnectionBetweenLightClients = true
	}
}

func getNetworkId(ctx *cli.Context) uint64 {
	if ctx.GlobalIsSet(NetworkIdFlag.Name) {
		return ctx.GlobalUint64(NetworkIdFlag.Name)
	}
	switch {
	case ctx.GlobalBool(BaklavaFlag.Name):
		return params.BaklavaNetworkId
	case ctx.GlobalBool(AlfajoresFlag.Name):
		return params.AlfajoresNetworkId
	case ctx.GlobalBool(DeveloperFlag.Name):
		return 1337
	}
	return params.MainnetNetworkId
}

// SetEthConfig applies eth-related command line flags to the config.
func SetEthConfig(ctx *cli.Context, stack *node.Node, cfg *eth.Config) {
	// Avoid conflicting network flags
	CheckExclusive(ctx, DeveloperFlag, BaklavaFlag, AlfajoresFlag)
	CheckExclusive(ctx, LightServeFlag, SyncModeFlag, "light")
	CheckExclusive(ctx, DeveloperFlag, ExternalSignerFlag) // Can't use both ephemeral unlocked and external signer

	var ks *keystore.KeyStore
	if keystores := stack.AccountManager().Backends(keystore.KeyStoreType); len(keystores) > 0 {
		ks = keystores[0].(*keystore.KeyStore)
	}
	setValidator(ctx, ks, cfg)
	setTxFeeRecipient(ctx, ks, cfg)
	setBLSbase(ctx, ks, cfg)
	setTxPool(ctx, &cfg.TxPool)
	setMiner(ctx, &cfg.Miner)
	setWhitelist(ctx, cfg)
	setIstanbul(ctx, stack, cfg)
	setLes(ctx, cfg)

	cfg.NetworkId = params.MainnetNetworkId

	if ctx.GlobalIsSet(SyncModeFlag.Name) {
		cfg.SyncMode = *GlobalTextMarshaler(ctx, SyncModeFlag.Name).(*downloader.SyncMode)
	}
	if ctx.GlobalIsSet(NetworkIdFlag.Name) {
		cfg.NetworkId = ctx.GlobalUint64(NetworkIdFlag.Name)
	}
	if ctx.GlobalIsSet(CacheFlag.Name) || ctx.GlobalIsSet(CacheDatabaseFlag.Name) {
		cfg.DatabaseCache = ctx.GlobalInt(CacheFlag.Name) * ctx.GlobalInt(CacheDatabaseFlag.Name) / 100
	}
	cfg.DatabaseHandles = makeDatabaseHandles()
	if ctx.GlobalIsSet(AncientFlag.Name) {
		cfg.DatabaseFreezer = ctx.GlobalString(AncientFlag.Name)
	}

	if gcmode := ctx.GlobalString(GCModeFlag.Name); gcmode != "full" && gcmode != "archive" {
		Fatalf("--%s must be either 'full' or 'archive'", GCModeFlag.Name)
	}
	if ctx.GlobalIsSet(GCModeFlag.Name) {
		cfg.NoPruning = ctx.GlobalString(GCModeFlag.Name) == "archive"
	}
	if ctx.GlobalIsSet(CacheNoPrefetchFlag.Name) {
		cfg.NoPrefetch = ctx.GlobalBool(CacheNoPrefetchFlag.Name)
	}
	if ctx.GlobalIsSet(CacheFlag.Name) || ctx.GlobalIsSet(CacheTrieFlag.Name) {
		cfg.TrieCleanCache = ctx.GlobalInt(CacheFlag.Name) * ctx.GlobalInt(CacheTrieFlag.Name) / 100
	}
	if ctx.GlobalIsSet(CacheFlag.Name) || ctx.GlobalIsSet(CacheGCFlag.Name) {
		cfg.TrieDirtyCache = ctx.GlobalInt(CacheFlag.Name) * ctx.GlobalInt(CacheGCFlag.Name) / 100
	}
	if ctx.GlobalIsSet(DocRootFlag.Name) {
		cfg.DocRoot = ctx.GlobalString(DocRootFlag.Name)
	}
	if ctx.GlobalIsSet(VMEnableDebugFlag.Name) {
		// TODO(fjl): force-enable this in --dev mode
		cfg.EnablePreimageRecording = ctx.GlobalBool(VMEnableDebugFlag.Name)
	}

	if ctx.GlobalIsSet(EWASMInterpreterFlag.Name) {
		cfg.EWASMInterpreter = ctx.GlobalString(EWASMInterpreterFlag.Name)
	}

	if ctx.GlobalIsSet(EVMInterpreterFlag.Name) {
		cfg.EVMInterpreter = ctx.GlobalString(EVMInterpreterFlag.Name)
	}

	if ctx.GlobalIsSet(RPCGlobalGasCap.Name) {
		cfg.RPCGasCap = new(big.Int).SetUint64(ctx.GlobalUint64(RPCGlobalGasCap.Name))
	}

	// Override any default configs for hard coded networks.
	switch {
	case ctx.GlobalBool(BaklavaFlag.Name):
		if !ctx.GlobalIsSet(NetworkIdFlag.Name) {
			log.Info("Setting baklava id")
			cfg.NetworkId = params.BaklavaNetworkId
		}
		cfg.Genesis = core.DefaultBaklavaGenesisBlock()
	case ctx.GlobalBool(AlfajoresFlag.Name):
		if !ctx.GlobalIsSet(NetworkIdFlag.Name) {
			cfg.NetworkId = params.AlfajoresNetworkId
		}
		cfg.Genesis = core.DefaultAlfajoresGenesisBlock()
	case ctx.GlobalBool(DeveloperFlag.Name):
		if !ctx.GlobalIsSet(NetworkIdFlag.Name) {
			cfg.NetworkId = 1337
		}
		// Create new developer account or reuse existing one
		var (
			developer accounts.Account
			err       error
		)
		if accs := ks.Accounts(); len(accs) > 0 {
			developer = ks.Accounts()[0]
		} else {
			developer, err = ks.NewAccount("")
			if err != nil {
				Fatalf("Failed to create developer account: %v", err)
			}
		}
		if err := ks.Unlock(developer, ""); err != nil {
			Fatalf("Failed to unlock developer account: %v", err)
		}
		log.Info("Using developer account", "address", developer.Address)

		cfg.Genesis = core.DeveloperGenesisBlock(uint64(ctx.GlobalInt(DeveloperPeriodFlag.Name)), developer.Address)
		if !ctx.GlobalIsSet(MinerGasPriceFlag.Name) && !ctx.GlobalIsSet(MinerLegacyGasPriceFlag.Name) {
			cfg.Miner.GasPrice = big.NewInt(1)
		}
	}
}

// RegisterEthService adds an Ethereum client to the stack.
func RegisterEthService(stack *node.Node, cfg *eth.Config) {
	var err error
	if !cfg.SyncMode.SyncFullBlockChain() {
		err = stack.Register(func(ctx *node.ServiceContext) (node.Service, error) {
			return les.New(ctx, cfg)
		})
	} else {
		err = stack.Register(func(ctx *node.ServiceContext) (node.Service, error) {
			fullNode, err := eth.New(ctx, cfg)
			if fullNode != nil && cfg.LightServ > 0 {
				ls, _ := les.NewLesServer(fullNode, cfg)
				fullNode.AddLesServer(ls)
			}
			return fullNode, err
		})
	}
	if err != nil {
		Fatalf("Failed to register the Ethereum service: %v", err)
	}
}

// RegisterShhService configures Whisper and adds it to the given node.
func RegisterShhService(stack *node.Node, cfg *whisper.Config) {
	if err := stack.Register(func(n *node.ServiceContext) (node.Service, error) {
		return whisper.New(cfg), nil
	}); err != nil {
		Fatalf("Failed to register the Whisper service: %v", err)
	}
}

// RegisterEthStatsService configures the Ethereum Stats daemon and adds it to
// the given node.
func RegisterEthStatsService(stack *node.Node, url string) {
	if err := stack.Register(func(ctx *node.ServiceContext) (node.Service, error) {
		// Retrieve both eth and les services
		var ethServ *eth.Ethereum
		ctx.Service(&ethServ)

		var lesServ *les.LightEthereum
		ctx.Service(&lesServ)

		// Let ethstats use whichever is not nil
		return ethstats.New(url, ethServ, lesServ)
	}); err != nil {
		Fatalf("Failed to register the Ethereum Stats service: %v", err)
	}
}

// RegisterGraphQLService is a utility function to construct a new service and register it against a node.
func RegisterGraphQLService(stack *node.Node, endpoint string, cors, vhosts []string, timeouts rpc.HTTPTimeouts) {
	if err := stack.Register(func(ctx *node.ServiceContext) (node.Service, error) {
		// Try to construct the GraphQL service backed by a full node
		var ethServ *eth.Ethereum
		if err := ctx.Service(&ethServ); err == nil {
			return graphql.New(ethServ.APIBackend, endpoint, cors, vhosts, timeouts)
		}
		// Try to construct the GraphQL service backed by a light node
		var lesServ *les.LightEthereum
		if err := ctx.Service(&lesServ); err == nil {
			return graphql.New(lesServ.ApiBackend, endpoint, cors, vhosts, timeouts)
		}
		// Well, this should not have happened, bail out
		return nil, errors.New("no Ethereum service")
	}); err != nil {
		Fatalf("Failed to register the GraphQL service: %v", err)
	}
}

func SetupMetrics(ctx *cli.Context) {
	if metrics.Enabled {
		log.Info("Enabling metrics collection")
		var (
			enableExport = ctx.GlobalBool(MetricsEnableInfluxDBFlag.Name)
			endpoint     = ctx.GlobalString(MetricsInfluxDBEndpointFlag.Name)
			database     = ctx.GlobalString(MetricsInfluxDBDatabaseFlag.Name)
			username     = ctx.GlobalString(MetricsInfluxDBUsernameFlag.Name)
			password     = ctx.GlobalString(MetricsInfluxDBPasswordFlag.Name)
		)

		if enableExport {
			tagsMap := SplitTagsFlag(ctx.GlobalString(MetricsInfluxDBTagsFlag.Name))

			log.Info("Enabling metrics export to InfluxDB")

			go influxdb.InfluxDBWithTags(metrics.DefaultRegistry, 10*time.Second, endpoint, database, username, password, "geth.", tagsMap)
		}
	}
}

func SplitTagsFlag(tagsFlag string) map[string]string {
	tags := strings.Split(tagsFlag, ",")
	tagsMap := map[string]string{}

	for _, t := range tags {
		if t != "" {
			kv := strings.Split(t, "=")

			if len(kv) == 2 {
				tagsMap[kv[0]] = kv[1]
			}
		}
	}

	return tagsMap
}

// MakeChainDatabase open an LevelDB using the flags passed to the client and will hard crash if it fails.
func MakeChainDatabase(ctx *cli.Context, stack *node.Node) ethdb.Database {
	var (
		cache   = ctx.GlobalInt(CacheFlag.Name) * ctx.GlobalInt(CacheDatabaseFlag.Name) / 100
		handles = makeDatabaseHandles()
	)
	name := "chaindata"
	if ctx.GlobalString(SyncModeFlag.Name) == "light" {
		name = "lightchaindata"
	} else if ctx.GlobalString(SyncModeFlag.Name) == "lightest" {
		name = "lightestchaindata"
	}
	chainDb, err := stack.OpenDatabaseWithFreezer(name, cache, handles, ctx.GlobalString(AncientFlag.Name), "")
	if err != nil {
		Fatalf("Could not open database: %v", err)
	}
	return chainDb
}

func MakeGenesis(ctx *cli.Context) *core.Genesis {
	var genesis *core.Genesis
	switch {
	case ctx.GlobalBool(BaklavaFlag.Name):
		genesis = core.DefaultBaklavaGenesisBlock()
	case ctx.GlobalBool(AlfajoresFlag.Name):
		genesis = core.DefaultAlfajoresGenesisBlock()
	case ctx.GlobalBool(DeveloperFlag.Name):
		Fatalf("Developer chains are ephemeral")
	}
	return genesis
}

// MakeChain creates a chain manager from set command line flags.
func MakeChain(ctx *cli.Context, stack *node.Node) (chain *core.BlockChain, chainDb ethdb.Database) {
	var err error
	chainDb = MakeChainDatabase(ctx, stack)
	config, _, err := core.SetupGenesisBlock(chainDb, MakeGenesis(ctx))
	if err != nil {
		Fatalf("%v", err)
	}
	config.FullHeaderChainAvailable = ctx.GlobalString(SyncModeFlag.Name) != "lightest"
	if !ctx.GlobalBool(FakePoWFlag.Name) {
		Fatalf("Only fake PoW engine is available")
	}
	engine := mockEngine.NewFaker()

	if gcmode := ctx.GlobalString(GCModeFlag.Name); gcmode != "full" && gcmode != "archive" {
		Fatalf("--%s must be either 'full' or 'archive'", GCModeFlag.Name)
	}
	cache := &core.CacheConfig{
		TrieCleanLimit:      eth.DefaultConfig.TrieCleanCache,
		TrieCleanNoPrefetch: ctx.GlobalBool(CacheNoPrefetchFlag.Name),
		TrieDirtyLimit:      eth.DefaultConfig.TrieDirtyCache,
		TrieDirtyDisabled:   ctx.GlobalString(GCModeFlag.Name) == "archive",
		TrieTimeLimit:       eth.DefaultConfig.TrieTimeout,
	}
	if ctx.GlobalIsSet(CacheFlag.Name) || ctx.GlobalIsSet(CacheTrieFlag.Name) {
		cache.TrieCleanLimit = ctx.GlobalInt(CacheFlag.Name) * ctx.GlobalInt(CacheTrieFlag.Name) / 100
	}
	if ctx.GlobalIsSet(CacheFlag.Name) || ctx.GlobalIsSet(CacheGCFlag.Name) {
		cache.TrieDirtyLimit = ctx.GlobalInt(CacheFlag.Name) * ctx.GlobalInt(CacheGCFlag.Name) / 100
	}
	vmcfg := vm.Config{EnablePreimageRecording: ctx.GlobalBool(VMEnableDebugFlag.Name)}
	chain, err = core.NewBlockChain(chainDb, cache, config, engine, vmcfg, nil)
	if err != nil {
		Fatalf("Can't create BlockChain: %v", err)
	}
	return chain, chainDb
}

// MakeConsolePreloads retrieves the absolute paths for the console JavaScript
// scripts to preload before starting.
func MakeConsolePreloads(ctx *cli.Context) []string {
	// Skip preloading if there's nothing to preload
	if ctx.GlobalString(PreloadJSFlag.Name) == "" {
		return nil
	}
	// Otherwise resolve absolute paths and return them
	var preloads []string

	assets := ctx.GlobalString(JSpathFlag.Name)
	for _, file := range strings.Split(ctx.GlobalString(PreloadJSFlag.Name), ",") {
		preloads = append(preloads, common.AbsolutePath(assets, strings.TrimSpace(file)))
	}
	return preloads
}

// MigrateFlags sets the global flag from a local flag when it's set.
// This is a temporary function used for migrating old command/flags to the
// new format.
//
// e.g. geth account new --keystore /tmp/mykeystore --lightkdf
//
// is equivalent after calling this method with:
//
// geth --keystore /tmp/mykeystore --lightkdf account new
//
// This allows the use of the existing configuration functionality.
// When all flags are migrated this function can be removed and the existing
// configuration functionality must be changed that is uses local flags
func MigrateFlags(action func(ctx *cli.Context) error) func(*cli.Context) error {
	return func(ctx *cli.Context) error {
		for _, name := range ctx.FlagNames() {
			if ctx.IsSet(name) {
				ctx.GlobalSet(name, ctx.String(name))
			}
		}
		return action(ctx)
	}
}<|MERGE_RESOLUTION|>--- conflicted
+++ resolved
@@ -1520,16 +1520,12 @@
 				} else {
 					Fatalf("Proxy external facing enodeURL (%s) cannot be private IP.", "proxy external enodeURL", proxyEnodeURLPair[1])
 				}
-<<<<<<< HEAD
-				ethCfg.Istanbul.ProxyConfigs[i] = &istanbul.ProxyConfig{
-					InternalNode: proxyInternalNode,
-					ExternalNode: proxyExternalNode,
-					StatsHandler: i == 0,
-				}
-=======
->>>>>>> bb691cf5
 			}
-			ethCfg.Istanbul.ProxyConfigs[i] = &istanbul.ProxyConfig{InternalNode: proxyInternalNode, ExternalNode: proxyExternalNode}
+			ethCfg.Istanbul.ProxyConfigs[i] = &istanbul.ProxyConfig{
+				InternalNode: proxyInternalNode,
+				ExternalNode: proxyExternalNode,
+				StatsHandler: i == 0,
+			}
 		}
 
 		if !ctx.GlobalBool(NoDiscoverFlag.Name) {
