--- conflicted
+++ resolved
@@ -84,15 +84,12 @@
 	if err != nil {
 		t.Fatalf("failed creating chainspec: %v", err)
 	}
-<<<<<<< HEAD
 
 	// Note: this file has been edited to reflect Celo's larger maxCodeSize
-=======
 	enc, err := json.MarshalIndent(spec, "", "  ")
 	if err != nil {
 		t.Fatalf("failed encoding chainspec: %v", err)
 	}
->>>>>>> d62e9b28
 	expBlob, err := ioutil.ReadFile("testdata/stureby_parity.json")
 	if err != nil {
 		t.Fatalf("could not read file: %v", err)
