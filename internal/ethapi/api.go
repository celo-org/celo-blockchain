// Copyright 2015 The go-ethereum Authors
// This file is part of the go-ethereum library.
//
// The go-ethereum library is free software: you can redistribute it and/or modify
// it under the terms of the GNU Lesser General Public License as published by
// the Free Software Foundation, either version 3 of the License, or
// (at your option) any later version.
//
// The go-ethereum library is distributed in the hope that it will be useful,
// but WITHOUT ANY WARRANTY; without even the implied warranty of
// MERCHANTABILITY or FITNESS FOR A PARTICULAR PURPOSE. See the
// GNU Lesser General Public License for more details.
//
// You should have received a copy of the GNU Lesser General Public License
// along with the go-ethereum library. If not, see <http://www.gnu.org/licenses/>.

package ethapi

import (
	"context"
	"errors"
	"fmt"
	"math/big"
	"strings"
	"time"

	"github.com/celo-org/celo-blockchain/accounts"
	"github.com/celo-org/celo-blockchain/accounts/abi"
	"github.com/celo-org/celo-blockchain/accounts/keystore"
	"github.com/celo-org/celo-blockchain/common"
	"github.com/celo-org/celo-blockchain/common/hexutil"
	"github.com/celo-org/celo-blockchain/common/math"
	"github.com/celo-org/celo-blockchain/core"
	"github.com/celo-org/celo-blockchain/core/state"
	"github.com/celo-org/celo-blockchain/core/types"
	"github.com/celo-org/celo-blockchain/core/vm"
	"github.com/celo-org/celo-blockchain/crypto"
	"github.com/celo-org/celo-blockchain/log"
	"github.com/celo-org/celo-blockchain/p2p"
	"github.com/celo-org/celo-blockchain/params"
	"github.com/celo-org/celo-blockchain/rlp"
	"github.com/celo-org/celo-blockchain/rpc"
	"github.com/davecgh/go-spew/spew"
)

// PublicEthereumAPI provides an API to access Ethereum related information.
// It offers only methods that operate on public data that is freely available to anyone.
type PublicEthereumAPI struct {
	b Backend
}

// NewPublicEthereumAPI creates a new Ethereum protocol API.
func NewPublicEthereumAPI(b Backend) *PublicEthereumAPI {
	return &PublicEthereumAPI{b}
}

// GasPrice returns a suggestion for a gas price for legacy transactions.
func (s *PublicEthereumAPI) GasPrice(ctx context.Context, feeCurrency *common.Address) (*hexutil.Big, error) {
	price, err := s.b.SuggestPrice(ctx, feeCurrency)
	return (*hexutil.Big)(price), err
}

// MaxPriorityFeePerGas returns a suggestion for a gas tip cap for dynamic fee transactions.
func (s *PublicEthereumAPI) MaxPriorityFeePerGas(ctx context.Context, feeCurrency *common.Address) (*hexutil.Big, error) {
	tipcap, err := s.b.SuggestGasTipCap(ctx, feeCurrency)
	if err != nil {
		return nil, err
	}
	return (*hexutil.Big)(tipcap), err
}

// TODO: Implement FeeHistory (https://github.com/celo-org/celo-blockchain/issues/1744)
// type feeHistoryResult struct {
// 	OldestBlock  *hexutil.Big     `json:"oldestBlock"`
// 	Reward       [][]*hexutil.Big `json:"reward,omitempty"`
// 	BaseFee      []*hexutil.Big   `json:"baseFeePerGas,omitempty"`
// 	GasUsedRatio []float64        `json:"gasUsedRatio"`
// }

// func (s *PublicEthereumAPI) FeeHistory(ctx context.Context, blockCount rpc.DecimalOrHex, lastBlock rpc.BlockNumber, rewardPercentiles []float64) (*feeHistoryResult, error) {
// 	oldest, reward, baseFee, gasUsed, err := s.b.FeeHistory(ctx, int(blockCount), lastBlock, rewardPercentiles)
// 	if err != nil {
// 		return nil, err
// 	}
// 	results := &feeHistoryResult{
// 		OldestBlock:  (*hexutil.Big)(oldest),
// 		GasUsedRatio: gasUsed,
// 	}
// 	if reward != nil {
// 		results.Reward = make([][]*hexutil.Big, len(reward))
// 		for i, w := range reward {
// 			results.Reward[i] = make([]*hexutil.Big, len(w))
// 			for j, v := range w {
// 				results.Reward[i][j] = (*hexutil.Big)(v)
// 			}
// 		}
// 	}
// 	if baseFee != nil {
// 		results.BaseFee = make([]*hexutil.Big, len(baseFee))
// 		for i, v := range baseFee {
// 			results.BaseFee[i] = (*hexutil.Big)(v)
// 		}
// 	}
// 	return results, nil
// }

// Syncing returns false in case the node is currently not syncing with the network. It can be up to date or has not
// yet received the latest block headers from its pears. In case it is synchronizing:
// - startingBlock: block number this node started to synchronise from
// - currentBlock:  block number this node is currently importing
// - highestBlock:  block number of the highest block header this node has received from peers
// - pulledStates:  number of state entries processed until now
// - knownStates:   number of known state entries that still need to be pulled
func (s *PublicEthereumAPI) Syncing() (interface{}, error) {
	progress := s.b.SyncProgress()

	// Return not syncing if the synchronisation already completed
	if progress.CurrentBlock >= progress.HighestBlock {
		return false, nil
	}
	// Otherwise gather the block sync stats
	return map[string]interface{}{
		"startingBlock": hexutil.Uint64(progress.StartingBlock),
		"currentBlock":  hexutil.Uint64(progress.CurrentBlock),
		"highestBlock":  hexutil.Uint64(progress.HighestBlock),
		"pulledStates":  hexutil.Uint64(progress.PulledStates),
		"knownStates":   hexutil.Uint64(progress.KnownStates),
	}, nil
}

// PublicTxPoolAPI offers and API for the transaction pool. It only operates on data that is non confidential.
type PublicTxPoolAPI struct {
	b Backend
}

// NewPublicTxPoolAPI creates a new tx pool service that gives information about the transaction pool.
func NewPublicTxPoolAPI(b Backend) *PublicTxPoolAPI {
	return &PublicTxPoolAPI{b}
}

// Content returns the transactions contained within the transaction pool.
func (s *PublicTxPoolAPI) Content() map[string]map[string]map[string]*RPCTransaction {
	content := map[string]map[string]map[string]*RPCTransaction{
		"pending": make(map[string]map[string]*RPCTransaction),
		"queued":  make(map[string]map[string]*RPCTransaction),
	}
	pending, queue := s.b.TxPoolContent()
	curHeader := s.b.CurrentHeader()
	baseFeeFn := func(feeCurrency *common.Address) (*big.Int, error) {
		return s.b.CurrentGasPriceMinimum(context.Background(), feeCurrency)
	}
	// Flatten the pending transactions
	for account, txs := range pending {
		dump := make(map[string]*RPCTransaction)
		for _, tx := range txs {
			dump[fmt.Sprintf("%d", tx.Nonce())] = newRPCPendingTransaction(tx, curHeader, s.b.ChainConfig(), baseFeeFn)
		}
		content["pending"][account.Hex()] = dump
	}
	// Flatten the queued transactions
	for account, txs := range queue {
		dump := make(map[string]*RPCTransaction)
		for _, tx := range txs {
			dump[fmt.Sprintf("%d", tx.Nonce())] = newRPCPendingTransaction(tx, curHeader, s.b.ChainConfig(), baseFeeFn)
		}
		content["queued"][account.Hex()] = dump
	}
	return content
}

// ContentFrom returns the transactions contained within the transaction pool.
func (s *PublicTxPoolAPI) ContentFrom(addr common.Address) map[string]map[string]*RPCTransaction {
	content := make(map[string]map[string]*RPCTransaction, 2)
	pending, queue := s.b.TxPoolContentFrom(addr)
	curHeader := s.b.CurrentHeader()

	// Build the pending transactions
	dump := make(map[string]*RPCTransaction, len(pending))
	baseFeeFn := func(feeCurrency *common.Address) (*big.Int, error) {
		return s.b.CurrentGasPriceMinimum(context.Background(), feeCurrency)
	}
	for _, tx := range pending {
		dump[fmt.Sprintf("%d", tx.Nonce())] = newRPCPendingTransaction(tx, curHeader, s.b.ChainConfig(), baseFeeFn)
	}
	content["pending"] = dump

	// Build the queued transactions
	dump = make(map[string]*RPCTransaction, len(queue))
	for _, tx := range queue {
		dump[fmt.Sprintf("%d", tx.Nonce())] = newRPCPendingTransaction(tx, curHeader, s.b.ChainConfig(), baseFeeFn)

	}
	content["queued"] = dump

	return content
}

// Status returns the number of pending and queued transaction in the pool.
func (s *PublicTxPoolAPI) Status() map[string]hexutil.Uint {
	pending, queue := s.b.Stats()
	return map[string]hexutil.Uint{
		"pending": hexutil.Uint(pending),
		"queued":  hexutil.Uint(queue),
	}
}

// Inspect retrieves the content of the transaction pool and flattens it into an
// easily inspectable list.
func (s *PublicTxPoolAPI) Inspect() map[string]map[string]map[string]string {
	content := map[string]map[string]map[string]string{
		"pending": make(map[string]map[string]string),
		"queued":  make(map[string]map[string]string),
	}
	pending, queue := s.b.TxPoolContent()

	// Define a formatter to flatten a transaction into a string
	var format = func(tx *types.Transaction) string {
		if to := tx.To(); to != nil {
			return fmt.Sprintf("%s: %v wei + %v gas × %v wei", tx.To().Hex(), tx.Value(), tx.Gas(), tx.GasPrice())
		}
		return fmt.Sprintf("contract creation: %v wei + %v gas × %v wei", tx.Value(), tx.Gas(), tx.GasPrice())
	}
	// Flatten the pending transactions
	for account, txs := range pending {
		dump := make(map[string]string)
		for _, tx := range txs {
			dump[fmt.Sprintf("%d", tx.Nonce())] = format(tx)
		}
		content["pending"][account.Hex()] = dump
	}
	// Flatten the queued transactions
	for account, txs := range queue {
		dump := make(map[string]string)
		for _, tx := range txs {
			dump[fmt.Sprintf("%d", tx.Nonce())] = format(tx)
		}
		content["queued"][account.Hex()] = dump
	}
	return content
}

// PublicAccountAPI provides an API to access accounts managed by this node.
// It offers only methods that can retrieve accounts.
type PublicAccountAPI struct {
	am *accounts.Manager
}

// NewPublicAccountAPI creates a new PublicAccountAPI.
func NewPublicAccountAPI(am *accounts.Manager) *PublicAccountAPI {
	return &PublicAccountAPI{am: am}
}

// Accounts returns the collection of accounts this node manages
func (s *PublicAccountAPI) Accounts() []common.Address {
	return s.am.Accounts()
}

// PrivateAccountAPI provides an API to access accounts managed by this node.
// It offers methods to create, (un)lock en list accounts. Some methods accept
// passwords and are therefore considered private by default.
type PrivateAccountAPI struct {
	am        *accounts.Manager
	nonceLock *AddrLocker
	b         Backend
}

// NewPrivateAccountAPI create a new PrivateAccountAPI.
func NewPrivateAccountAPI(b Backend, nonceLock *AddrLocker) *PrivateAccountAPI {
	return &PrivateAccountAPI{
		am:        b.AccountManager(),
		nonceLock: nonceLock,
		b:         b,
	}
}

// listAccounts will return a list of addresses for accounts this node manages.
func (s *PrivateAccountAPI) ListAccounts() []common.Address {
	return s.am.Accounts()
}

// rawWallet is a JSON representation of an accounts.Wallet interface, with its
// data contents extracted into plain fields.
type rawWallet struct {
	URL      string             `json:"url"`
	Status   string             `json:"status"`
	Failure  string             `json:"failure,omitempty"`
	Accounts []accounts.Account `json:"accounts,omitempty"`
}

// ListWallets will return a list of wallets this node manages.
func (s *PrivateAccountAPI) ListWallets() []rawWallet {
	wallets := make([]rawWallet, 0) // return [] instead of nil if empty
	for _, wallet := range s.am.Wallets() {
		status, failure := wallet.Status()

		raw := rawWallet{
			URL:      wallet.URL().String(),
			Status:   status,
			Accounts: wallet.Accounts(),
		}
		if failure != nil {
			raw.Failure = failure.Error()
		}
		wallets = append(wallets, raw)
	}
	return wallets
}

// OpenWallet initiates a hardware wallet opening procedure, establishing a USB
// connection and attempting to authenticate via the provided passphrase. Note,
// the method may return an extra challenge requiring a second open (e.g. the
// Trezor PIN matrix challenge).
func (s *PrivateAccountAPI) OpenWallet(url string, passphrase *string) error {
	wallet, err := s.am.Wallet(url)
	if err != nil {
		return err
	}
	pass := ""
	if passphrase != nil {
		pass = *passphrase
	}
	return wallet.Open(pass)
}

// DeriveAccount requests a HD wallet to derive a new account, optionally pinning
// it for later reuse.
func (s *PrivateAccountAPI) DeriveAccount(url string, path string, pin *bool) (accounts.Account, error) {
	wallet, err := s.am.Wallet(url)
	if err != nil {
		return accounts.Account{}, err
	}
	derivPath, err := accounts.ParseDerivationPath(path)
	if err != nil {
		return accounts.Account{}, err
	}
	if pin == nil {
		pin = new(bool)
	}
	return wallet.Derive(derivPath, *pin)
}

// NewAccount will create a new account and returns the address for the new account.
func (s *PrivateAccountAPI) NewAccount(password string) (common.Address, error) {
	ks, err := fetchKeystore(s.am)
	if err != nil {
		return common.Address{}, err
	}
	acc, err := ks.NewAccount(password)
	if err == nil {
		log.Info("Your new key was generated", "address", acc.Address)
		log.Warn("Please backup your key file!", "path", acc.URL.Path)
		log.Warn("Please remember your password!")
		return acc.Address, nil
	}
	return common.Address{}, err
}

// fetchKeystore retrieves the encrypted keystore from the account manager.
func fetchKeystore(am *accounts.Manager) (*keystore.KeyStore, error) {
	if ks := am.Backends(keystore.KeyStoreType); len(ks) > 0 {
		return ks[0].(*keystore.KeyStore), nil
	}
	return nil, errors.New("local keystore not used")
}

// ImportRawKey stores the given hex encoded ECDSA key into the key directory,
// encrypting it with the passphrase.
func (s *PrivateAccountAPI) ImportRawKey(privkey string, password string) (common.Address, error) {
	key, err := crypto.HexToECDSA(privkey)
	if err != nil {
		return common.Address{}, err
	}
	ks, err := fetchKeystore(s.am)
	if err != nil {
		return common.Address{}, err
	}
	acc, err := ks.ImportECDSA(key, password)
	return acc.Address, err
}

// UnlockAccount will unlock the account associated with the given address with
// the given password for duration seconds. If duration is nil it will use a
// default of 300 seconds. It returns an indication if the account was unlocked.
func (s *PrivateAccountAPI) UnlockAccount(ctx context.Context, addr common.Address, password string, duration *uint64) (bool, error) {
	// When the API is exposed by external RPC(http, ws etc), unless the user
	// explicitly specifies to allow the insecure account unlocking, otherwise
	// it is disabled.
	if s.b.ExtRPCEnabled() && !s.b.AccountManager().Config().InsecureUnlockAllowed {
		return false, errors.New("account unlock with HTTP access is forbidden")
	}

	const max = uint64(time.Duration(math.MaxInt64) / time.Second)
	var d time.Duration
	if duration == nil {
		d = 300 * time.Second
	} else if *duration > max {
		return false, errors.New("unlock duration too large")
	} else {
		d = time.Duration(*duration) * time.Second
	}
	ks, err := fetchKeystore(s.am)
	if err != nil {
		return false, err
	}
	err = ks.TimedUnlock(accounts.Account{Address: addr}, password, d)
	if err != nil {
		log.Warn("Failed account unlock attempt", "address", addr, "err", err)
	}
	return err == nil, err
}

// LockAccount will lock the account associated with the given address when it's unlocked.
func (s *PrivateAccountAPI) LockAccount(addr common.Address) bool {
	if ks, err := fetchKeystore(s.am); err == nil {
		return ks.Lock(addr) == nil
	}
	return false
}

// signTransaction sets defaults and signs the given transaction
// NOTE: the caller needs to ensure that the nonceLock is held, if applicable,
// and release it after the transaction has been submitted to the tx pool
func (s *PrivateAccountAPI) signTransaction(ctx context.Context, args *TransactionArgs, passwd string) (*types.Transaction, error) {
	// Look up the wallet containing the requested signer
	account := accounts.Account{Address: args.from()}
	wallet, err := s.am.Find(account)
	if err != nil {
		return nil, err
	}
	// Set some sanity defaults and terminate on failure
	if err := args.setDefaults(ctx, s.b); err != nil {
		return nil, err
	}
	// Assemble the transaction and sign with the wallet
	tx := args.toTransaction()

	return wallet.SignTxWithPassphrase(account, passwd, tx, s.b.ChainConfig().ChainID)
}

// SendTransaction will create a transaction from the given arguments and
// tries to sign it with the key associated with args.From. If the given
// passwd isn't able to decrypt the key it fails.
func (s *PrivateAccountAPI) SendTransaction(ctx context.Context, args TransactionArgs, passwd string) (common.Hash, error) {
	if args.Nonce == nil {
		// Hold the addresse's mutex around signing to prevent concurrent assignment of
		// the same nonce to multiple accounts.
		s.nonceLock.LockAddr(args.from())
		defer s.nonceLock.UnlockAddr(args.from())
	}
	signed, err := s.signTransaction(ctx, &args, passwd)
	if err != nil {
		log.Warn("Failed transaction send attempt", "from", args.from(), "to", args.To, "value", args.Value.ToInt(), "err", err)
		return common.Hash{}, err
	}
	return SubmitTransaction(ctx, s.b, signed)
}

// SignTransaction will create a transaction from the given arguments and
// tries to sign it with the key associated with args.From. If the given passwd isn't
// able to decrypt the key it fails. The transaction is returned in RLP-form, not broadcast
// to other nodes
func (s *PrivateAccountAPI) SignTransaction(ctx context.Context, args TransactionArgs, passwd string) (*SignTransactionResult, error) {
	// No need to obtain the noncelock mutex, since we won't be sending this
	// tx into the transaction pool, but right back to the user
	if args.From == nil {
		return nil, fmt.Errorf("sender not specified")
	}
	if args.Gas == nil {
		return nil, fmt.Errorf("gas not specified")
	}
	if args.GasPrice == nil && (args.MaxFeePerGas == nil || args.MaxPriorityFeePerGas == nil) {
		return nil, fmt.Errorf("missing gasPrice or maxFeePerGas/maxPriorityFeePerGas")
	}
	if args.Nonce == nil {
		return nil, fmt.Errorf("nonce not specified")
	}
	// Before actually signing the transaction, ensure the transaction fee is reasonable.
	tx := args.toTransaction()
	if err := checkFeeFromCeloTx(ctx, s.b, tx); err != nil {
		return nil, err
	}
	signed, err := s.signTransaction(ctx, &args, passwd)
	if err != nil {
		log.Warn("Failed transaction sign attempt", "from", args.from(), "to", args.To, "value", args.Value.ToInt(), "err", err)
		return nil, err
	}
	data, err := signed.MarshalBinary()
	if err != nil {
		return nil, err
	}
	return &SignTransactionResult{data, signed}, nil
}

// Sign calculates an Ethereum ECDSA signature for:
// keccack256("\x19Ethereum Signed Message:\n" + len(message) + message))
//
// Note, the produced signature conforms to the secp256k1 curve R, S and V values,
// where the V value will be 27 or 28 for legacy reasons.
//
// The key used to calculate the signature is decrypted with the given password.
//
// https://github.com/ethereum/go-ethereum/wiki/Management-APIs#personal_sign
func (s *PrivateAccountAPI) Sign(ctx context.Context, data hexutil.Bytes, addr common.Address, passwd string) (hexutil.Bytes, error) {
	// Look up the wallet containing the requested signer
	account := accounts.Account{Address: addr}

	wallet, err := s.b.AccountManager().Find(account)
	if err != nil {
		return nil, err
	}
	// Assemble sign the data with the wallet
	signature, err := wallet.SignTextWithPassphrase(account, passwd, data)
	if err != nil {
		log.Warn("Failed data sign attempt", "address", addr, "err", err)
		return nil, err
	}
	signature[crypto.RecoveryIDOffset] += 27 // Transform V from 0/1 to 27/28 according to the yellow paper
	return signature, nil
}

// Decrypt will decrypt a given ciphertext with the given account via ECIES
func (s *PrivateAccountAPI) Decrypt(ctx context.Context, ciphertext hexutil.Bytes, addr common.Address, passwd string) (hexutil.Bytes, error) {
	// Look up the wallet containing the requested signer
	account := accounts.Account{Address: addr}

	wallet, err := s.b.AccountManager().Find(account)
	if err != nil {
		return nil, err
	}
	// Decrypt the data with the wallet
	plaintext, err := wallet.Decrypt(account, ciphertext, nil, nil)
	if err != nil {
		log.Warn("Failed data decryption attempt", "address", addr, "err", err)
		return nil, err
	}
	return plaintext, nil
}

// EcRecover returns the address for the account that was used to create the signature.
// Note, this function is compatible with eth_sign and personal_sign. As such it recovers
// the address of:
// hash = keccak256("\x19Ethereum Signed Message:\n"${message length}${message})
// addr = ecrecover(hash, signature)
//
// Note, the signature must conform to the secp256k1 curve R, S and V values, where
// the V value must be 27 or 28 for legacy reasons.
//
// https://github.com/ethereum/go-ethereum/wiki/Management-APIs#personal_ecRecover
func (s *PrivateAccountAPI) EcRecover(ctx context.Context, data, sig hexutil.Bytes) (common.Address, error) {
	if len(sig) != crypto.SignatureLength {
		return common.Address{}, fmt.Errorf("signature must be %d bytes long", crypto.SignatureLength)
	}
	if sig[crypto.RecoveryIDOffset] != 27 && sig[crypto.RecoveryIDOffset] != 28 {
		return common.Address{}, fmt.Errorf("invalid Ethereum signature (V is not 27 or 28)")
	}
	sig[crypto.RecoveryIDOffset] -= 27 // Transform yellow paper V from 27/28 to 0/1

	rpk, err := crypto.SigToPub(accounts.TextHash(data), sig)
	if err != nil {
		return common.Address{}, err
	}
	return crypto.PubkeyToAddress(*rpk), nil
}

// SignAndSendTransaction was renamed to SendTransaction. This method is deprecated
// and will be removed in the future. It primary goal is to give clients time to update.
func (s *PrivateAccountAPI) SignAndSendTransaction(ctx context.Context, args TransactionArgs, passwd string) (common.Hash, error) {
	return s.SendTransaction(ctx, args, passwd)
}

// PublicBlockChainAPI provides an API to access the Ethereum blockchain.
// It offers only methods that operate on public data that is freely available to anyone.
type PublicBlockChainAPI struct {
	b Backend
}

// NewPublicBlockChainAPI creates a new Ethereum blockchain API.
func NewPublicBlockChainAPI(b Backend) *PublicBlockChainAPI {
	return &PublicBlockChainAPI{b}
}

// ChainId is the EIP-155 replay-protection chain id for the current ethereum chain config.
func (api *PublicBlockChainAPI) ChainId() (*hexutil.Big, error) {
	// if current block is at or past the EIP-155 replay-protection fork block, return chainID from config
	if config := api.b.ChainConfig(); config.IsEIP155(api.b.CurrentBlock().Number()) {
		return (*hexutil.Big)(config.ChainID), nil
	}
	return nil, fmt.Errorf("chain not synced beyond EIP-155 replay-protection fork block")
}

// BlockNumber returns the block number of the chain head.
func (s *PublicBlockChainAPI) BlockNumber() hexutil.Uint64 {
	header, _ := s.b.HeaderByNumber(context.Background(), rpc.LatestBlockNumber) // latest header should always be available
	return hexutil.Uint64(header.Number.Uint64())
}

// GetBalance returns the amount of wei for the given address in the state of the
// given block number. The rpc.LatestBlockNumber and rpc.PendingBlockNumber meta
// block numbers are also allowed.
func (s *PublicBlockChainAPI) GetBalance(ctx context.Context, address common.Address, blockNrOrHash rpc.BlockNumberOrHash) (*hexutil.Big, error) {
	state, _, err := s.b.StateAndHeaderByNumberOrHash(ctx, blockNrOrHash)
	if state == nil || err != nil {
		return nil, err
	}
	return (*hexutil.Big)(state.GetBalance(address)), state.Error()
}

// Result structs for GetProof
type AccountResult struct {
	Address      common.Address  `json:"address"`
	AccountProof []string        `json:"accountProof"`
	Balance      *hexutil.Big    `json:"balance"`
	CodeHash     common.Hash     `json:"codeHash"`
	Nonce        hexutil.Uint64  `json:"nonce"`
	StorageHash  common.Hash     `json:"storageHash"`
	StorageProof []StorageResult `json:"storageProof"`
}

type StorageResult struct {
	Key   string       `json:"key"`
	Value *hexutil.Big `json:"value"`
	Proof []string     `json:"proof"`
}

// GetProof returns the Merkle-proof for a given account and optionally some storage keys.
func (s *PublicBlockChainAPI) GetProof(ctx context.Context, address common.Address, storageKeys []string, blockNrOrHash rpc.BlockNumberOrHash) (*AccountResult, error) {
	state, _, err := s.b.StateAndHeaderByNumberOrHash(ctx, blockNrOrHash)
	if state == nil || err != nil {
		return nil, err
	}

	storageTrie := state.StorageTrie(address)
	storageHash := types.EmptyRootHash
	codeHash := state.GetCodeHash(address)
	storageProof := make([]StorageResult, len(storageKeys))

	// if we have a storageTrie, (which means the account exists), we can update the storagehash
	if storageTrie != nil {
		storageHash = storageTrie.Hash()
	} else {
		// no storageTrie means the account does not exist, so the codeHash is the hash of an empty bytearray.
		codeHash = crypto.Keccak256Hash(nil)
	}

	// create the proof for the storageKeys
	for i, key := range storageKeys {
		if storageTrie != nil {
			proof, storageError := state.GetStorageProof(address, common.HexToHash(key))
			if storageError != nil {
				return nil, storageError
			}
			storageProof[i] = StorageResult{key, (*hexutil.Big)(state.GetState(address, common.HexToHash(key)).Big()), toHexSlice(proof)}
		} else {
			storageProof[i] = StorageResult{key, &hexutil.Big{}, []string{}}
		}
	}

	// create the accountProof
	accountProof, proofErr := state.GetProof(address)
	if proofErr != nil {
		return nil, proofErr
	}

	return &AccountResult{
		Address:      address,
		AccountProof: toHexSlice(accountProof),
		Balance:      (*hexutil.Big)(state.GetBalance(address)),
		CodeHash:     codeHash,
		Nonce:        hexutil.Uint64(state.GetNonce(address)),
		StorageHash:  storageHash,
		StorageProof: storageProof,
	}, state.Error()
}

// GetHeaderByNumber returns the requested canonical block header.
// * When blockNr is -1 the chain head is returned.
// * When blockNr is -2 the pending chain head is returned.
func (s *PublicBlockChainAPI) GetHeaderByNumber(ctx context.Context, number rpc.BlockNumber) (map[string]interface{}, error) {
	header, err := s.b.HeaderByNumber(ctx, number)
	if header != nil && err == nil {
		response := s.rpcMarshalHeader(ctx, header)
		if number == rpc.PendingBlockNumber {
			// Pending header need to nil out a few fields
			for _, field := range []string{"hash", "nonce", "miner"} {
				response[field] = nil
			}
		}
		return response, err
	}
	return nil, err
}

// GetHeaderByHash returns the requested header by hash.
func (s *PublicBlockChainAPI) GetHeaderByHash(ctx context.Context, hash common.Hash) map[string]interface{} {
	header, _ := s.b.HeaderByHash(ctx, hash)
	if header != nil {
		return s.rpcMarshalHeader(ctx, header)
	}
	return nil
}

// GetBlockByNumber returns the requested canonical block.
// * When blockNr is -1 the chain head is returned.
// * When blockNr is -2 the pending chain head is returned.
// * When fullTx is true all transactions in the block are returned, otherwise
//   only the transaction hash is returned.
func (s *PublicBlockChainAPI) GetBlockByNumber(ctx context.Context, number rpc.BlockNumber, fullTx bool) (map[string]interface{}, error) {
	block, err := s.b.BlockByNumber(ctx, number)
	if block != nil && err == nil {
		response, err := s.rpcMarshalBlock(ctx, block, true, fullTx)
		if err == nil && number == rpc.PendingBlockNumber {
			// Pending blocks need to nil out a few fields
			for _, field := range []string{"hash", "nonce", "miner"} {
				response[field] = nil
			}
		}
		return response, err
	}
	return nil, err
}

// GetBlockByHash returns the requested block. When fullTx is true all transactions in the block are returned in full
// detail, otherwise only the transaction hash is returned.
func (s *PublicBlockChainAPI) GetBlockByHash(ctx context.Context, hash common.Hash, fullTx bool) (map[string]interface{}, error) {
	block, err := s.b.BlockByHash(ctx, hash)
	if block != nil {
		return s.rpcMarshalBlock(ctx, block, true, fullTx)
	}
	return nil, err
}

// GetUncleByBlockNumberAndIndex returns the uncle block for the given block hash and index. When fullTx is true
// all transactions in the block are returned in full detail, otherwise only the transaction hash is returned.
func (s *PublicBlockChainAPI) GetUncleByBlockNumberAndIndex(ctx context.Context, blockNr rpc.BlockNumber, index hexutil.Uint) (map[string]interface{}, error) {
	return nil, fmt.Errorf("Not implemented")
}

// GetUncleByBlockHashAndIndex returns the uncle block for the given block hash and index. When fullTx is true
// all transactions in the block are returned in full detail, otherwise only the transaction hash is returned.
func (s *PublicBlockChainAPI) GetUncleByBlockHashAndIndex(ctx context.Context, blockHash common.Hash, index hexutil.Uint) (map[string]interface{}, error) {
	return nil, fmt.Errorf("Not implemented")
}

// GetUncleCountByBlockNumber returns number of uncles in the block for the given block number
func (s *PublicBlockChainAPI) GetUncleCountByBlockNumber(ctx context.Context, blockNr rpc.BlockNumber) (*hexutil.Uint, error) {
	return nil, fmt.Errorf("Not implemented")
}

// GetUncleCountByBlockHash returns number of uncles in the block for the given block hash
func (s *PublicBlockChainAPI) GetUncleCountByBlockHash(ctx context.Context, blockHash common.Hash) (*hexutil.Uint, error) {
	return nil, fmt.Errorf("Not implemented")
}

// GetCode returns the code stored at the given address in the state for the given block number.
func (s *PublicBlockChainAPI) GetCode(ctx context.Context, address common.Address, blockNrOrHash rpc.BlockNumberOrHash) (hexutil.Bytes, error) {
	state, _, err := s.b.StateAndHeaderByNumberOrHash(ctx, blockNrOrHash)
	if state == nil || err != nil {
		return nil, err
	}
	code := state.GetCode(address)
	return code, state.Error()
}

// GetStorageAt returns the storage from the state at the given address, key and
// block number. The rpc.LatestBlockNumber and rpc.PendingBlockNumber meta block
// numbers are also allowed.
func (s *PublicBlockChainAPI) GetStorageAt(ctx context.Context, address common.Address, key string, blockNrOrHash rpc.BlockNumberOrHash) (hexutil.Bytes, error) {
	state, _, err := s.b.StateAndHeaderByNumberOrHash(ctx, blockNrOrHash)
	if state == nil || err != nil {
		return nil, err
	}
	res := state.GetState(address, common.HexToHash(key))
	return res[:], state.Error()
}

// OverrideAccount indicates the overriding fields of account during the execution
// of a message call.
// Note, state and stateDiff can't be specified at the same time. If state is
// set, message execution will only use the data in the given state. Otherwise
// if statDiff is set, all diff will be applied first and then execute the call
// message.
type OverrideAccount struct {
	Nonce     *hexutil.Uint64              `json:"nonce"`
	Code      *hexutil.Bytes               `json:"code"`
	Balance   **hexutil.Big                `json:"balance"`
	State     *map[common.Hash]common.Hash `json:"state"`
	StateDiff *map[common.Hash]common.Hash `json:"stateDiff"`
}

// StateOverride is the collection of overridden accounts.
type StateOverride map[common.Address]OverrideAccount

// Apply overrides the fields of specified accounts into the given state.
func (diff *StateOverride) Apply(state *state.StateDB) error {
	if diff == nil {
		return nil
	}
	for addr, account := range *diff {
		// Override account nonce.
		if account.Nonce != nil {
			state.SetNonce(addr, uint64(*account.Nonce))
		}
		// Override account(contract) code.
		if account.Code != nil {
			state.SetCode(addr, *account.Code)
		}
		// Override account balance.
		if account.Balance != nil {
			state.SetBalance(addr, (*big.Int)(*account.Balance))
		}
		if account.State != nil && account.StateDiff != nil {
			return fmt.Errorf("account %s has both 'state' and 'stateDiff'", addr.Hex())
		}
		// Replace entire state if caller requires.
		if account.State != nil {
			state.SetStorage(addr, *account.State)
		}
		// Apply state diff into specified accounts.
		if account.StateDiff != nil {
			for key, value := range *account.StateDiff {
				state.SetState(addr, key, value)
			}
		}
	}
	return nil
}

func DoCall(ctx context.Context, b Backend, args TransactionArgs, blockNrOrHash rpc.BlockNumberOrHash, overrides *StateOverride, timeout time.Duration, globalGasCap uint64) (*core.ExecutionResult, error) {
	defer func(start time.Time) { log.Debug("Executing EVM call finished", "runtime", time.Since(start)) }(time.Now())

	state, header, err := b.StateAndHeaderByNumberOrHash(ctx, blockNrOrHash)
	if state == nil || err != nil {
		return nil, err
	}
	if err := overrides.Apply(state); err != nil {
		return nil, err
	}
	// Setup context so it may be cancelled the call has completed
	// or, in case of unmetered gas, setup a context with a timeout.
	var cancel context.CancelFunc
	if timeout > 0 {
		ctx, cancel = context.WithTimeout(ctx, timeout)
	} else {
		ctx, cancel = context.WithCancel(ctx)
	}
	// Make sure the context is cancelled when the call has completed
	// this makes sure resources are cleaned up.
	defer cancel()

	// Create SysContractCallCtx
	var sysCtx *core.SysContractCallCtx
	if b.ChainConfig().IsEspresso(header.Number) {
		sysCtx = core.NewSysContractCallCtx(header, state, b)
	}

	// Get a new instance of the EVM.
	msg, err := args.ToMessage(globalGasCap, common.Big0) // core.ApplyMessageWithoutGasPriceMinimum below will eventually set basefee to 0
	if err != nil {
		return nil, err
	}
	evm, vmError, err := b.GetEVM(ctx, msg, state, header, &vm.Config{NoBaseFee: true})
	if err != nil {
		return nil, err
	}
	// Wait for the context to be done and cancel the evm. Even if the
	// EVM has finished, cancelling may be done (repeatedly)
	go func() {
		<-ctx.Done()
		evm.Cancel()
	}()

	// Execute the message.
	gp := new(core.GasPool).AddGas(math.MaxUint64)
	result, err := core.ApplyMessageWithoutGasPriceMinimum(evm, msg, gp, b.NewEVMRunner(header, state), sysCtx)
	if err := vmError(); err != nil {
		return nil, err
	}

	// If the timer caused an abort, return an appropriate error message
	if evm.Cancelled() {
		return nil, fmt.Errorf("execution aborted (timeout = %v)", timeout)
	}
	if err != nil {
		return result, fmt.Errorf("err: %w (supplied gas %d)", err, msg.Gas())
	}
	return result, nil
}

func newRevertError(result *core.ExecutionResult) *revertError {
	reason, errUnpack := abi.UnpackRevert(result.Revert())
	err := errors.New("execution reverted")
	if errUnpack == nil {
		err = fmt.Errorf("execution reverted: %v", reason)
	}
	return &revertError{
		error:  err,
		reason: hexutil.Encode(result.Revert()),
	}
}

// revertError is an API error that encompassas an EVM revertal with JSON error
// code and a binary data blob.
type revertError struct {
	error
	reason string // revert reason hex encoded
}

// ErrorCode returns the JSON error code for a revertal.
// See: https://github.com/ethereum/wiki/wiki/JSON-RPC-Error-Codes-Improvement-Proposal
func (e *revertError) ErrorCode() int {
	return 3
}

// ErrorData returns the hex encoded revert reason.
func (e *revertError) ErrorData() interface{} {
	return e.reason
}

// Call executes the given transaction on the state for the given block number.
//
// Additionally, the caller can specify a batch of contract for fields overriding.
//
// Note, this function doesn't make and changes in the state/blockchain and is
// useful to execute and retrieve values.
func (s *PublicBlockChainAPI) Call(ctx context.Context, args TransactionArgs, blockNrOrHash rpc.BlockNumberOrHash, overrides *StateOverride) (hexutil.Bytes, error) {
	result, err := DoCall(ctx, s.b, args, blockNrOrHash, overrides, 50*time.Second, s.b.RPCGasCap())
	if err != nil {
		return nil, err
	}
	// If the result contains a revert reason, try to unpack and return it.
	if len(result.Revert()) > 0 {
		return nil, newRevertError(result)
	}
	return result.Return(), result.Err
}

func DoEstimateGas(ctx context.Context, b Backend, args TransactionArgs, blockNrOrHash rpc.BlockNumberOrHash, gasCap uint64) (hexutil.Uint64, error) {
	// Binary search the gas requirement, as it may be higher than the amount used
	var (
		lo  uint64 = params.TxGas - 1
		hi  uint64
		cap uint64
	)
	if args.Gas != nil && uint64(*args.Gas) >= params.TxGas {
		hi = uint64(*args.Gas)
	} else {
		hi = b.GetBlockGasLimit(ctx, blockNrOrHash)
	}
	// Recap the highest gas allowance with specified gascap.
	if gasCap != 0 && hi > gasCap {
		log.Warn("Caller gas above allowance, capping", "requested", hi, "cap", gasCap)
		hi = gasCap
	}
	cap = hi

	// Use zero address if sender unspecified.
	if args.From == nil {
		args.From = new(common.Address)
	}
	// Set gas price to nil (which will lead to it being zero), because the binary search
	// assumes that if the transaction fails with gas limit A, and B < A, then it would
	// also fail with gas limit B, which may not be the case if the gas price is non-zero,
	// depending on the account's balance.
	args.GasPrice = nil
	// Create a helper to check if a gas allowance results in an executable transaction
	executable := func(gas uint64) (bool, *core.ExecutionResult, error) {
		args.Gas = (*hexutil.Uint64)(&gas)

		result, err := DoCall(ctx, b, args, blockNrOrHash, nil, 0, gasCap)
		if err != nil {
			if errors.Is(err, core.ErrIntrinsicGas) {
				return true, nil, nil // Special case, raise gas limit
			}
			return true, nil, err // Bail out
		}
		return result.Failed(), result, nil
	}
	// Execute the binary search and hone in on an executable gas limit
	for lo+1 < hi {
		mid := (hi + lo) / 2
		failed, _, err := executable(mid)

		// If the error is not nil(consensus error), it means the provided message
		// call or transaction will never be accepted no matter how much gas it is
		// assigned. Return the error directly, don't struggle any more.
		if err != nil {
			return 0, err
		}
		if failed {
			lo = mid
		} else {
			hi = mid
		}
	}
	// Reject the transaction as invalid if it still fails at the highest allowance
	if hi == cap {
		failed, result, err := executable(hi)
		if err != nil {
			return 0, err
		}
		if failed {
			if result != nil && result.Err != vm.ErrOutOfGas {
				if len(result.Revert()) > 0 {
					return 0, newRevertError(result)
				}
				return 0, result.Err
			}
			// Otherwise, the specified gas cap is too low
			return 0, fmt.Errorf("gas required exceeds allowance (%d)", cap)
		}
	}
	inflatedGas := hexutil.Uint64(uint64(float64(hi) * b.RPCGasInflationRate()))
	return inflatedGas, nil
}

// EstimateGas returns an estimate of the amount of gas needed to execute the
// given transaction against the current pending block.
func (s *PublicBlockChainAPI) EstimateGas(ctx context.Context, args TransactionArgs, blockNrOrHash *rpc.BlockNumberOrHash) (hexutil.Uint64, error) {
	bNrOrHash := rpc.BlockNumberOrHashWithNumber(rpc.PendingBlockNumber)
	if blockNrOrHash != nil {
		bNrOrHash = *blockNrOrHash
	}
	return DoEstimateGas(ctx, s.b, args, bNrOrHash, s.b.RPCGasCap())
}

// ExecutionResult groups all structured logs emitted by the EVM
// while replaying a transaction in debug mode as well as transaction
// execution status, the amount of gas used and the return value
type ExecutionResult struct {
	Gas         uint64         `json:"gas"`
	Failed      bool           `json:"failed"`
	ReturnValue string         `json:"returnValue"`
	StructLogs  []StructLogRes `json:"structLogs"`
}

// StructLogRes stores a structured log emitted by the EVM while replaying a
// transaction in debug mode
type StructLogRes struct {
	Pc      uint64             `json:"pc"`
	Op      string             `json:"op"`
	Gas     uint64             `json:"gas"`
	GasCost uint64             `json:"gasCost"`
	Depth   int                `json:"depth"`
	Error   string             `json:"error,omitempty"`
	Stack   *[]string          `json:"stack,omitempty"`
	Memory  *[]string          `json:"memory,omitempty"`
	Storage *map[string]string `json:"storage,omitempty"`
}

// FormatLogs formats EVM returned structured logs for json output
func FormatLogs(logs []vm.StructLog) []StructLogRes {
	formatted := make([]StructLogRes, len(logs))
	for index, trace := range logs {
		formatted[index] = StructLogRes{
			Pc:      trace.Pc,
			Op:      trace.Op.String(),
			Gas:     trace.Gas,
			GasCost: trace.GasCost,
			Depth:   trace.Depth,
			Error:   trace.ErrorString(),
		}
		if trace.Stack != nil {
			stack := make([]string, len(trace.Stack))
			for i, stackValue := range trace.Stack {
				stack[i] = stackValue.Hex()
			}
			formatted[index].Stack = &stack
		}
		if trace.Memory != nil {
			memory := make([]string, 0, (len(trace.Memory)+31)/32)
			for i := 0; i+32 <= len(trace.Memory); i += 32 {
				memory = append(memory, fmt.Sprintf("%x", trace.Memory[i:i+32]))
			}
			formatted[index].Memory = &memory
		}
		if trace.Storage != nil {
			storage := make(map[string]string)
			for i, storageValue := range trace.Storage {
				storage[fmt.Sprintf("%x", i)] = fmt.Sprintf("%x", storageValue)
			}
			formatted[index].Storage = &storage
		}
	}
	return formatted
}

// RPCMarshalHeader converts the given header to the RPC output .
func RPCMarshalHeader(head *types.Header) map[string]interface{} {
	result := map[string]interface{}{
		"number":           (*hexutil.Big)(head.Number),
		"hash":             head.Hash(),
		"parentHash":       head.ParentHash,
		"logsBloom":        head.Bloom,
		"stateRoot":        head.Root,
		"miner":            head.Coinbase,
		"extraData":        hexutil.Bytes(head.Extra),
		"size":             hexutil.Uint64(head.Size()),
		"gasUsed":          hexutil.Uint64(head.GasUsed),
		"timestamp":        hexutil.Uint64(head.Time),
		"transactionsRoot": head.TxHash,
		"receiptsRoot":     head.ReceiptHash,
	}

	return result
}

// RPCMarshalBlock converts the given block to the RPC output which depends on fullTx. If inclTx is true transactions are
// returned. When fullTx is true the returned block contains full transaction details, otherwise it will only contain
// transaction hashes.
func RPCMarshalBlock(block *types.Block, inclTx bool, fullTx bool, baseFeeFn func(*common.Address) (*big.Int, error)) (map[string]interface{}, error) {
	fields := RPCMarshalHeader(block.Header())
	fields["size"] = hexutil.Uint64(block.Size())

	fields["randomness"] = map[string]interface{}{
		"revealed":  hexutil.Bytes(block.Randomness().Revealed.Bytes()),
		"committed": hexutil.Bytes(block.Randomness().Committed.Bytes()),
	}
	epochSnarkData := block.EpochSnarkData()
	if epochSnarkData != nil && !epochSnarkData.IsEmpty() {
		fields["epochSnarkData"] = map[string]interface{}{
			"bitmap":    hexutil.Bytes(block.EpochSnarkData().Bitmap.Bytes()),
			"signature": hexutil.Bytes(block.EpochSnarkData().Signature),
		}
	} else {
		fields["epochSnarkData"] = nil
	}

	if inclTx {
		formatTx := func(tx *types.Transaction) (interface{}, error) {
			return tx.Hash(), nil
		}
		if fullTx {
			formatTx = func(tx *types.Transaction) (interface{}, error) {
				return newRPCTransactionFromBlockHash(block, tx.Hash(), baseFeeFn), nil
			}
		}
		txs := block.Transactions()
		transactions := make([]interface{}, len(txs))
		var err error
		for i, tx := range txs {
			if transactions[i], err = formatTx(tx); err != nil {
				return nil, err
			}
		}
		fields["transactions"] = transactions
	}

	return fields, nil
}

// rpcMarshalHeader uses the generalized output filler, then adds the total difficulty field, which requires
// a `PublicBlockchainAPI`.
func (s *PublicBlockChainAPI) rpcMarshalHeader(ctx context.Context, header *types.Header) map[string]interface{} {
	fields := RPCMarshalHeader(header)
	fields["totalDifficulty"] = (*hexutil.Big)(s.b.GetTd(ctx, header.Hash()))
	return fields
}

// rpcMarshalBlock uses the generalized output filler, then adds the total difficulty field, which requires
// a `PublicBlockchainAPI`.
func (s *PublicBlockChainAPI) rpcMarshalBlock(ctx context.Context, b *types.Block, inclTx bool, fullTx bool) (map[string]interface{}, error) {
	baseFeeFn := getGasPriceMinimumFromStateWithHeader(ctx, s.b, b.Header())
	fields, err := RPCMarshalBlock(b, inclTx, fullTx, baseFeeFn)
	if err != nil {
		return nil, err
	}
	if inclTx {
		fields["totalDifficulty"] = (*hexutil.Big)(s.b.GetTd(ctx, b.Hash()))
	}
	return fields, err
}

// RPCTransaction represents a transaction that will serialize to the RPC representation of a transaction
type RPCTransaction struct {
	BlockHash           *common.Hash      `json:"blockHash"`
	BlockNumber         *hexutil.Big      `json:"blockNumber"`
	From                common.Address    `json:"from"`
	Gas                 hexutil.Uint64    `json:"gas"`
	GasPrice            *hexutil.Big      `json:"gasPrice"`
	GasFeeCap           *hexutil.Big      `json:"maxFeePerGas,omitempty"`
	GasTipCap           *hexutil.Big      `json:"maxPriorityFeePerGas,omitempty"`
	FeeCurrency         *common.Address   `json:"feeCurrency"`
	GatewayFeeRecipient *common.Address   `json:"gatewayFeeRecipient"`
	GatewayFee          *hexutil.Big      `json:"gatewayFee"`
	Hash                common.Hash       `json:"hash"`
	Input               hexutil.Bytes     `json:"input"`
	Nonce               hexutil.Uint64    `json:"nonce"`
	To                  *common.Address   `json:"to"`
	TransactionIndex    *hexutil.Uint64   `json:"transactionIndex"`
	Value               *hexutil.Big      `json:"value"`
	Type                hexutil.Uint64    `json:"type"`
	Accesses            *types.AccessList `json:"accessList,omitempty"`
	ChainID             *hexutil.Big      `json:"chainId,omitempty"`
	V                   *hexutil.Big      `json:"v"`
	R                   *hexutil.Big      `json:"r"`
	S                   *hexutil.Big      `json:"s"`
	EthCompatible       bool              `json:"ethCompatible"`
}

// newRPCTransaction returns a transaction that will serialize to the RPC
// representation, with the given location metadata set (if available).
<<<<<<< HEAD
=======
// *** Upstream difference ***
// The `inABlock` flag was added to avoid ambiguity. A Tx in a pending block, will be
// part of a block. The usage in this file of a `!inABlock`, is for asking for pending txs
// in the pool that are not even part of the pending block.
>>>>>>> e132670e
func newRPCTransaction(tx *types.Transaction, blockHash common.Hash, blockNumber uint64, index uint64, baseFeeFn func(feeCurrency *common.Address) (*big.Int, error), inABlock bool) *RPCTransaction {
	// Determine the signer. For replay-protected transactions, use the most permissive
	// signer, because we assume that signers are backwards-compatible with old
	// transactions. For non-protected transactions, the homestead signer signer is used
	// because the return value of ChainId is zero for those transactions.
	var signer types.Signer
	if tx.Protected() {
		signer = types.LatestSignerForChainID(tx.ChainId())
	} else {
		signer = types.HomesteadSigner{}
	}
	from, _ := types.Sender(signer, tx)
	v, r, s := tx.RawSignatureValues()
	result := &RPCTransaction{
		Type:                hexutil.Uint64(tx.Type()),
		From:                from,
		Gas:                 hexutil.Uint64(tx.Gas()),
		GasPrice:            (*hexutil.Big)(tx.GasPrice()),
		FeeCurrency:         tx.FeeCurrency(),
		GatewayFeeRecipient: tx.GatewayFeeRecipient(),
		GatewayFee:          (*hexutil.Big)(tx.GatewayFee()),
		Hash:                tx.Hash(),
		Input:               hexutil.Bytes(tx.Data()),
		Nonce:               hexutil.Uint64(tx.Nonce()),
		To:                  tx.To(),
		Value:               (*hexutil.Big)(tx.Value()),
		V:                   (*hexutil.Big)(v),
		R:                   (*hexutil.Big)(r),
		S:                   (*hexutil.Big)(s),
		EthCompatible:       tx.EthCompatible(),
	}
	if blockHash != (common.Hash{}) {
		result.BlockHash = &blockHash
		result.BlockNumber = (*hexutil.Big)(new(big.Int).SetUint64(blockNumber))
		result.TransactionIndex = (*hexutil.Uint64)(&index)
	}
	switch tx.Type() {
	case types.AccessListTxType:
		al := tx.AccessList()
		result.Accesses = &al
		result.ChainID = (*hexutil.Big)(tx.ChainId())
	case types.DynamicFeeTxType, types.CeloDynamicFeeTxType:
		al := tx.AccessList()
		result.Accesses = &al
		result.ChainID = (*hexutil.Big)(tx.ChainId())
		result.GasFeeCap = (*hexutil.Big)(tx.GasFeeCap())
		result.GasTipCap = (*hexutil.Big)(tx.GasTipCap())
		// if the transaction has been mined, compute the effective gas price
<<<<<<< HEAD
		// if blockHash != (common.Hash{}) { // This is from upstream.
		// Changed to a flag, to avoid ambiguity. A Tx in a pending block, will be
		// part of a block. The only case using this is for asking for pending txs
		// in the pool that are not even part of the pending block
=======
		// if blockHash != (common.Hash{}) { // This is from upstream (check the function comment above).
>>>>>>> e132670e
		if inABlock {
			baseFee, err := baseFeeFn(tx.FeeCurrency())
			if err == nil {
				// price = min(tip, gasFeeCap - baseFee) + baseFee
				price := math.BigMin(new(big.Int).Add(tx.GasTipCap(), baseFee), tx.GasFeeCap())
				result.GasPrice = (*hexutil.Big)(price)
			} else {
				log.Warn("error retrieving baseFee for tx", "hash", tx.Hash().Hex(), "error", err)
				// error != nil for DynamicFees implies that there is no state to retrieve the baseFee for that block
				result.GasPrice = nil
			}
		} else {
			result.GasPrice = (*hexutil.Big)(tx.GasFeeCap())
		}
	}
	return result
}

// newRPCPendingTransaction returns a pending transaction that will serialize to the RPC representation
func newRPCPendingTransaction(tx *types.Transaction, current *types.Header, config *params.ChainConfig, baseFeeFn func(*common.Address) (*big.Int, error)) *RPCTransaction {
	return newRPCTransaction(tx, common.Hash{}, 0, 0, baseFeeFn, false)
}

// newRPCTransactionFromBlockIndex returns a transaction that will serialize to the RPC representation.
func newRPCTransactionFromBlockIndex(b *types.Block, index uint64, baseFeeFn func(*common.Address) (*big.Int, error)) *RPCTransaction {
	txs := b.Transactions()
	if index >= uint64(len(txs)) {
		return nil
	}
	return newRPCTransaction(txs[index], b.Hash(), b.NumberU64(), index, baseFeeFn, true)
}

// newRPCRawTransactionFromBlockIndex returns the bytes of a transaction given a block and a transaction index.
func newRPCRawTransactionFromBlockIndex(b *types.Block, index uint64) hexutil.Bytes {
	txs := b.Transactions()
	if index >= uint64(len(txs)) {
		return nil
	}
	blob, _ := txs[index].MarshalBinary()
	return blob
}

// newRPCTransactionFromBlockHash returns a transaction that will serialize to the RPC representation.
func newRPCTransactionFromBlockHash(b *types.Block, hash common.Hash, baseFeeFn func(*common.Address) (*big.Int, error)) *RPCTransaction {
	for idx, tx := range b.Transactions() {
		if tx.Hash() == hash {
			return newRPCTransactionFromBlockIndex(b, uint64(idx), baseFeeFn)
		}
	}
	return nil
}

// accessListResult returns an optional accesslist
// Its the result of the `debug_createAccessList` RPC call.
// It contains an error if the transaction itself failed.
type accessListResult struct {
	Accesslist *types.AccessList `json:"accessList"`
	Error      string            `json:"error,omitempty"`
	GasUsed    hexutil.Uint64    `json:"gasUsed"`
}

// CreateAccessList creates a EIP-2930 type AccessList for the given transaction.
// Reexec and BlockNrOrHash can be specified to create the accessList on top of a certain state.
func (s *PublicBlockChainAPI) CreateAccessList(ctx context.Context, args TransactionArgs, blockNrOrHash *rpc.BlockNumberOrHash) (*accessListResult, error) {
	bNrOrHash := rpc.BlockNumberOrHashWithNumber(rpc.PendingBlockNumber)
	if blockNrOrHash != nil {
		bNrOrHash = *blockNrOrHash
	}
	acl, gasUsed, vmerr, err := AccessList(ctx, s.b, bNrOrHash, args)
	if err != nil {
		return nil, err
	}
	result := &accessListResult{Accesslist: &acl, GasUsed: hexutil.Uint64(gasUsed)}
	if vmerr != nil {
		result.Error = vmerr.Error()
	}
	return result, nil
}

// AccessList creates an access list for the given transaction.
// If the accesslist creation fails an error is returned.
// If the transaction itself fails, an vmErr is returned.
func AccessList(ctx context.Context, b Backend, blockNrOrHash rpc.BlockNumberOrHash, args TransactionArgs) (acl types.AccessList, gasUsed uint64, vmErr error, err error) {
	// Retrieve the execution context
	db, header, err := b.StateAndHeaderByNumberOrHash(ctx, blockNrOrHash)
	if db == nil || err != nil {
		return nil, 0, nil, err
	}
	// If the gas amount is not set, extract this as it will depend on access
	// lists and we'll need to reestimate every time
	nogas := args.Gas == nil

	// Ensure any missing fields are filled, extract the recipient and input data
	if err := args.setDefaults(ctx, b); err != nil {
		return nil, 0, nil, err
	}
	var to common.Address
	if args.To != nil {
		to = *args.To
	} else {
		to = crypto.CreateAddress(args.from(), uint64(*args.Nonce))
	}
	// Retrieve the precompiles since they don't need to be added to the access list
	precompiles := vm.ActivePrecompiles(b.ChainConfig().Rules(header.Number))

	// Create an initial tracer
	prevTracer := vm.NewAccessListTracer(nil, args.from(), to, precompiles)
	if args.AccessList != nil {
		prevTracer = vm.NewAccessListTracer(*args.AccessList, args.from(), to, precompiles)
	}
	for {
		// Retrieve the current access list to expand
		accessList := prevTracer.AccessList()
		log.Trace("Creating access list", "input", accessList)

		// If no gas amount was specified, each unique access list needs it's own
		// gas calculation. This is quite expensive, but we need to be accurate
		// and it's convered by the sender only anyway.
		if nogas {
			args.Gas = nil
			if err := args.setDefaults(ctx, b); err != nil {
				return nil, 0, nil, err // shouldn't happen, just in case
			}
		}
		// Copy the original db so we don't modify it
		statedb := db.Copy()
		// Set the accesslist to the last al
		args.AccessList = &accessList
		gasPriceMinimum, err := b.GasPriceMinimumForHeader(ctx, args.FeeCurrency, header)
		if err != nil {
			return nil, 0, nil, err
		}
		msg, err := args.ToMessage(b.RPCGasCap(), gasPriceMinimum)
		if err != nil {
			return nil, 0, nil, err
		}

		// Apply the transaction with the access list tracer
		tracer := vm.NewAccessListTracer(accessList, args.from(), to, precompiles)
		config := vm.Config{Tracer: tracer, Debug: true, NoBaseFee: true}
		vmenv, _, err := b.GetEVM(ctx, msg, statedb, header, &config)
		if err != nil {
			return nil, 0, nil, err
		}
		vmRunner := b.NewEVMRunner(header, statedb)
		res, err := core.ApplyMessage(vmenv, msg, new(core.GasPool).AddGas(msg.Gas()), vmRunner, nil)
		if err != nil {
			return nil, 0, nil, fmt.Errorf("failed to apply transaction: %v err: %v", args.toTransaction().Hash(), err)
		}
		if tracer.Equal(prevTracer) {
			return accessList, res.UsedGas, res.Err, nil
		}
		prevTracer = tracer
	}
}

// PublicTransactionPoolAPI exposes methods for the RPC interface
type PublicTransactionPoolAPI struct {
	b         Backend
	nonceLock *AddrLocker
	signer    types.Signer
}

// NewPublicTransactionPoolAPI creates a new RPC service with methods specific for the transaction pool.
func NewPublicTransactionPoolAPI(b Backend, nonceLock *AddrLocker) *PublicTransactionPoolAPI {
	// The signer used by the API should always be the 'latest' known one because we expect
	// signers to be backwards-compatible with old transactions.
	signer := types.LatestSigner(b.ChainConfig())
	return &PublicTransactionPoolAPI{b, nonceLock, signer}
}

// GetBlockTransactionCountByNumber returns the number of transactions in the block with the given block number.
func (s *PublicTransactionPoolAPI) GetBlockTransactionCountByNumber(ctx context.Context, blockNr rpc.BlockNumber) *hexutil.Uint {
	if block, _ := s.b.BlockByNumber(ctx, blockNr); block != nil {
		n := hexutil.Uint(len(block.Transactions()))
		return &n
	}
	return nil
}

// GetBlockTransactionCountByHash returns the number of transactions in the block with the given hash.
func (s *PublicTransactionPoolAPI) GetBlockTransactionCountByHash(ctx context.Context, blockHash common.Hash) *hexutil.Uint {
	if block, _ := s.b.BlockByHash(ctx, blockHash); block != nil {
		n := hexutil.Uint(len(block.Transactions()))
		return &n
	}
	return nil
}

// GetTransactionByBlockNumberAndIndex returns the transaction for the given block number and index.
func (s *PublicTransactionPoolAPI) GetTransactionByBlockNumberAndIndex(ctx context.Context, blockNr rpc.BlockNumber, index hexutil.Uint) *RPCTransaction {
	if block, _ := s.b.BlockByNumber(ctx, blockNr); block != nil {
		baseFeeFn := getGasPriceMinimumFromStateWithHeader(ctx, s.b, block.Header())

		return newRPCTransactionFromBlockIndex(block, uint64(index), baseFeeFn)
	}
	return nil
}

// GetTransactionByBlockHashAndIndex returns the transaction for the given block hash and index.
func (s *PublicTransactionPoolAPI) GetTransactionByBlockHashAndIndex(ctx context.Context, blockHash common.Hash, index hexutil.Uint) *RPCTransaction {
	if block, _ := s.b.BlockByHash(ctx, blockHash); block != nil {
		baseFeeFn := getGasPriceMinimumFromStateWithHeader(ctx, s.b, block.Header())
		return newRPCTransactionFromBlockIndex(block, uint64(index), baseFeeFn)
	}
	return nil
}

// GetRawTransactionByBlockNumberAndIndex returns the bytes of the transaction for the given block number and index.
func (s *PublicTransactionPoolAPI) GetRawTransactionByBlockNumberAndIndex(ctx context.Context, blockNr rpc.BlockNumber, index hexutil.Uint) hexutil.Bytes {
	if block, _ := s.b.BlockByNumber(ctx, blockNr); block != nil {
		return newRPCRawTransactionFromBlockIndex(block, uint64(index))
	}
	return nil
}

// GetRawTransactionByBlockHashAndIndex returns the bytes of the transaction for the given block hash and index.
func (s *PublicTransactionPoolAPI) GetRawTransactionByBlockHashAndIndex(ctx context.Context, blockHash common.Hash, index hexutil.Uint) hexutil.Bytes {
	if block, _ := s.b.BlockByHash(ctx, blockHash); block != nil {
		return newRPCRawTransactionFromBlockIndex(block, uint64(index))
	}
	return nil
}

// GetTransactionCount returns the number of transactions the given address has sent for the given block number
func (s *PublicTransactionPoolAPI) GetTransactionCount(ctx context.Context, address common.Address, blockNrOrHash rpc.BlockNumberOrHash) (*hexutil.Uint64, error) {
	// Ask transaction pool for the nonce which includes pending transactions
	if blockNr, ok := blockNrOrHash.Number(); ok && blockNr == rpc.PendingBlockNumber {
		nonce, err := s.b.GetPoolNonce(ctx, address)
		if err != nil {
			return nil, err
		}
		return (*hexutil.Uint64)(&nonce), nil
	}
	// Resolve block number and use its state to ask for the nonce
	state, _, err := s.b.StateAndHeaderByNumberOrHash(ctx, blockNrOrHash)
	if state == nil || err != nil {
		return nil, err
	}
	nonce := state.GetNonce(address)
	return (*hexutil.Uint64)(&nonce), state.Error()
}

// GetTransactionByHash returns the transaction for the given hash
func (s *PublicTransactionPoolAPI) GetTransactionByHash(ctx context.Context, hash common.Hash) (*RPCTransaction, error) {
	// Try to return an already finalized transaction
	tx, blockHash, blockNumber, index, err := s.b.GetTransaction(ctx, hash)
	if err != nil {
		return nil, err
	}
	if tx != nil {
		baseFeeFn := getGasPriceMinimumFromState(ctx, s.b, blockHash)
		return newRPCTransaction(tx, blockHash, blockNumber, index, baseFeeFn, true), nil
	}
	// No finalized transaction, try to retrieve it from the pool
	if tx := s.b.GetPoolTransaction(hash); tx != nil {
		baseFeeFn := func(feeCurrency *common.Address) (*big.Int, error) {
			return s.b.CurrentGasPriceMinimum(context.Background(), tx.FeeCurrency())
		}
		return newRPCPendingTransaction(tx, s.b.CurrentHeader(), s.b.ChainConfig(), baseFeeFn), nil
	}

	// Transaction unknown, return as such
	return nil, nil
}

func getGasPriceMinimumFromState(ctx context.Context, b Backend, blockHash common.Hash) func(feeCurrency *common.Address) (*big.Int, error) {
	return func(feeCurrency *common.Address) (*big.Int, error) {
		header, err := b.HeaderByHash(ctx, blockHash)
		if err != nil {
			return nil, err
		}

		return getGasPriceMinimumFromStateWithHeader(ctx, b, header)(feeCurrency)
	}
}

func getGasPriceMinimumFromStateWithHeader(ctx context.Context, b Backend, header *types.Header) func(feeCurrency *common.Address) (*big.Int, error) {
	return func(feeCurrency *common.Address) (*big.Int, error) {
		return b.GasPriceMinimumForHeader(ctx, feeCurrency, header)
	}
}

// GetRawTransactionByHash returns the bytes of the transaction for the given hash.
func (s *PublicTransactionPoolAPI) GetRawTransactionByHash(ctx context.Context, hash common.Hash) (hexutil.Bytes, error) {
	// Retrieve a finalized transaction, or a pooled otherwise
	tx, _, _, _, err := s.b.GetTransaction(ctx, hash)
	if err != nil {
		return nil, err
	}
	if tx == nil {
		if tx = s.b.GetPoolTransaction(hash); tx == nil {
			// Transaction not found anywhere, abort
			return nil, nil
		}
	}
	// Serialize to RLP and return
	return tx.MarshalBinary()
}

// GetTransactionReceipt returns the transaction receipt for the given transaction hash.
func (s *PublicTransactionPoolAPI) GetTransactionReceipt(ctx context.Context, hash common.Hash) (map[string]interface{}, error) {
	tx, blockHash, blockNumber, index, err := s.b.GetTransaction(ctx, hash)
	if err != nil {
		return nil, nil
	}
	receipts, err := s.b.GetReceipts(ctx, blockHash)
	if err != nil {
		return nil, err
	}
	if len(receipts) <= int(index) {
		return nil, nil
	}
	receipt := receipts[index]
	bigblock := new(big.Int).SetUint64(blockNumber)
	signer := types.MakeSigner(s.b.ChainConfig(), bigblock)

	fields := generateReceiptResponse(receipt, signer, tx, blockHash, blockNumber, index)
	// Assign the effective gas price paid
	if !s.b.ChainConfig().IsEspresso(bigblock) {
		fields["effectiveGasPrice"] = hexutil.Uint64(tx.GasPrice().Uint64())
	} else {
		// var gasPrice *big.Int = new(big.Int)
		if tx.Type() == types.DynamicFeeTxType || tx.Type() == types.CeloDynamicFeeTxType {
			header, err := s.b.HeaderByHash(ctx, blockHash)
			if err != nil {
				return nil, err
			}
			gasPriceMinimum, err := s.b.GasPriceMinimumForHeader(ctx, tx.FeeCurrency(), header)
			if err == nil {
				fields["effectiveGasPrice"] = hexutil.Uint64(new(big.Int).Add(gasPriceMinimum, tx.EffectiveGasTipValue(gasPriceMinimum)).Uint64())
			}
			// if err != nil, it's due to a state prune. In this case no effectiveGasPrice will be returned.
		} else {
			fields["effectiveGasPrice"] = hexutil.Uint64(tx.GasPrice().Uint64())
		}
	}
	return fields, nil
}

// GetBlockReceipt returns "system calls" receipt for the block with the given block hash.
func (s *PublicTransactionPoolAPI) GetBlockReceipt(ctx context.Context, hash common.Hash) (map[string]interface{}, error) {
	block, err := s.b.BlockByHash(ctx, hash)
	if block == nil || err != nil {
		// If no header with that hash is found, err gives "header for hash not found".
		// But we return nil with no error, to match the behavior of eth_getBlockByHash and eth_getTransactionReceipt in these cases.
		return nil, nil
	}
	index := uint64(block.Transactions().Len())
	blockNumber := block.NumberU64()
	receipts, err := s.b.GetReceipts(ctx, block.Hash())
	// GetReceipts() doesn't return an error if things go wrong, so we also check len(receipts)
	if err != nil || len(receipts) < int(index) {
		return nil, err
	}

	var receipt *types.Receipt
	if len(receipts) == int(index) {
		// The block didn't have any logs from system calls and no receipt was created.
		// So we create an empty receipt to return, similarly to how system receipts are created.
		receipt = types.NewReceipt(nil, false, 0)
		receipt.Bloom = types.CreateBloom(types.Receipts{receipt})
	} else {
		receipt = receipts[index]
	}
	fields := generateReceiptResponse(receipt, nil, nil, hash, blockNumber, index)
	return fields, nil
}

// sign is a helper function that signs a transaction with the private key of the given address.
func (s *PublicTransactionPoolAPI) sign(addr common.Address, tx *types.Transaction) (*types.Transaction, error) {
	// Look up the wallet containing the requested signer
	account := accounts.Account{Address: addr}

	wallet, err := s.b.AccountManager().Find(account)
	if err != nil {
		return nil, err
	}
	// Request the wallet to sign the transaction
	return wallet.SignTx(account, tx, s.b.ChainConfig().ChainID)
}

// SubmitTransaction is a helper function that submits tx to txPool and logs a message.
func SubmitTransaction(ctx context.Context, b Backend, tx *types.Transaction) (common.Hash, error) {
	// If the transaction fee cap is already specified, ensure the
	// fee of the given transaction is _reasonable_.
	if err := checkFeeFromCeloTx(ctx, b, tx); err != nil {
		return common.Hash{}, err
	}
	currentBlockNumber := b.CurrentBlock().Number()
	if !tx.Protected() {
		if !b.UnprotectedAllowed() {
			// Ensure only eip155 signed transactions are submitted if EIP155Required is set.
			return common.Hash{}, errors.New("only replay-protected (EIP-155) transactions allowed over RPC for this node")
		}
		if b.ChainConfig().IsDonut(currentBlockNumber) && !b.ChainConfig().IsEspresso(currentBlockNumber) {
			return common.Hash{}, errors.New("only replay-protected (EIP-155) transactions allowed over RPC")
		}
	}
	if err := b.SendTx(ctx, tx); err != nil {
		return common.Hash{}, err
	}
	// Print a log with full tx details for manual investigations and interventions
	signer := types.MakeSigner(b.ChainConfig(), currentBlockNumber)
	from, err := types.Sender(signer, tx)
	if err != nil {
		return common.Hash{}, err
	}

	if tx.To() == nil {
		addr := crypto.CreateAddress(from, tx.Nonce())
		log.Info("Submitted contract creation", "hash", tx.Hash().Hex(), "from", from, "nonce", tx.Nonce(), "contract", addr.Hex(), "value", tx.Value())
	} else {
		log.Info("Submitted transaction", "hash", tx.Hash().Hex(), "from", from, "nonce", tx.Nonce(), "recipient", tx.To(), "value", tx.Value())
	}
	return tx.Hash(), nil
}

// SendTransaction creates a transaction for the given argument, sign it and submit it to the
// transaction pool.
func (s *PublicTransactionPoolAPI) SendTransaction(ctx context.Context, args TransactionArgs) (common.Hash, error) {
	// Look up the wallet containing the requested signer
	account := accounts.Account{Address: args.from()}

	wallet, err := s.b.AccountManager().Find(account)
	if err != nil {
		return common.Hash{}, err
	}

	if args.Nonce == nil {
		// Hold the addresse's mutex around signing to prevent concurrent assignment of
		// the same nonce to multiple accounts.
		s.nonceLock.LockAddr(args.from())
		defer s.nonceLock.UnlockAddr(args.from())
	}

	// Set some sanity defaults and terminate on failure
	if err := args.setDefaults(ctx, s.b); err != nil {
		return common.Hash{}, err
	}
	// Assemble the transaction and sign with the wallet
	tx := args.toTransaction()

	signed, err := wallet.SignTx(account, tx, s.b.ChainConfig().ChainID)
	if err != nil {
		return common.Hash{}, err
	}
	return SubmitTransaction(ctx, s.b, signed)
}

// FillTransaction fills the defaults (nonce, gas, gasPrice or 1559 fields)
// on a given unsigned transaction, and returns it to the caller for further
// processing (signing + broadcast).
func (s *PublicTransactionPoolAPI) FillTransaction(ctx context.Context, args TransactionArgs) (*SignTransactionResult, error) {
	// Set some sanity defaults and terminate on failure
	if err := args.setDefaults(ctx, s.b); err != nil {
		return nil, err
	}
	// Assemble the transaction and obtain rlp
	tx := args.toTransaction()
	data, err := tx.MarshalBinary()
	if err != nil {
		return nil, err
	}
	return &SignTransactionResult{data, tx}, nil
}

// SendRawTransaction will add the signed transaction to the transaction pool.
// The sender is responsible for signing the transaction and using the correct nonce.
func (s *PublicTransactionPoolAPI) SendRawTransaction(ctx context.Context, input hexutil.Bytes) (common.Hash, error) {
	tx := new(types.Transaction)
	if err := tx.UnmarshalBinary(input); err != nil {
		return common.Hash{}, err
	}
	return SubmitTransaction(ctx, s.b, tx)
}

// Sign calculates an ECDSA signature for:
// keccack256("\x19Ethereum Signed Message:\n" + len(message) + message).
//
// Note, the produced signature conforms to the secp256k1 curve R, S and V values,
// where the V value will be 27 or 28 for legacy reasons.
//
// The account associated with addr must be unlocked.
//
// https://github.com/ethereum/wiki/wiki/JSON-RPC#eth_sign
func (s *PublicTransactionPoolAPI) Sign(addr common.Address, data hexutil.Bytes) (hexutil.Bytes, error) {
	// Look up the wallet containing the requested signer
	account := accounts.Account{Address: addr}

	wallet, err := s.b.AccountManager().Find(account)
	if err != nil {
		return nil, err
	}
	// Sign the requested hash with the wallet
	signature, err := wallet.SignText(account, data)
	if err == nil {
		signature[64] += 27 // Transform V from 0/1 to 27/28 according to the yellow paper
	}
	return signature, err
}

// SignTransactionResult represents a RLP encoded signed transaction.
type SignTransactionResult struct {
	Raw hexutil.Bytes      `json:"raw"`
	Tx  *types.Transaction `json:"tx"`
}

// SignTransaction will sign the given transaction with the from account.
// The node needs to have the private key of the account corresponding with
// the given from address and it needs to be unlocked.
func (s *PublicTransactionPoolAPI) SignTransaction(ctx context.Context, args TransactionArgs) (*SignTransactionResult, error) {
	if args.Gas == nil {
		return nil, fmt.Errorf("gas not specified")
	}
	if args.GasPrice == nil && (args.MaxPriorityFeePerGas == nil || args.MaxFeePerGas == nil) {
		return nil, fmt.Errorf("missing gasPrice or maxFeePerGas/maxPriorityFeePerGas")
	}
	if args.Nonce == nil {
		return nil, fmt.Errorf("nonce not specified")
	}
	if err := args.setDefaults(ctx, s.b); err != nil {
		return nil, err
	}
	// Before actually sign the transaction, ensure the transaction fee is reasonable.
	tx := args.toTransaction()
	if err := checkFeeFromCeloTx(ctx, s.b, tx); err != nil {
		return nil, err
	}
	signed, err := s.sign(args.from(), tx)
	if err != nil {
		return nil, err
	}
	data, err := signed.MarshalBinary()
	if err != nil {
		return nil, err
	}
	return &SignTransactionResult{data, signed}, nil
}

// PendingTransactions returns the transactions that are in the transaction pool
// and have a from address that is one of the accounts this node manages.
func (s *PublicTransactionPoolAPI) PendingTransactions() ([]*RPCTransaction, error) {
	pending, err := s.b.GetPoolTransactions()
	if err != nil {
		return nil, err
	}
	accounts := make(map[common.Address]struct{})
	for _, wallet := range s.b.AccountManager().Wallets() {
		for _, account := range wallet.Accounts() {
			accounts[account.Address] = struct{}{}
		}
	}
	curHeader := s.b.CurrentHeader()
	transactions := make([]*RPCTransaction, 0, len(pending))
	baseFeeFn := func(feeCurrency *common.Address) (*big.Int, error) {
		return s.b.CurrentGasPriceMinimum(context.Background(), feeCurrency)
	}
	for _, tx := range pending {
		from, _ := types.Sender(s.signer, tx)
		if _, exists := accounts[from]; exists {
			transactions = append(transactions, newRPCPendingTransaction(tx, curHeader, s.b.ChainConfig(), baseFeeFn))
		}
	}
	return transactions, nil
}

// Resend accepts an existing transaction and a new gas price and limit. It will remove
// the given transaction from the pool and reinsert it with the new gas price and limit.
func (s *PublicTransactionPoolAPI) Resend(ctx context.Context, sendArgs TransactionArgs, gasPrice *hexutil.Big, gasLimit *hexutil.Uint64) (common.Hash, error) {
	if sendArgs.Nonce == nil {
		return common.Hash{}, fmt.Errorf("missing transaction nonce in transaction spec")
	}
	if err := sendArgs.setDefaults(ctx, s.b); err != nil {
		return common.Hash{}, err
	}
	matchTx := sendArgs.toTransaction()

	// Before replacing the old transaction, ensure the _new_ transaction fee is reasonable.
	var price = matchTx.GasPrice()
	if gasPrice != nil {
		price = gasPrice.ToInt()
	}
	var gas = matchTx.Gas()
	if gasLimit != nil {
		gas = uint64(*gasLimit)
	}
	if err := checkFeeFromCeloCurrency(ctx, s.b, sendArgs.FeeCurrency, price, gas, (*big.Int)(sendArgs.GatewayFee)); err != nil {
		return common.Hash{}, err
	}
	// Iterate the pending list for replacement
	pending, err := s.b.GetPoolTransactions()
	if err != nil {
		return common.Hash{}, err
	}
	for _, p := range pending {
		wantSigHash := s.signer.Hash(matchTx)
		pFrom, err := types.Sender(s.signer, p)
		if err == nil && pFrom == sendArgs.from() && s.signer.Hash(p) == wantSigHash {
			// Match. Re-sign and send the transaction.
			if gasPrice != nil && (*big.Int)(gasPrice).Sign() != 0 {
				sendArgs.GasPrice = gasPrice
			}
			if gasLimit != nil && *gasLimit != 0 {
				sendArgs.Gas = gasLimit
			}
			signedTx, err := s.sign(sendArgs.from(), sendArgs.toTransaction())
			if err != nil {
				return common.Hash{}, err
			}
			if err = s.b.SendTx(ctx, signedTx); err != nil {
				return common.Hash{}, err
			}
			return signedTx.Hash(), nil
		}
	}
	return common.Hash{}, fmt.Errorf("transaction %#x not found", matchTx.Hash())
}

// PublicDebugAPI is the collection of Ethereum APIs exposed over the public
// debugging endpoint.
type PublicDebugAPI struct {
	b Backend
}

// NewPublicDebugAPI creates a new API definition for the public debug methods
// of the Ethereum service.
func NewPublicDebugAPI(b Backend) *PublicDebugAPI {
	return &PublicDebugAPI{b: b}
}

// GetBlockRlp retrieves the RLP encoded for of a single block.
func (api *PublicDebugAPI) GetBlockRlp(ctx context.Context, number uint64) (string, error) {
	block, _ := api.b.BlockByNumber(ctx, rpc.BlockNumber(number))
	if block == nil {
		return "", fmt.Errorf("block #%d not found", number)
	}
	encoded, err := rlp.EncodeToBytes(block)
	if err != nil {
		return "", err
	}
	return fmt.Sprintf("%x", encoded), nil
}

// PrintBlock retrieves a block and returns its pretty printed form.
func (api *PublicDebugAPI) PrintBlock(ctx context.Context, number uint64) (string, error) {
	block, _ := api.b.BlockByNumber(ctx, rpc.BlockNumber(number))
	if block == nil {
		return "", fmt.Errorf("block #%d not found", number)
	}
	return spew.Sdump(block), nil
}

// PrivateDebugAPI is the collection of Ethereum APIs exposed over the private
// debugging endpoint.
type PrivateDebugAPI struct {
	b Backend
}

// NewPrivateDebugAPI creates a new API definition for the private debug methods
// of the Ethereum service.
func NewPrivateDebugAPI(b Backend) *PrivateDebugAPI {
	return &PrivateDebugAPI{b: b}
}

// ChaindbProperty returns leveldb properties of the key-value database.
func (api *PrivateDebugAPI) ChaindbProperty(property string) (string, error) {
	if property == "" {
		property = "leveldb.stats"
	} else if !strings.HasPrefix(property, "leveldb.") {
		property = "leveldb." + property
	}
	return api.b.ChainDb().Stat(property)
}

// ChaindbCompact flattens the entire key-value database into a single level,
// removing all unused slots and merging all keys.
func (api *PrivateDebugAPI) ChaindbCompact() error {
	for b := byte(0); b < 255; b++ {
		log.Info("Compacting chain database", "range", fmt.Sprintf("0x%0.2X-0x%0.2X", b, b+1))
		if err := api.b.ChainDb().Compact([]byte{b}, []byte{b + 1}); err != nil {
			log.Error("Database compaction failed", "err", err)
			return err
		}
	}
	return nil
}

// SetHead rewinds the head of the blockchain to a previous block.
func (api *PrivateDebugAPI) SetHead(number hexutil.Uint64) {
	api.b.SetHead(uint64(number))
}

// PublicNetAPI offers network related RPC methods
type PublicNetAPI struct {
	net            *p2p.Server
	networkVersion uint64
}

// NewPublicNetAPI creates a new net API instance.
func NewPublicNetAPI(net *p2p.Server, networkVersion uint64) *PublicNetAPI {
	return &PublicNetAPI{net, networkVersion}
}

// Listening returns an indication if the node is listening for network connections.
func (s *PublicNetAPI) Listening() bool {
	return true // always listening
}

// PeerCount returns the number of connected peers
func (s *PublicNetAPI) PeerCount() hexutil.Uint {
	return hexutil.Uint(s.net.PeerCount())
}

// Version returns the current ethereum protocol version.
func (s *PublicNetAPI) Version() string {
	return fmt.Sprintf("%d", s.networkVersion)
}

// toHexSlice creates a slice of hex-strings based on []byte.
func toHexSlice(b [][]byte) []string {
	r := make([]string, len(b))
	for i := range b {
		r[i] = hexutil.Encode(b[i])
	}
	return r
}

// generateReceiptResponse is a helper function which generates the response for GetTransactionReceipt() and GetBlockReceipt()
func generateReceiptResponse(receipt *types.Receipt, signer types.Signer, tx *types.Transaction, blockHash common.Hash, blockNumber uint64, index uint64) map[string]interface{} {
	fields := map[string]interface{}{
		"blockHash":         blockHash,
		"blockNumber":       hexutil.Uint64(blockNumber),
		"transactionHash":   common.Hash{},
		"transactionIndex":  hexutil.Uint64(index),
		"from":              common.Address{},
		"to":                nil,
		"gasUsed":           hexutil.Uint64(receipt.GasUsed),
		"cumulativeGasUsed": hexutil.Uint64(receipt.CumulativeGasUsed),
		"contractAddress":   nil,
		"logs":              receipt.Logs,
		"logsBloom":         receipt.Bloom,
	}

	// Assign receipt status or post state.
	if len(receipt.PostState) > 0 {
		fields["root"] = hexutil.Bytes(receipt.PostState)
	} else {
		fields["status"] = hexutil.Uint(receipt.Status)
	}
	if receipt.Logs == nil {
		fields["logs"] = [][]*types.Log{}
	}
	// If the ContractAddress is 20 0x0 bytes, assume it is not a contract creation
	if receipt.ContractAddress != (common.Address{}) {
		fields["contractAddress"] = receipt.ContractAddress
	}
	if tx == nil {
		fields["transactionHash"] = blockHash
	} else {
		fields["transactionHash"] = tx.Hash()
		// Derive the sender.
		fields["from"], _ = types.Sender(signer, tx)
		fields["to"] = tx.To()

	}
	return fields
}<|MERGE_RESOLUTION|>--- conflicted
+++ resolved
@@ -1199,13 +1199,10 @@
 
 // newRPCTransaction returns a transaction that will serialize to the RPC
 // representation, with the given location metadata set (if available).
-<<<<<<< HEAD
-=======
 // *** Upstream difference ***
 // The `inABlock` flag was added to avoid ambiguity. A Tx in a pending block, will be
 // part of a block. The usage in this file of a `!inABlock`, is for asking for pending txs
 // in the pool that are not even part of the pending block.
->>>>>>> e132670e
 func newRPCTransaction(tx *types.Transaction, blockHash common.Hash, blockNumber uint64, index uint64, baseFeeFn func(feeCurrency *common.Address) (*big.Int, error), inABlock bool) *RPCTransaction {
 	// Determine the signer. For replay-protected transactions, use the most permissive
 	// signer, because we assume that signers are backwards-compatible with old
@@ -1254,14 +1251,7 @@
 		result.GasFeeCap = (*hexutil.Big)(tx.GasFeeCap())
 		result.GasTipCap = (*hexutil.Big)(tx.GasTipCap())
 		// if the transaction has been mined, compute the effective gas price
-<<<<<<< HEAD
-		// if blockHash != (common.Hash{}) { // This is from upstream.
-		// Changed to a flag, to avoid ambiguity. A Tx in a pending block, will be
-		// part of a block. The only case using this is for asking for pending txs
-		// in the pool that are not even part of the pending block
-=======
 		// if blockHash != (common.Hash{}) { // This is from upstream (check the function comment above).
->>>>>>> e132670e
 		if inABlock {
 			baseFee, err := baseFeeFn(tx.FeeCurrency())
 			if err == nil {
