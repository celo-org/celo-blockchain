// Copyright 2015 The go-ethereum Authors
// This file is part of the go-ethereum library.
//
// The go-ethereum library is free software: you can redistribute it and/or modify
// it under the terms of the GNU Lesser General Public License as published by
// the Free Software Foundation, either version 3 of the License, or
// (at your option) any later version.
//
// The go-ethereum library is distributed in the hope that it will be useful,
// but WITHOUT ANY WARRANTY; without even the implied warranty of
// MERCHANTABILITY or FITNESS FOR A PARTICULAR PURPOSE. See the
// GNU Lesser General Public License for more details.
//
// You should have received a copy of the GNU Lesser General Public License
// along with the go-ethereum library. If not, see <http://www.gnu.org/licenses/>.

package ethapi

import (
	"bytes"
	"context"
	"errors"
	"fmt"
	"math/big"
	"strings"
	"time"

	"github.com/davecgh/go-spew/spew"
	"github.com/ethereum/go-ethereum/accounts"
	"github.com/ethereum/go-ethereum/accounts/keystore"
	"github.com/ethereum/go-ethereum/common"
	"github.com/ethereum/go-ethereum/common/hexutil"
	"github.com/ethereum/go-ethereum/common/math"
	"github.com/ethereum/go-ethereum/consensus/ethash"
	gpm "github.com/ethereum/go-ethereum/contract_comm/gasprice_minimum"
	"github.com/ethereum/go-ethereum/core"
	"github.com/ethereum/go-ethereum/core/rawdb"
	"github.com/ethereum/go-ethereum/core/types"
	"github.com/ethereum/go-ethereum/core/vm"
	"github.com/ethereum/go-ethereum/crypto"
	"github.com/ethereum/go-ethereum/log"
	"github.com/ethereum/go-ethereum/p2p"
	"github.com/ethereum/go-ethereum/params"
	"github.com/ethereum/go-ethereum/rlp"
	"github.com/ethereum/go-ethereum/rpc"
	"github.com/syndtr/goleveldb/leveldb"
	"github.com/syndtr/goleveldb/leveldb/util"
)

// PublicEthereumAPI provides an API to access Ethereum related information.
// It offers only methods that operate on public data that is freely available to anyone.
type PublicEthereumAPI struct {
	b Backend
}

// NewPublicEthereumAPI creates a new Ethereum protocol API.
func NewPublicEthereumAPI(b Backend) *PublicEthereumAPI {
	return &PublicEthereumAPI{b}
}

// GasPrice returns a suggestion for a gas price.
func (s *PublicEthereumAPI) GasPrice(ctx context.Context) (*hexutil.Big, error) {
	price, err := s.b.SuggestPrice(ctx)
	return (*hexutil.Big)(price), err
}

// ProtocolVersion returns the current Ethereum protocol version this node supports
func (s *PublicEthereumAPI) ProtocolVersion() hexutil.Uint {
	return hexutil.Uint(s.b.ProtocolVersion())
}

// Syncing returns false in case the node is currently not syncing with the network. It can be up to date or has not
// yet received the latest block headers from its pears. In case it is synchronizing:
// - startingBlock: block number this node started to synchronise from
// - currentBlock:  block number this node is currently importing
// - highestBlock:  block number of the highest block header this node has received from peers
// - pulledStates:  number of state entries processed until now
// - knownStates:   number of known state entries that still need to be pulled
func (s *PublicEthereumAPI) Syncing() (interface{}, error) {
	progress := s.b.Downloader().Progress()

	// Return not syncing if the synchronisation already completed
	if progress.CurrentBlock >= progress.HighestBlock {
		return false, nil
	}
	// Otherwise gather the block sync stats
	return map[string]interface{}{
		"startingBlock": hexutil.Uint64(progress.StartingBlock),
		"currentBlock":  hexutil.Uint64(progress.CurrentBlock),
		"highestBlock":  hexutil.Uint64(progress.HighestBlock),
		"pulledStates":  hexutil.Uint64(progress.PulledStates),
		"knownStates":   hexutil.Uint64(progress.KnownStates),
	}, nil
}

// PublicTxPoolAPI offers and API for the transaction pool. It only operates on data that is non confidential.
type PublicTxPoolAPI struct {
	b Backend
}

// NewPublicTxPoolAPI creates a new tx pool service that gives information about the transaction pool.
func NewPublicTxPoolAPI(b Backend) *PublicTxPoolAPI {
	return &PublicTxPoolAPI{b}
}

// Content returns the transactions contained within the transaction pool.
func (s *PublicTxPoolAPI) Content() map[string]map[string]map[string]*RPCTransaction {
	content := map[string]map[string]map[string]*RPCTransaction{
		"pending": make(map[string]map[string]*RPCTransaction),
		"queued":  make(map[string]map[string]*RPCTransaction),
	}
	pending, queue := s.b.TxPoolContent()

	// Flatten the pending transactions
	for account, txs := range pending {
		dump := make(map[string]*RPCTransaction)
		for _, tx := range txs {
			dump[fmt.Sprintf("%d", tx.Nonce())] = newRPCPendingTransaction(tx)
		}
		content["pending"][account.Hex()] = dump
	}
	// Flatten the queued transactions
	for account, txs := range queue {
		dump := make(map[string]*RPCTransaction)
		for _, tx := range txs {
			dump[fmt.Sprintf("%d", tx.Nonce())] = newRPCPendingTransaction(tx)
		}
		content["queued"][account.Hex()] = dump
	}
	return content
}

// Status returns the number of pending and queued transaction in the pool.
func (s *PublicTxPoolAPI) Status() map[string]hexutil.Uint {
	pending, queue := s.b.Stats()
	return map[string]hexutil.Uint{
		"pending": hexutil.Uint(pending),
		"queued":  hexutil.Uint(queue),
	}
}

// Inspect retrieves the content of the transaction pool and flattens it into an
// easily inspectable list.
func (s *PublicTxPoolAPI) Inspect() map[string]map[string]map[string]string {
	content := map[string]map[string]map[string]string{
		"pending": make(map[string]map[string]string),
		"queued":  make(map[string]map[string]string),
	}
	pending, queue := s.b.TxPoolContent()

	// Define a formatter to flatten a transaction into a string
	var format = func(tx *types.Transaction) string {
		if to := tx.To(); to != nil {
			return fmt.Sprintf("%s: %v wei + %v gas × %v wei", tx.To().Hex(), tx.Value(), tx.Gas(), tx.GasPrice())
		}
		return fmt.Sprintf("contract creation: %v wei + %v gas × %v wei", tx.Value(), tx.Gas(), tx.GasPrice())
	}
	// Flatten the pending transactions
	for account, txs := range pending {
		dump := make(map[string]string)
		for _, tx := range txs {
			dump[fmt.Sprintf("%d", tx.Nonce())] = format(tx)
		}
		content["pending"][account.Hex()] = dump
	}
	// Flatten the queued transactions
	for account, txs := range queue {
		dump := make(map[string]string)
		for _, tx := range txs {
			dump[fmt.Sprintf("%d", tx.Nonce())] = format(tx)
		}
		content["queued"][account.Hex()] = dump
	}
	return content
}

// PublicAccountAPI provides an API to access accounts managed by this node.
// It offers only methods that can retrieve accounts.
type PublicAccountAPI struct {
	am *accounts.Manager
}

// NewPublicAccountAPI creates a new PublicAccountAPI.
func NewPublicAccountAPI(am *accounts.Manager) *PublicAccountAPI {
	return &PublicAccountAPI{am: am}
}

// Accounts returns the collection of accounts this node manages
func (s *PublicAccountAPI) Accounts() []common.Address {
	addresses := make([]common.Address, 0) // return [] instead of nil if empty
	for _, wallet := range s.am.Wallets() {
		for _, account := range wallet.Accounts() {
			addresses = append(addresses, account.Address)
		}
	}
	return addresses
}

// PrivateAccountAPI provides an API to access accounts managed by this node.
// It offers methods to create, (un)lock en list accounts. Some methods accept
// passwords and are therefore considered private by default.
type PrivateAccountAPI struct {
	am        *accounts.Manager
	nonceLock *AddrLocker
	b         Backend
}

// NewPrivateAccountAPI create a new PrivateAccountAPI.
func NewPrivateAccountAPI(b Backend, nonceLock *AddrLocker) *PrivateAccountAPI {
	return &PrivateAccountAPI{
		am:        b.AccountManager(),
		nonceLock: nonceLock,
		b:         b,
	}
}

// ListAccounts will return a list of addresses for accounts this node manages.
func (s *PrivateAccountAPI) ListAccounts() []common.Address {
	addresses := make([]common.Address, 0) // return [] instead of nil if empty
	for _, wallet := range s.am.Wallets() {
		for _, account := range wallet.Accounts() {
			addresses = append(addresses, account.Address)
		}
	}
	return addresses
}

// rawWallet is a JSON representation of an accounts.Wallet interface, with its
// data contents extracted into plain fields.
type rawWallet struct {
	URL      string             `json:"url"`
	Status   string             `json:"status"`
	Failure  string             `json:"failure,omitempty"`
	Accounts []accounts.Account `json:"accounts,omitempty"`
}

// ListWallets will return a list of wallets this node manages.
func (s *PrivateAccountAPI) ListWallets() []rawWallet {
	wallets := make([]rawWallet, 0) // return [] instead of nil if empty
	for _, wallet := range s.am.Wallets() {
		status, failure := wallet.Status()

		raw := rawWallet{
			URL:      wallet.URL().String(),
			Status:   status,
			Accounts: wallet.Accounts(),
		}
		if failure != nil {
			raw.Failure = failure.Error()
		}
		wallets = append(wallets, raw)
	}
	return wallets
}

// OpenWallet initiates a hardware wallet opening procedure, establishing a USB
// connection and attempting to authenticate via the provided passphrase. Note,
// the method may return an extra challenge requiring a second open (e.g. the
// Trezor PIN matrix challenge).
func (s *PrivateAccountAPI) OpenWallet(url string, passphrase *string) error {
	wallet, err := s.am.Wallet(url)
	if err != nil {
		return err
	}
	pass := ""
	if passphrase != nil {
		pass = *passphrase
	}
	return wallet.Open(pass)
}

// DeriveAccount requests a HD wallet to derive a new account, optionally pinning
// it for later reuse.
func (s *PrivateAccountAPI) DeriveAccount(url string, path string, pin *bool) (accounts.Account, error) {
	wallet, err := s.am.Wallet(url)
	if err != nil {
		return accounts.Account{}, err
	}
	derivPath, err := accounts.ParseDerivationPath(path)
	if err != nil {
		return accounts.Account{}, err
	}
	if pin == nil {
		pin = new(bool)
	}
	return wallet.Derive(derivPath, *pin)
}

// NewAccount will create a new account and returns the address for the new account.
func (s *PrivateAccountAPI) NewAccount(password string) (common.Address, error) {
	acc, err := fetchKeystore(s.am).NewAccount(password)
	if err == nil {
		return acc.Address, nil
	}
	return common.Address{}, err
}

// fetchKeystore retrives the encrypted keystore from the account manager.
func fetchKeystore(am *accounts.Manager) *keystore.KeyStore {
	return am.Backends(keystore.KeyStoreType)[0].(*keystore.KeyStore)
}

// ImportRawKey stores the given hex encoded ECDSA key into the key directory,
// encrypting it with the passphrase.
func (s *PrivateAccountAPI) ImportRawKey(privkey string, password string) (common.Address, error) {
	key, err := crypto.HexToECDSA(privkey)
	if err != nil {
		return common.Address{}, err
	}
	acc, err := fetchKeystore(s.am).ImportECDSA(key, password)
	return acc.Address, err
}

// UnlockAccount will unlock the account associated with the given address with
// the given password for duration seconds. If duration is nil it will use a
// default of 300 seconds. It returns an indication if the account was unlocked.
func (s *PrivateAccountAPI) UnlockAccount(addr common.Address, password string, duration *uint64) (bool, error) {
	const max = uint64(time.Duration(math.MaxInt64) / time.Second)
	var d time.Duration
	if duration == nil {
		d = 300 * time.Second
	} else if *duration > max {
		return false, errors.New("unlock duration too large")
	} else {
		d = time.Duration(*duration) * time.Second
	}
	err := fetchKeystore(s.am).TimedUnlock(accounts.Account{Address: addr}, password, d)
	if err != nil {
		log.Warn("Failed account unlock attempt", "address", addr, "err", err)
	}
	return err == nil, err
}

// LockAccount will lock the account associated with the given address when it's unlocked.
func (s *PrivateAccountAPI) LockAccount(addr common.Address) bool {
	return fetchKeystore(s.am).Lock(addr) == nil
}

// signTransaction sets defaults and signs the given transaction
// NOTE: the caller needs to ensure that the nonceLock is held, if applicable,
// and release it after the transaction has been submitted to the tx pool
func (s *PrivateAccountAPI) signTransaction(ctx context.Context, args *SendTxArgs, passwd string) (*types.Transaction, error) {
	// Look up the wallet containing the requested signer
	account := accounts.Account{Address: args.From}
	wallet, err := s.am.Find(account)
	if err != nil {
		return nil, err
	}
	// Set some sanity defaults and terminate on failure
	if err := args.setDefaults(ctx, s.b); err != nil {
		return nil, err
	}
	// Assemble the transaction and sign with the wallet
	tx := args.toTransaction()

	var chainID *big.Int
	if config := s.b.ChainConfig(); config.IsEIP155(s.b.CurrentBlock().Number()) {
		chainID = config.ChainID
	}
	return wallet.SignTxWithPassphrase(account, passwd, tx, chainID)
}

// SendTransaction will create a transaction from the given arguments and
// tries to sign it with the key associated with args.To. If the given passwd isn't
// able to decrypt the key it fails.
func (s *PrivateAccountAPI) SendTransaction(ctx context.Context, args SendTxArgs, passwd string) (common.Hash, error) {
	if args.Nonce == nil {
		// Hold the addresse's mutex around signing to prevent concurrent assignment of
		// the same nonce to multiple accounts.
		s.nonceLock.LockAddr(args.From)
		defer s.nonceLock.UnlockAddr(args.From)
	}
	signed, err := s.signTransaction(ctx, &args, passwd)
	if err != nil {
		log.Warn("Failed transaction send attempt", "from", args.From, "to", args.To, "value", args.Value.ToInt(), "err", err)
		return common.Hash{}, err
	}
	return submitTransaction(ctx, s.b, signed)
}

// SignTransaction will create a transaction from the given arguments and
// tries to sign it with the key associated with args.To. If the given passwd isn't
// able to decrypt the key it fails. The transaction is returned in RLP-form, not broadcast
// to other nodes
func (s *PrivateAccountAPI) SignTransaction(ctx context.Context, args SendTxArgs, passwd string) (*SignTransactionResult, error) {
	// No need to obtain the noncelock mutex, since we won't be sending this
	// tx into the transaction pool, but right back to the user
	if args.Gas == nil {
		return nil, fmt.Errorf("gas not specified")
	}
	if args.GasPrice == nil {
		return nil, fmt.Errorf("gasPrice not specified")
	}
	if args.Nonce == nil {
		return nil, fmt.Errorf("nonce not specified")
	}
	signed, err := s.signTransaction(ctx, &args, passwd)
	if err != nil {
		log.Warn("Failed transaction sign attempt", "from", args.From, "to", args.To, "value", args.Value.ToInt(), "err", err)
		return nil, err
	}
	data, err := rlp.EncodeToBytes(signed)
	if err != nil {
		return nil, err
	}
	return &SignTransactionResult{data, signed}, nil
}

// signHash is a helper function that calculates a hash for the given message that can be
// safely used to calculate a signature from.
//
// The hash is calulcated as
//   keccak256("\x19Ethereum Signed Message:\n"${message length}${message}).
//
// This gives context to the signed message and prevents signing of transactions.
func signHash(data []byte) []byte {
	msg := fmt.Sprintf("\x19Ethereum Signed Message:\n%d%s", len(data), data)
	return crypto.Keccak256([]byte(msg))
}

// Sign calculates an Ethereum ECDSA signature for:
// keccack256("\x19Ethereum Signed Message:\n" + len(message) + message))
//
// Note, the produced signature conforms to the secp256k1 curve R, S and V values,
// where the V value will be 27 or 28 for legacy reasons.
//
// The key used to calculate the signature is decrypted with the given password.
//
// https://github.com/ethereum/go-ethereum/wiki/Management-APIs#personal_sign
func (s *PrivateAccountAPI) Sign(ctx context.Context, data hexutil.Bytes, addr common.Address, passwd string) (hexutil.Bytes, error) {
	// Look up the wallet containing the requested signer
	account := accounts.Account{Address: addr}

	wallet, err := s.b.AccountManager().Find(account)
	if err != nil {
		return nil, err
	}
	// Assemble sign the data with the wallet
	signature, err := wallet.SignHashWithPassphrase(account, passwd, signHash(data))
	if err != nil {
		log.Warn("Failed data sign attempt", "address", addr, "err", err)
		return nil, err
	}
	signature[64] += 27 // Transform V from 0/1 to 27/28 according to the yellow paper
	return signature, nil
}

// EcRecover returns the address for the account that was used to create the signature.
// Note, this function is compatible with eth_sign and personal_sign. As such it recovers
// the address of:
// hash = keccak256("\x19Ethereum Signed Message:\n"${message length}${message})
// addr = ecrecover(hash, signature)
//
// Note, the signature must conform to the secp256k1 curve R, S and V values, where
// the V value must be 27 or 28 for legacy reasons.
//
// https://github.com/ethereum/go-ethereum/wiki/Management-APIs#personal_ecRecover
func (s *PrivateAccountAPI) EcRecover(ctx context.Context, data, sig hexutil.Bytes) (common.Address, error) {
	if len(sig) != 65 {
		return common.Address{}, fmt.Errorf("signature must be 65 bytes long")
	}
	if sig[64] != 27 && sig[64] != 28 {
		return common.Address{}, fmt.Errorf("invalid Ethereum signature (V is not 27 or 28)")
	}
	sig[64] -= 27 // Transform yellow paper V from 27/28 to 0/1

	rpk, err := crypto.SigToPub(signHash(data), sig)
	if err != nil {
		return common.Address{}, err
	}
	return crypto.PubkeyToAddress(*rpk), nil
}

// SignAndSendTransaction was renamed to SendTransaction. This method is deprecated
// and will be removed in the future. It primary goal is to give clients time to update.
func (s *PrivateAccountAPI) SignAndSendTransaction(ctx context.Context, args SendTxArgs, passwd string) (common.Hash, error) {
	return s.SendTransaction(ctx, args, passwd)
}

// PublicBlockChainAPI provides an API to access the Ethereum blockchain.
// It offers only methods that operate on public data that is freely available to anyone.
type PublicBlockChainAPI struct {
	b Backend
}

// NewPublicBlockChainAPI creates a new Ethereum blockchain API.
func NewPublicBlockChainAPI(b Backend) *PublicBlockChainAPI {
	return &PublicBlockChainAPI{b}
}

// BlockNumber returns the block number of the chain head.
func (s *PublicBlockChainAPI) BlockNumber() hexutil.Uint64 {
	header, _ := s.b.HeaderByNumber(context.Background(), rpc.LatestBlockNumber) // latest header should always be available
	return hexutil.Uint64(header.Number.Uint64())
}

// GetBalance returns the amount of wei for the given address in the state of the
// given block number. The rpc.LatestBlockNumber and rpc.PendingBlockNumber meta
// block numbers are also allowed.
func (s *PublicBlockChainAPI) GetBalance(ctx context.Context, address common.Address, blockNr rpc.BlockNumber) (*hexutil.Big, error) {
	state, _, err := s.b.StateAndHeaderByNumber(ctx, blockNr)
	if state == nil || err != nil {
		return nil, err
	}
	return (*hexutil.Big)(state.GetBalance(address)), state.Error()
}

// Result structs for GetProof
type AccountResult struct {
	Address      common.Address  `json:"address"`
	AccountProof []string        `json:"accountProof"`
	Balance      *hexutil.Big    `json:"balance"`
	CodeHash     common.Hash     `json:"codeHash"`
	Nonce        hexutil.Uint64  `json:"nonce"`
	StorageHash  common.Hash     `json:"storageHash"`
	StorageProof []StorageResult `json:"storageProof"`
}
type StorageResult struct {
	Key   string       `json:"key"`
	Value *hexutil.Big `json:"value"`
	Proof []string     `json:"proof"`
}

// GetProof returns the Merkle-proof for a given account and optionally some storage keys.
func (s *PublicBlockChainAPI) GetProof(ctx context.Context, address common.Address, storageKeys []string, blockNr rpc.BlockNumber) (*AccountResult, error) {
	state, _, err := s.b.StateAndHeaderByNumber(ctx, blockNr)
	if state == nil || err != nil {
		return nil, err
	}

	storageTrie := state.StorageTrie(address)
	storageHash := types.EmptyRootHash
	codeHash := state.GetCodeHash(address)
	storageProof := make([]StorageResult, len(storageKeys))

	// if we have a storageTrie, (which means the account exists), we can update the storagehash
	if storageTrie != nil {
		storageHash = storageTrie.Hash()
	} else {
		// no storageTrie means the account does not exist, so the codeHash is the hash of an empty bytearray.
		codeHash = crypto.Keccak256Hash(nil)
	}

	// create the proof for the storageKeys
	for i, key := range storageKeys {
		if storageTrie != nil {
			proof, storageError := state.GetStorageProof(address, common.HexToHash(key))
			if storageError != nil {
				return nil, storageError
			}
			storageProof[i] = StorageResult{key, (*hexutil.Big)(state.GetState(address, common.HexToHash(key)).Big()), common.ToHexArray(proof)}
		} else {
			storageProof[i] = StorageResult{key, &hexutil.Big{}, []string{}}
		}
	}

	// create the accountProof
	accountProof, proofErr := state.GetProof(address)
	if proofErr != nil {
		return nil, proofErr
	}

	return &AccountResult{
		Address:      address,
		AccountProof: common.ToHexArray(accountProof),
		Balance:      (*hexutil.Big)(state.GetBalance(address)),
		CodeHash:     codeHash,
		Nonce:        hexutil.Uint64(state.GetNonce(address)),
		StorageHash:  storageHash,
		StorageProof: storageProof,
	}, state.Error()
}

// GetBlockByNumber returns the requested block. When blockNr is -1 the chain head is returned. When fullTx is true all
// transactions in the block are returned in full detail, otherwise only the transaction hash is returned.
func (s *PublicBlockChainAPI) GetBlockByNumber(ctx context.Context, blockNr rpc.BlockNumber, fullTx bool) (map[string]interface{}, error) {
	block, err := s.b.BlockByNumber(ctx, blockNr)
	if block != nil {
		response, err := s.rpcOutputBlock(block, true, fullTx)
		if err == nil && blockNr == rpc.PendingBlockNumber {
			// Pending blocks need to nil out a few fields
			for _, field := range []string{"hash", "nonce", "miner"} {
				response[field] = nil
			}
		}
		return response, err
	}
	return nil, err
}

// GetBlockByHash returns the requested block. When fullTx is true all transactions in the block are returned in full
// detail, otherwise only the transaction hash is returned.
func (s *PublicBlockChainAPI) GetBlockByHash(ctx context.Context, blockHash common.Hash, fullTx bool) (map[string]interface{}, error) {
	block, err := s.b.GetBlock(ctx, blockHash)
	if block != nil {
		return s.rpcOutputBlock(block, true, fullTx)
	}
	return nil, err
}

// GetUncleByBlockNumberAndIndex returns the uncle block for the given block hash and index. When fullTx is true
// all transactions in the block are returned in full detail, otherwise only the transaction hash is returned.
func (s *PublicBlockChainAPI) GetUncleByBlockNumberAndIndex(ctx context.Context, blockNr rpc.BlockNumber, index hexutil.Uint) (map[string]interface{}, error) {
	block, err := s.b.BlockByNumber(ctx, blockNr)
	if block != nil {
		uncles := block.Uncles()
		if index >= hexutil.Uint(len(uncles)) {
			log.Debug("Requested uncle not found", "number", blockNr, "hash", block.Hash(), "index", index)
			return nil, nil
		}
		block = types.NewBlockWithHeader(uncles[index])
		return s.rpcOutputBlock(block, false, false)
	}
	return nil, err
}

// GetUncleByBlockHashAndIndex returns the uncle block for the given block hash and index. When fullTx is true
// all transactions in the block are returned in full detail, otherwise only the transaction hash is returned.
func (s *PublicBlockChainAPI) GetUncleByBlockHashAndIndex(ctx context.Context, blockHash common.Hash, index hexutil.Uint) (map[string]interface{}, error) {
	block, err := s.b.GetBlock(ctx, blockHash)
	if block != nil {
		uncles := block.Uncles()
		if index >= hexutil.Uint(len(uncles)) {
			log.Debug("Requested uncle not found", "number", block.Number(), "hash", blockHash, "index", index)
			return nil, nil
		}
		block = types.NewBlockWithHeader(uncles[index])
		return s.rpcOutputBlock(block, false, false)
	}
	return nil, err
}

// GetUncleCountByBlockNumber returns number of uncles in the block for the given block number
func (s *PublicBlockChainAPI) GetUncleCountByBlockNumber(ctx context.Context, blockNr rpc.BlockNumber) *hexutil.Uint {
	if block, _ := s.b.BlockByNumber(ctx, blockNr); block != nil {
		n := hexutil.Uint(len(block.Uncles()))
		return &n
	}
	return nil
}

// GetUncleCountByBlockHash returns number of uncles in the block for the given block hash
func (s *PublicBlockChainAPI) GetUncleCountByBlockHash(ctx context.Context, blockHash common.Hash) *hexutil.Uint {
	if block, _ := s.b.GetBlock(ctx, blockHash); block != nil {
		n := hexutil.Uint(len(block.Uncles()))
		return &n
	}
	return nil
}

// GetCode returns the code stored at the given address in the state for the given block number.
func (s *PublicBlockChainAPI) GetCode(ctx context.Context, address common.Address, blockNr rpc.BlockNumber) (hexutil.Bytes, error) {
	state, _, err := s.b.StateAndHeaderByNumber(ctx, blockNr)
	if state == nil || err != nil {
		return nil, err
	}
	code := state.GetCode(address)
	return code, state.Error()
}

// GetStorageAt returns the storage from the state at the given address, key and
// block number. The rpc.LatestBlockNumber and rpc.PendingBlockNumber meta block
// numbers are also allowed.
func (s *PublicBlockChainAPI) GetStorageAt(ctx context.Context, address common.Address, key string, blockNr rpc.BlockNumber) (hexutil.Bytes, error) {
	state, _, err := s.b.StateAndHeaderByNumber(ctx, blockNr)
	if state == nil || err != nil {
		return nil, err
	}
	res := state.GetState(address, common.HexToHash(key))
	return res[:], state.Error()
}

// CallArgs represents the arguments for a call.
type CallArgs struct {
	From            common.Address  `json:"from"`
	To              *common.Address `json:"to"`
	Gas             hexutil.Uint64  `json:"gas"`
	GasPrice        hexutil.Big     `json:"gasPrice"`
	GasCurrency     *common.Address `json:"gasCurrency"`
	GasFeeRecipient *common.Address `json:"gasFeeRecipient"`
	Value           hexutil.Big     `json:"value"`
	Data            hexutil.Bytes   `json:"data"`
}

func (s *PublicBlockChainAPI) doCall(ctx context.Context, args CallArgs, blockNr rpc.BlockNumber, timeout time.Duration) ([]byte, uint64, bool, error) {
	defer func(start time.Time) { log.Debug("Executing EVM call finished", "runtime", time.Since(start)) }(time.Now())

	state, header, err := s.b.StateAndHeaderByNumber(ctx, blockNr)
	if state == nil || err != nil {
		return nil, 0, false, err
	}
	// Set sender address or use a default if none specified
	addr := args.From
	if addr == (common.Address{}) {
		if wallets := s.b.AccountManager().Wallets(); len(wallets) > 0 {
			if accounts := wallets[0].Accounts(); len(accounts) > 0 {
				addr = accounts[0].Address
			}
		}
	}
	// Set default gas & gas price if none were set
	gas, gasPrice := uint64(args.Gas), args.GasPrice.ToInt()
	if gas == 0 {
		gas = math.MaxUint64 / 2
	}
	// Checking against 0 is a hack to allow users to bypass the default gas price being set by web3,
	// which will always be in Gold. This allows the default price to be set for the proper currency.
	// TODO(asa): Remove this once this is handled in the Provider.
	if gasPrice.Sign() == 0 || gasPrice.Cmp(big.NewInt(0)) == 0 {
		gasPrice, err = s.b.SuggestPriceInCurrency(ctx, args.GasCurrency)
	}

	// Create new call message
	msg := types.NewMessage(addr, args.To, 0, args.Value.ToInt(), gas, gasPrice, args.GasCurrency, args.GasFeeRecipient, args.Data, false)

	// Setup context so it may be cancelled the call has completed
	// or, in case of unmetered gas, setup a context with a timeout.
	var cancel context.CancelFunc
	if timeout > 0 {
		ctx, cancel = context.WithTimeout(ctx, timeout)
	} else {
		ctx, cancel = context.WithCancel(ctx)
	}
	// Make sure the context is cancelled when the call has completed
	// this makes sure resources are cleaned up.
	defer cancel()

	// Get a new instance of the EVM.
	evm, vmError, err := s.b.GetEVM(ctx, msg, state, header)
	if err != nil {
		return nil, 0, false, err
	}
	// Wait for the context to be done and cancel the evm. Even if the
	// EVM has finished, cancelling may be done (repeatedly)
	go func() {
		<-ctx.Done()
		evm.Cancel()
	}()

	// Setup the gas pool (also for unmetered requests)
	// and apply the message.
	gp := new(core.GasPool).AddGas(math.MaxUint64)

<<<<<<< HEAD
	gasPriceMinimum, err := gpm.GetGasPriceMinimum(args.GasCurrency, state, header)
	infraFraction, err := gpm.GetInfrastructureFraction(state, header)
	res, gas, failed, err := core.ApplyMessage(evm, msg, gp, gasPriceMinimum, infraFraction, nil)
=======
	gasPriceMinimum, err := s.b.GasPriceMinimum().GetGasPriceMinimum(args.GasCurrency, state, header)
	infraFraction, err := s.b.GasPriceMinimum().GetInfrastructureFraction(state, header)
	infraAddress, _ := s.b.RegisteredAddresses().GetRegisteredAddressAtStateAndHeader(params.GovernanceRegistryId, state, header)
	res, gas, failed, err := core.ApplyMessage(evm, msg, gp, s.b.GasCurrencyWhitelist(), gasPriceMinimum, infraFraction, infraAddress)
>>>>>>> 73c1d86b
	if err := vmError(); err != nil {
		return nil, 0, false, err
	}
	return res, gas, failed, err
}

// Call executes the given transaction on the state for the given block number.
// It doesn't make and changes in the state/blockchain and is useful to execute and retrieve values.
func (s *PublicBlockChainAPI) Call(ctx context.Context, args CallArgs, blockNr rpc.BlockNumber) (hexutil.Bytes, error) {
	result, _, _, err := s.doCall(ctx, args, blockNr, 5*time.Second)
	return (hexutil.Bytes)(result), err
}

// EstimateGas returns an estimate of the amount of gas needed to execute the
// given transaction against the current pending block.
func (s *PublicBlockChainAPI) EstimateGas(ctx context.Context, args CallArgs) (hexutil.Uint64, error) {
	// Binary search the gas requirement, as it may be higher than the amount used
	var (
		lo  uint64 = params.TxGas - 1
		hi  uint64
		cap uint64
	)
	if uint64(args.Gas) >= params.TxGas {
		hi = uint64(args.Gas)
	} else {
		// Retrieve the current pending block to act as the gas ceiling
		block, err := s.b.BlockByNumber(ctx, rpc.PendingBlockNumber)
		if err != nil {
			return 0, err
		}
		hi = block.GasLimit()
	}
	cap = hi

	// Create a helper to check if a gas allowance results in an executable transaction
	executable := func(gas uint64) bool {
		args.Gas = hexutil.Uint64(gas)

		_, _, failed, err := s.doCall(ctx, args, rpc.PendingBlockNumber, 0)
		if err != nil || failed {
			return false
		}
		return true
	}
	// Execute the binary search and hone in on an executable gas limit
	for lo+1 < hi {
		mid := (hi + lo) / 2
		if !executable(mid) {
			lo = mid
		} else {
			hi = mid
		}
	}
	// Reject the transaction as invalid if it still fails at the highest allowance
	if hi == cap {
		if !executable(hi) {
			return 0, fmt.Errorf("gas required exceeds allowance or always failing transaction")
		}
	}
	return hexutil.Uint64(hi), nil
}

// ExecutionResult groups all structured logs emitted by the EVM
// while replaying a transaction in debug mode as well as transaction
// execution status, the amount of gas used and the return value
type ExecutionResult struct {
	Gas         uint64         `json:"gas"`
	Failed      bool           `json:"failed"`
	ReturnValue string         `json:"returnValue"`
	StructLogs  []StructLogRes `json:"structLogs"`
}

// StructLogRes stores a structured log emitted by the EVM while replaying a
// transaction in debug mode
type StructLogRes struct {
	Pc      uint64             `json:"pc"`
	Op      string             `json:"op"`
	Gas     uint64             `json:"gas"`
	GasCost uint64             `json:"gasCost"`
	Depth   int                `json:"depth"`
	Error   error              `json:"error,omitempty"`
	Stack   *[]string          `json:"stack,omitempty"`
	Memory  *[]string          `json:"memory,omitempty"`
	Storage *map[string]string `json:"storage,omitempty"`
}

// formatLogs formats EVM returned structured logs for json output
func FormatLogs(logs []vm.StructLog) []StructLogRes {
	formatted := make([]StructLogRes, len(logs))
	for index, trace := range logs {
		formatted[index] = StructLogRes{
			Pc:      trace.Pc,
			Op:      trace.Op.String(),
			Gas:     trace.Gas,
			GasCost: trace.GasCost,
			Depth:   trace.Depth,
			Error:   trace.Err,
		}
		if trace.Stack != nil {
			stack := make([]string, len(trace.Stack))
			for i, stackValue := range trace.Stack {
				stack[i] = fmt.Sprintf("%x", math.PaddedBigBytes(stackValue, 32))
			}
			formatted[index].Stack = &stack
		}
		if trace.Memory != nil {
			memory := make([]string, 0, (len(trace.Memory)+31)/32)
			for i := 0; i+32 <= len(trace.Memory); i += 32 {
				memory = append(memory, fmt.Sprintf("%x", trace.Memory[i:i+32]))
			}
			formatted[index].Memory = &memory
		}
		if trace.Storage != nil {
			storage := make(map[string]string)
			for i, storageValue := range trace.Storage {
				storage[fmt.Sprintf("%x", i)] = fmt.Sprintf("%x", storageValue)
			}
			formatted[index].Storage = &storage
		}
	}
	return formatted
}

// RPCMarshalBlock converts the given block to the RPC output which depends on fullTx. If inclTx is true transactions are
// returned. When fullTx is true the returned block contains full transaction details, otherwise it will only contain
// transaction hashes.
func RPCMarshalBlock(b *types.Block, inclTx bool, fullTx bool) (map[string]interface{}, error) {
	head := b.Header() // copies the header once
	// TODO(asa): Consider removing parentHash
	fields := map[string]interface{}{
		"number":           (*hexutil.Big)(head.Number),
		"hash":             b.Hash(),
		"parentHash":       head.ParentHash,
		"nonce":            head.Nonce,
		"mixHash":          head.MixDigest,
		"sha3Uncles":       head.UncleHash,
		"logsBloom":        head.Bloom,
		"stateRoot":        head.Root,
		"miner":            head.Coinbase,
		"difficulty":       (*hexutil.Big)(head.Difficulty),
		"extraData":        hexutil.Bytes(head.Extra),
		"size":             hexutil.Uint64(b.Size()),
		"gasLimit":         hexutil.Uint64(head.GasLimit),
		"gasUsed":          hexutil.Uint64(head.GasUsed),
		"timestamp":        (*hexutil.Big)(head.Time),
		"transactionsRoot": head.TxHash,
		"receiptsRoot":     head.ReceiptHash,
	}
	fields["randomness"] = map[string]interface{}{
		"revealed":  hexutil.Bytes(b.Randomness().Revealed.Bytes()),
		"committed": hexutil.Bytes(b.Randomness().Committed.Bytes()),
	}

	if inclTx {
		formatTx := func(tx *types.Transaction) (interface{}, error) {
			return tx.Hash(), nil
		}
		if fullTx {
			formatTx = func(tx *types.Transaction) (interface{}, error) {
				return newRPCTransactionFromBlockHash(b, tx.Hash()), nil
			}
		}
		txs := b.Transactions()
		transactions := make([]interface{}, len(txs))
		var err error
		for i, tx := range txs {
			if transactions[i], err = formatTx(tx); err != nil {
				return nil, err
			}
		}
		fields["transactions"] = transactions
	}

	uncles := b.Uncles()
	uncleHashes := make([]common.Hash, len(uncles))
	for i, uncle := range uncles {
		uncleHashes[i] = uncle.Hash()
	}
	fields["uncles"] = uncleHashes

	return fields, nil
}

// rpcOutputBlock uses the generalized output filler, then adds the total difficulty field, which requires
// a `PublicBlockchainAPI`.
func (s *PublicBlockChainAPI) rpcOutputBlock(b *types.Block, inclTx bool, fullTx bool) (map[string]interface{}, error) {
	fields, err := RPCMarshalBlock(b, inclTx, fullTx)
	if err != nil {
		return nil, err
	}
	fields["totalDifficulty"] = (*hexutil.Big)(s.b.GetTd(b.Hash()))
	return fields, err
}

// RPCTransaction represents a transaction that will serialize to the RPC representation of a transaction
type RPCTransaction struct {
	BlockHash        common.Hash     `json:"blockHash"`
	BlockNumber      *hexutil.Big    `json:"blockNumber"`
	From             common.Address  `json:"from"`
	Gas              hexutil.Uint64  `json:"gas"`
	GasPrice         *hexutil.Big    `json:"gasPrice"`
	GasCurrency      *common.Address `json:"gasCurrency"`
	GasFeeRecipient  *common.Address `json:"gasFeeRecipient"`
	Hash             common.Hash     `json:"hash"`
	Input            hexutil.Bytes   `json:"input"`
	Nonce            hexutil.Uint64  `json:"nonce"`
	To               *common.Address `json:"to"`
	TransactionIndex hexutil.Uint    `json:"transactionIndex"`
	Value            *hexutil.Big    `json:"value"`
	V                *hexutil.Big    `json:"v"`
	R                *hexutil.Big    `json:"r"`
	S                *hexutil.Big    `json:"s"`
}

// newRPCTransaction returns a transaction that will serialize to the RPC
// representation, with the given location metadata set (if available).
func newRPCTransaction(tx *types.Transaction, blockHash common.Hash, blockNumber uint64, index uint64) *RPCTransaction {
	var signer types.Signer = types.FrontierSigner{}
	if tx.Protected() {
		signer = types.NewEIP155Signer(tx.ChainId())
	}
	from, _ := types.Sender(signer, tx)
	v, r, s := tx.RawSignatureValues()

	result := &RPCTransaction{
		From:            from,
		Gas:             hexutil.Uint64(tx.Gas()),
		GasPrice:        (*hexutil.Big)(tx.GasPrice()),
		GasCurrency:     tx.GasCurrency(),
		GasFeeRecipient: tx.GasFeeRecipient(),
		Hash:            tx.Hash(),
		Input:           hexutil.Bytes(tx.Data()),
		Nonce:           hexutil.Uint64(tx.Nonce()),
		To:              tx.To(),
		Value:           (*hexutil.Big)(tx.Value()),
		V:               (*hexutil.Big)(v),
		R:               (*hexutil.Big)(r),
		S:               (*hexutil.Big)(s),
	}
	if blockHash != (common.Hash{}) {
		result.BlockHash = blockHash
		result.BlockNumber = (*hexutil.Big)(new(big.Int).SetUint64(blockNumber))
		result.TransactionIndex = hexutil.Uint(index)
	}
	return result
}

// newRPCPendingTransaction returns a pending transaction that will serialize to the RPC representation
func newRPCPendingTransaction(tx *types.Transaction) *RPCTransaction {
	return newRPCTransaction(tx, common.Hash{}, 0, 0)
}

// newRPCTransactionFromBlockIndex returns a transaction that will serialize to the RPC representation.
func newRPCTransactionFromBlockIndex(b *types.Block, index uint64) *RPCTransaction {
	txs := b.Transactions()
	if index >= uint64(len(txs)) {
		return nil
	}
	return newRPCTransaction(txs[index], b.Hash(), b.NumberU64(), index)
}

// newRPCRawTransactionFromBlockIndex returns the bytes of a transaction given a block and a transaction index.
func newRPCRawTransactionFromBlockIndex(b *types.Block, index uint64) hexutil.Bytes {
	txs := b.Transactions()
	if index >= uint64(len(txs)) {
		return nil
	}
	blob, _ := rlp.EncodeToBytes(txs[index])
	return blob
}

// newRPCTransactionFromBlockHash returns a transaction that will serialize to the RPC representation.
func newRPCTransactionFromBlockHash(b *types.Block, hash common.Hash) *RPCTransaction {
	for idx, tx := range b.Transactions() {
		if tx.Hash() == hash {
			return newRPCTransactionFromBlockIndex(b, uint64(idx))
		}
	}
	return nil
}

// PublicTransactionPoolAPI exposes methods for the RPC interface
type PublicTransactionPoolAPI struct {
	b         Backend
	nonceLock *AddrLocker
}

// NewPublicTransactionPoolAPI creates a new RPC service with methods specific for the transaction pool.
func NewPublicTransactionPoolAPI(b Backend, nonceLock *AddrLocker) *PublicTransactionPoolAPI {
	return &PublicTransactionPoolAPI{b, nonceLock}
}

// GetBlockTransactionCountByNumber returns the number of transactions in the block with the given block number.
func (s *PublicTransactionPoolAPI) GetBlockTransactionCountByNumber(ctx context.Context, blockNr rpc.BlockNumber) *hexutil.Uint {
	if block, _ := s.b.BlockByNumber(ctx, blockNr); block != nil {
		n := hexutil.Uint(len(block.Transactions()))
		return &n
	}
	return nil
}

// GetBlockTransactionCountByHash returns the number of transactions in the block with the given hash.
func (s *PublicTransactionPoolAPI) GetBlockTransactionCountByHash(ctx context.Context, blockHash common.Hash) *hexutil.Uint {
	if block, _ := s.b.GetBlock(ctx, blockHash); block != nil {
		n := hexutil.Uint(len(block.Transactions()))
		return &n
	}
	return nil
}

// GetTransactionByBlockNumberAndIndex returns the transaction for the given block number and index.
func (s *PublicTransactionPoolAPI) GetTransactionByBlockNumberAndIndex(ctx context.Context, blockNr rpc.BlockNumber, index hexutil.Uint) *RPCTransaction {
	if block, _ := s.b.BlockByNumber(ctx, blockNr); block != nil {
		return newRPCTransactionFromBlockIndex(block, uint64(index))
	}
	return nil
}

// GetTransactionByBlockHashAndIndex returns the transaction for the given block hash and index.
func (s *PublicTransactionPoolAPI) GetTransactionByBlockHashAndIndex(ctx context.Context, blockHash common.Hash, index hexutil.Uint) *RPCTransaction {
	if block, _ := s.b.GetBlock(ctx, blockHash); block != nil {
		return newRPCTransactionFromBlockIndex(block, uint64(index))
	}
	return nil
}

// GetRawTransactionByBlockNumberAndIndex returns the bytes of the transaction for the given block number and index.
func (s *PublicTransactionPoolAPI) GetRawTransactionByBlockNumberAndIndex(ctx context.Context, blockNr rpc.BlockNumber, index hexutil.Uint) hexutil.Bytes {
	if block, _ := s.b.BlockByNumber(ctx, blockNr); block != nil {
		return newRPCRawTransactionFromBlockIndex(block, uint64(index))
	}
	return nil
}

// GetRawTransactionByBlockHashAndIndex returns the bytes of the transaction for the given block hash and index.
func (s *PublicTransactionPoolAPI) GetRawTransactionByBlockHashAndIndex(ctx context.Context, blockHash common.Hash, index hexutil.Uint) hexutil.Bytes {
	if block, _ := s.b.GetBlock(ctx, blockHash); block != nil {
		return newRPCRawTransactionFromBlockIndex(block, uint64(index))
	}
	return nil
}

// GetTransactionCount returns the number of transactions the given address has sent for the given block number
func (s *PublicTransactionPoolAPI) GetTransactionCount(ctx context.Context, address common.Address, blockNr rpc.BlockNumber) (*hexutil.Uint64, error) {
	// Ask transaction pool for the nonce which includes pending transactions
	if blockNr == rpc.PendingBlockNumber {
		nonce, err := s.b.GetPoolNonce(ctx, address)
		if err != nil {
			return nil, err
		}
		return (*hexutil.Uint64)(&nonce), nil
	}
	// Resolve block number and use its state to ask for the nonce
	state, _, err := s.b.StateAndHeaderByNumber(ctx, blockNr)
	if state == nil || err != nil {
		return nil, err
	}
	nonce := state.GetNonce(address)
	return (*hexutil.Uint64)(&nonce), state.Error()
}

// GetTransactionByHash returns the transaction for the given hash
func (s *PublicTransactionPoolAPI) GetTransactionByHash(ctx context.Context, hash common.Hash) *RPCTransaction {
	// Try to return an already finalized transaction
	if tx, blockHash, blockNumber, index := rawdb.ReadTransaction(s.b.ChainDb(), hash); tx != nil {
		return newRPCTransaction(tx, blockHash, blockNumber, index)
	}
	// No finalized transaction, try to retrieve it from the pool
	if tx := s.b.GetPoolTransaction(hash); tx != nil {
		return newRPCPendingTransaction(tx)
	}
	// Transaction unknown, return as such
	return nil
}

// GetRawTransactionByHash returns the bytes of the transaction for the given hash.
func (s *PublicTransactionPoolAPI) GetRawTransactionByHash(ctx context.Context, hash common.Hash) (hexutil.Bytes, error) {
	var tx *types.Transaction

	// Retrieve a finalized transaction, or a pooled otherwise
	if tx, _, _, _ = rawdb.ReadTransaction(s.b.ChainDb(), hash); tx == nil {
		if tx = s.b.GetPoolTransaction(hash); tx == nil {
			// Transaction not found anywhere, abort
			return nil, nil
		}
	}
	// Serialize to RLP and return
	return rlp.EncodeToBytes(tx)
}

// GetTransactionReceipt returns the transaction receipt for the given transaction hash.
func (s *PublicTransactionPoolAPI) GetTransactionReceipt(ctx context.Context, hash common.Hash) (map[string]interface{}, error) {
	tx, blockHash, blockNumber, index := rawdb.ReadTransaction(s.b.ChainDb(), hash)
	if tx == nil {
		return nil, nil
	}
	receipts, err := s.b.GetReceipts(ctx, blockHash)
	if err != nil {
		return nil, err
	}
	if len(receipts) <= int(index) {
		return nil, nil
	}
	receipt := receipts[index]

	var signer types.Signer = types.FrontierSigner{}
	if tx.Protected() {
		signer = types.NewEIP155Signer(tx.ChainId())
	}
	from, _ := types.Sender(signer, tx)

	fields := map[string]interface{}{
		"blockHash":         blockHash,
		"blockNumber":       hexutil.Uint64(blockNumber),
		"transactionHash":   hash,
		"transactionIndex":  hexutil.Uint64(index),
		"from":              from,
		"to":                tx.To(),
		"gasUsed":           hexutil.Uint64(receipt.GasUsed),
		"cumulativeGasUsed": hexutil.Uint64(receipt.CumulativeGasUsed),
		"contractAddress":   nil,
		"logs":              receipt.Logs,
		"logsBloom":         receipt.Bloom,
	}

	// Assign receipt status or post state.
	if len(receipt.PostState) > 0 {
		fields["root"] = hexutil.Bytes(receipt.PostState)
	} else {
		fields["status"] = hexutil.Uint(receipt.Status)
	}
	if receipt.Logs == nil {
		fields["logs"] = [][]*types.Log{}
	}
	// If the ContractAddress is 20 0x0 bytes, assume it is not a contract creation
	if receipt.ContractAddress != (common.Address{}) {
		fields["contractAddress"] = receipt.ContractAddress
	}
	return fields, nil
}

// sign is a helper function that signs a transaction with the private key of the given address.
func (s *PublicTransactionPoolAPI) sign(addr common.Address, tx *types.Transaction) (*types.Transaction, error) {
	// Look up the wallet containing the requested signer
	account := accounts.Account{Address: addr}

	wallet, err := s.b.AccountManager().Find(account)
	if err != nil {
		return nil, err
	}
	// Request the wallet to sign the transaction
	var chainID *big.Int
	if config := s.b.ChainConfig(); config.IsEIP155(s.b.CurrentBlock().Number()) {
		chainID = config.ChainID
	}
	return wallet.SignTx(account, tx, chainID)
}

// SendTxArgs represents the arguments to sumbit a new transaction into the transaction pool.
type SendTxArgs struct {
	From            common.Address  `json:"from"`
	To              *common.Address `json:"to"`
	Gas             *hexutil.Uint64 `json:"gas"`
	GasPrice        *hexutil.Big    `json:"gasPrice"`
	GasCurrency     *common.Address `json:"gasCurrency"`
	GasFeeRecipient *common.Address `json:"gasFeeRecipient"`
	Value           *hexutil.Big    `json:"value"`
	Nonce           *hexutil.Uint64 `json:"nonce"`
	// We accept "data" and "input" for backwards-compatibility reasons. "input" is the
	// newer name and should be preferred by clients.
	Data  *hexutil.Bytes `json:"data"`
	Input *hexutil.Bytes `json:"input"`
}

// setDefaults is a helper function that fills in default values for unspecified tx fields.
func (args *SendTxArgs) setDefaults(ctx context.Context, b Backend) error {
	if args.Gas == nil {
		args.Gas = new(hexutil.Uint64)
		defaultGas := uint64(90000)
		if args.GasCurrency == nil {
			*(*uint64)(args.Gas) = defaultGas
		} else {
			// When paying for gas in a currency other than Celo Gold, the intrinsic gas use is greater than when paying for gas in Celo Gold.
			// We need to cover the gas use of one 'balanceOf', one 'debitFrom', and two 'creditTo' calls.
			*(*uint64)(args.Gas) = defaultGas + params.AdditionalGasForNonGoldCurrencies
		}
	}
	// Checking against 0 is a hack to allow users to bypass the default gas price being set by web3,
	// which will always be in Gold. This allows the default price to be set for the proper currency.
	// TODO(asa): Remove this once this is handled in the Provider.
	if args.GasPrice == nil || args.GasPrice.ToInt().Cmp(big.NewInt(0)) == 0 {
		price, err := b.SuggestPriceInCurrency(ctx, args.GasCurrency)
		if err != nil {
			return err
		}
		args.GasPrice = (*hexutil.Big)(price)
	}
	if args.Value == nil {
		args.Value = new(hexutil.Big)
	}
	if args.Nonce == nil {
		nonce, err := b.GetPoolNonce(ctx, args.From)
		if err != nil {
			return err
		}
		args.Nonce = (*hexutil.Uint64)(&nonce)
	}
	if args.Data != nil && args.Input != nil && !bytes.Equal(*args.Data, *args.Input) {
		return errors.New(`Both "data" and "input" are set and not equal. Please use "input" to pass transaction call data.`)
	}
	if args.To == nil {
		// Contract creation
		var input []byte
		if args.Data != nil {
			input = *args.Data
		} else if args.Input != nil {
			input = *args.Input
		}
		if len(input) == 0 {
			return errors.New(`contract creation without any data provided`)
		}
	}

	if args.GasFeeRecipient == nil {
		recipient := b.GasFeeRecipient()
		if (recipient != common.Address{}) {
			args.GasFeeRecipient = &recipient
		}
	}
	return nil
}

func (args *SendTxArgs) toTransaction() *types.Transaction {
	var input []byte
	if args.Data != nil {
		input = *args.Data
	} else if args.Input != nil {
		input = *args.Input
	}
	if args.To == nil {
		return types.NewContractCreation(uint64(*args.Nonce), (*big.Int)(args.Value), uint64(*args.Gas), (*big.Int)(args.GasPrice), args.GasCurrency, args.GasFeeRecipient, input)
	}
	return types.NewTransaction(uint64(*args.Nonce), *args.To, (*big.Int)(args.Value), uint64(*args.Gas), (*big.Int)(args.GasPrice), args.GasCurrency, args.GasFeeRecipient, input)
}

// submitTransaction is a helper function that submits tx to txPool and logs a message.
func submitTransaction(ctx context.Context, b Backend, tx *types.Transaction) (common.Hash, error) {
	if err := b.SendTx(ctx, tx); err != nil {
		return common.Hash{}, err
	}
	if tx.To() == nil {
		signer := types.MakeSigner(b.ChainConfig(), b.CurrentBlock().Number())
		from, err := types.Sender(signer, tx)
		if err != nil {
			return common.Hash{}, err
		}
		addr := crypto.CreateAddress(from, tx.Nonce())
		log.Info("Submitted contract creation", "fullhash", tx.Hash().Hex(), "contract", addr.Hex())
	} else {
		log.Info("Submitted transaction", "fullhash", tx.Hash().Hex(), "recipient", tx.To())
	}
	return tx.Hash(), nil
}

// SendTransaction creates a transaction for the given argument, sign it and submit it to the
// transaction pool.
func (s *PublicTransactionPoolAPI) SendTransaction(ctx context.Context, args SendTxArgs) (common.Hash, error) {

	// Look up the wallet containing the requested signer
	account := accounts.Account{Address: args.From}

	wallet, err := s.b.AccountManager().Find(account)
	if err != nil {
		return common.Hash{}, err
	}

	if args.Nonce == nil {
		// Hold the addresse's mutex around signing to prevent concurrent assignment of
		// the same nonce to multiple accounts.
		s.nonceLock.LockAddr(args.From)
		defer s.nonceLock.UnlockAddr(args.From)
	}

	// Set some sanity defaults and terminate on failure
	if err := args.setDefaults(ctx, s.b); err != nil {
		return common.Hash{}, err
	}
	// Assemble the transaction and sign with the wallet
	tx := args.toTransaction()

	var chainID *big.Int
	if config := s.b.ChainConfig(); config.IsEIP155(s.b.CurrentBlock().Number()) {
		chainID = config.ChainID
	}
	signed, err := wallet.SignTx(account, tx, chainID)
	if err != nil {
		return common.Hash{}, err
	}
	return submitTransaction(ctx, s.b, signed)
}

// SendRawTransaction will add the signed transaction to the transaction pool.
// The sender is responsible for signing the transaction and using the correct nonce.
func (s *PublicTransactionPoolAPI) SendRawTransaction(ctx context.Context, encodedTx hexutil.Bytes) (common.Hash, error) {
	tx := new(types.Transaction)
	if err := rlp.DecodeBytes(encodedTx, tx); err != nil {
		return common.Hash{}, err
	}
	return submitTransaction(ctx, s.b, tx)
}

// Sign calculates an ECDSA signature for:
// keccack256("\x19Ethereum Signed Message:\n" + len(message) + message).
//
// Note, the produced signature conforms to the secp256k1 curve R, S and V values,
// where the V value will be 27 or 28 for legacy reasons.
//
// The account associated with addr must be unlocked.
//
// https://github.com/ethereum/wiki/wiki/JSON-RPC#eth_sign
func (s *PublicTransactionPoolAPI) Sign(addr common.Address, data hexutil.Bytes) (hexutil.Bytes, error) {
	// Look up the wallet containing the requested signer
	account := accounts.Account{Address: addr}

	wallet, err := s.b.AccountManager().Find(account)
	if err != nil {
		return nil, err
	}
	// Sign the requested hash with the wallet
	signature, err := wallet.SignHash(account, signHash(data))
	if err == nil {
		signature[64] += 27 // Transform V from 0/1 to 27/28 according to the yellow paper
	}
	return signature, err
}

// SignTransactionResult represents a RLP encoded signed transaction.
type SignTransactionResult struct {
	Raw hexutil.Bytes      `json:"raw"`
	Tx  *types.Transaction `json:"tx"`
}

// SignTransaction will sign the given transaction with the from account.
// The node needs to have the private key of the account corresponding with
// the given from address and it needs to be unlocked.
func (s *PublicTransactionPoolAPI) SignTransaction(ctx context.Context, args SendTxArgs) (*SignTransactionResult, error) {
	if args.Gas == nil {
		return nil, fmt.Errorf("gas not specified")
	}
	if args.GasPrice == nil {
		return nil, fmt.Errorf("gasPrice not specified")
	}
	if args.Nonce == nil {
		return nil, fmt.Errorf("nonce not specified")
	}
	if err := args.setDefaults(ctx, s.b); err != nil {
		return nil, err
	}
	tx, err := s.sign(args.From, args.toTransaction())
	if err != nil {
		return nil, err
	}
	data, err := rlp.EncodeToBytes(tx)
	if err != nil {
		return nil, err
	}
	return &SignTransactionResult{data, tx}, nil
}

// PendingTransactions returns the transactions that are in the transaction pool
// and have a from address that is one of the accounts this node manages.
func (s *PublicTransactionPoolAPI) PendingTransactions() ([]*RPCTransaction, error) {
	pending, err := s.b.GetPoolTransactions()
	if err != nil {
		return nil, err
	}
	accounts := make(map[common.Address]struct{})
	for _, wallet := range s.b.AccountManager().Wallets() {
		for _, account := range wallet.Accounts() {
			accounts[account.Address] = struct{}{}
		}
	}
	transactions := make([]*RPCTransaction, 0, len(pending))
	for _, tx := range pending {
		var signer types.Signer = types.HomesteadSigner{}
		if tx.Protected() {
			signer = types.NewEIP155Signer(tx.ChainId())
		}
		from, _ := types.Sender(signer, tx)
		if _, exists := accounts[from]; exists {
			transactions = append(transactions, newRPCPendingTransaction(tx))
		}
	}
	return transactions, nil
}

// Resend accepts an existing transaction and a new gas price and limit. It will remove
// the given transaction from the pool and reinsert it with the new gas price and limit.
func (s *PublicTransactionPoolAPI) Resend(ctx context.Context, sendArgs SendTxArgs, gasPrice *hexutil.Big, gasLimit *hexutil.Uint64) (common.Hash, error) {
	if sendArgs.Nonce == nil {
		return common.Hash{}, fmt.Errorf("missing transaction nonce in transaction spec")
	}
	if err := sendArgs.setDefaults(ctx, s.b); err != nil {
		return common.Hash{}, err
	}
	matchTx := sendArgs.toTransaction()
	pending, err := s.b.GetPoolTransactions()
	if err != nil {
		return common.Hash{}, err
	}

	for _, p := range pending {
		var signer types.Signer = types.HomesteadSigner{}
		if p.Protected() {
			signer = types.NewEIP155Signer(p.ChainId())
		}
		wantSigHash := signer.Hash(matchTx)

		if pFrom, err := types.Sender(signer, p); err == nil && pFrom == sendArgs.From && signer.Hash(p) == wantSigHash {
			// Match. Re-sign and send the transaction.
			if gasPrice != nil && (*big.Int)(gasPrice).Sign() != 0 {
				sendArgs.GasPrice = gasPrice
			}
			if gasLimit != nil && *gasLimit != 0 {
				sendArgs.Gas = gasLimit
			}
			signedTx, err := s.sign(sendArgs.From, sendArgs.toTransaction())
			if err != nil {
				return common.Hash{}, err
			}
			if err = s.b.SendTx(ctx, signedTx); err != nil {
				return common.Hash{}, err
			}
			return signedTx.Hash(), nil
		}
	}

	return common.Hash{}, fmt.Errorf("Transaction %#x not found", matchTx.Hash())
}

// PublicDebugAPI is the collection of Ethereum APIs exposed over the public
// debugging endpoint.
type PublicDebugAPI struct {
	b Backend
}

// NewPublicDebugAPI creates a new API definition for the public debug methods
// of the Ethereum service.
func NewPublicDebugAPI(b Backend) *PublicDebugAPI {
	return &PublicDebugAPI{b: b}
}

// GetBlockRlp retrieves the RLP encoded for of a single block.
func (api *PublicDebugAPI) GetBlockRlp(ctx context.Context, number uint64) (string, error) {
	block, _ := api.b.BlockByNumber(ctx, rpc.BlockNumber(number))
	if block == nil {
		return "", fmt.Errorf("block #%d not found", number)
	}
	encoded, err := rlp.EncodeToBytes(block)
	if err != nil {
		return "", err
	}
	return fmt.Sprintf("%x", encoded), nil
}

// PrintBlock retrieves a block and returns its pretty printed form.
func (api *PublicDebugAPI) PrintBlock(ctx context.Context, number uint64) (string, error) {
	block, _ := api.b.BlockByNumber(ctx, rpc.BlockNumber(number))
	if block == nil {
		return "", fmt.Errorf("block #%d not found", number)
	}
	return spew.Sdump(block), nil
}

// SeedHash retrieves the seed hash of a block.
func (api *PublicDebugAPI) SeedHash(ctx context.Context, number uint64) (string, error) {
	block, _ := api.b.BlockByNumber(ctx, rpc.BlockNumber(number))
	if block == nil {
		return "", fmt.Errorf("block #%d not found", number)
	}
	return fmt.Sprintf("0x%x", ethash.SeedHash(number)), nil
}

// PrivateDebugAPI is the collection of Ethereum APIs exposed over the private
// debugging endpoint.
type PrivateDebugAPI struct {
	b Backend
}

// NewPrivateDebugAPI creates a new API definition for the private debug methods
// of the Ethereum service.
func NewPrivateDebugAPI(b Backend) *PrivateDebugAPI {
	return &PrivateDebugAPI{b: b}
}

// ChaindbProperty returns leveldb properties of the chain database.
func (api *PrivateDebugAPI) ChaindbProperty(property string) (string, error) {
	ldb, ok := api.b.ChainDb().(interface {
		LDB() *leveldb.DB
	})
	if !ok {
		return "", fmt.Errorf("chaindbProperty does not work for memory databases")
	}
	if property == "" {
		property = "leveldb.stats"
	} else if !strings.HasPrefix(property, "leveldb.") {
		property = "leveldb." + property
	}
	return ldb.LDB().GetProperty(property)
}

func (api *PrivateDebugAPI) ChaindbCompact() error {
	ldb, ok := api.b.ChainDb().(interface {
		LDB() *leveldb.DB
	})
	if !ok {
		return fmt.Errorf("chaindbCompact does not work for memory databases")
	}
	for b := byte(0); b < 255; b++ {
		log.Info("Compacting chain database", "range", fmt.Sprintf("0x%0.2X-0x%0.2X", b, b+1))
		err := ldb.LDB().CompactRange(util.Range{Start: []byte{b}, Limit: []byte{b + 1}})
		if err != nil {
			log.Error("Database compaction failed", "err", err)
			return err
		}
	}
	return nil
}

// SetHead rewinds the head of the blockchain to a previous block.
func (api *PrivateDebugAPI) SetHead(number hexutil.Uint64) {
	api.b.SetHead(uint64(number))
}

// PublicNetAPI offers network related RPC methods
type PublicNetAPI struct {
	net            *p2p.Server
	networkVersion uint64
}

// NewPublicNetAPI creates a new net API instance.
func NewPublicNetAPI(net *p2p.Server, networkVersion uint64) *PublicNetAPI {
	return &PublicNetAPI{net, networkVersion}
}

// Listening returns an indication if the node is listening for network connections.
func (s *PublicNetAPI) Listening() bool {
	return true // always listening
}

// PeerCount returns the number of connected peers
func (s *PublicNetAPI) PeerCount() hexutil.Uint {
	return hexutil.Uint(s.net.PeerCount())
}

// Version returns the current ethereum protocol version.
func (s *PublicNetAPI) Version() string {
	return fmt.Sprintf("%d", s.networkVersion)
}<|MERGE_RESOLUTION|>--- conflicted
+++ resolved
@@ -740,17 +740,11 @@
 	// Setup the gas pool (also for unmetered requests)
 	// and apply the message.
 	gp := new(core.GasPool).AddGas(math.MaxUint64)
-
-<<<<<<< HEAD
 	gasPriceMinimum, err := gpm.GetGasPriceMinimum(args.GasCurrency, state, header)
 	infraFraction, err := gpm.GetInfrastructureFraction(state, header)
-	res, gas, failed, err := core.ApplyMessage(evm, msg, gp, gasPriceMinimum, infraFraction, nil)
-=======
-	gasPriceMinimum, err := s.b.GasPriceMinimum().GetGasPriceMinimum(args.GasCurrency, state, header)
-	infraFraction, err := s.b.GasPriceMinimum().GetInfrastructureFraction(state, header)
-	infraAddress, _ := s.b.RegisteredAddresses().GetRegisteredAddressAtStateAndHeader(params.GovernanceRegistryId, state, header)
-	res, gas, failed, err := core.ApplyMessage(evm, msg, gp, s.b.GasCurrencyWhitelist(), gasPriceMinimum, infraFraction, infraAddress)
->>>>>>> 73c1d86b
+  infraAddress, _ := contract_comm.GetContractAddress(params.GovernanceRegistryId, state, header)
+	res, gas, failed, err := core.ApplyMessage(evm, msg, gp, gasPriceMinimum, infraFraction, infraAddress)
+
 	if err := vmError(); err != nil {
 		return nil, 0, false, err
 	}
