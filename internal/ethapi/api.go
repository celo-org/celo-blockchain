--- conflicted
+++ resolved
@@ -1696,31 +1696,9 @@
 	bigblock := new(big.Int).SetUint64(blockNumber)
 	signer := types.MakeSigner(s.b.ChainConfig(), bigblock)
 
-<<<<<<< HEAD
 	fields, err := generateReceiptResponse(ctx, s.b, receipt, signer, tx, blockHash, blockNumber, index)
 	if err != nil {
 		return nil, err
-=======
-	fields := generateReceiptResponse(receipt, signer, tx, blockHash, blockNumber, index)
-	// Assign the effective gas price paid
-	if !s.b.ChainConfig().IsLondon(bigblock) {
-		fields["effectiveGasPrice"] = hexutil.Uint64(tx.GasPrice().Uint64())
-	} else {
-		// var gasPrice *big.Int = new(big.Int)
-		if tx.Type() == types.DynamicFeeTxType || tx.Type() == types.CeloDynamicFeeTxType || tx.Type() == types.CeloDynamicFeeTxV2Type || tx.Type() == types.CeloDenominatedTxType {
-			header, err := s.b.HeaderByHash(ctx, blockHash)
-			if err != nil {
-				return nil, err
-			}
-			gasPriceMinimum, err := s.b.GasPriceMinimumForHeader(ctx, tx.DenominatedFeeCurrency(), header)
-			if err == nil {
-				fields["effectiveGasPrice"] = hexutil.Uint64(new(big.Int).Add(gasPriceMinimum, tx.EffectiveGasTipValue(gasPriceMinimum)).Uint64())
-			}
-			// if err != nil, it's due to a state prune. In this case no effectiveGasPrice will be returned.
-		} else {
-			fields["effectiveGasPrice"] = hexutil.Uint64(tx.GasPrice().Uint64())
-		}
->>>>>>> 272982b7
 	}
 	return fields, nil
 }
