--- conflicted
+++ resolved
@@ -354,6 +354,7 @@
 					if err = s.report(conn, sendCh); err != nil {
 						log.Warn("Initial stats report failed", "err", err)
 						conn.Close()
+						errTimer.Reset(0)
 						continue
 					}
 
@@ -499,7 +500,6 @@
 		return errors.New("unauthorized")
 	}
 
-<<<<<<< HEAD
 	return nil
 }
 
@@ -658,86 +658,6 @@
 			return err
 		case <-ctx.Done():
 			return ctx.Err()
-=======
-	errTimer := time.NewTimer(0)
-	defer errTimer.Stop()
-	// Loop reporting until termination
-	for {
-		select {
-		case <-quitCh:
-			return
-		case <-errTimer.C:
-			// Establish a websocket connection to the server on any supported URL
-			var (
-				conn *websocket.Conn
-				err  error
-			)
-			dialer := websocket.Dialer{HandshakeTimeout: 5 * time.Second}
-			header := make(http.Header)
-			header.Set("origin", "http://localhost")
-			for _, url := range urls {
-				conn, _, err = dialer.Dial(url, header)
-				if err == nil {
-					break
-				}
-			}
-			if err != nil {
-				log.Warn("Stats server unreachable", "err", err)
-				errTimer.Reset(10 * time.Second)
-				continue
-			}
-			// Authenticate the client with the server
-			if err = s.login(conn); err != nil {
-				log.Warn("Stats login failed", "err", err)
-				conn.Close()
-				errTimer.Reset(10 * time.Second)
-				continue
-			}
-			go s.readLoop(conn)
-
-			// Send the initial stats so our node looks decent from the get go
-			if err = s.report(conn); err != nil {
-				log.Warn("Initial stats report failed", "err", err)
-				conn.Close()
-				errTimer.Reset(0)
-				continue
-			}
-			// Keep sending status updates until the connection breaks
-			fullReport := time.NewTicker(15 * time.Second)
-
-			for err == nil {
-				select {
-				case <-quitCh:
-					fullReport.Stop()
-					// Make sure the connection is closed
-					conn.Close()
-					return
-
-				case <-fullReport.C:
-					if err = s.report(conn); err != nil {
-						log.Warn("Full stats report failed", "err", err)
-					}
-				case list := <-s.histCh:
-					if err = s.reportHistory(conn, list); err != nil {
-						log.Warn("Requested history report failed", "err", err)
-					}
-				case head := <-headCh:
-					if err = s.reportBlock(conn, head); err != nil {
-						log.Warn("Block stats report failed", "err", err)
-					}
-					if err = s.reportPending(conn); err != nil {
-						log.Warn("Post-block transaction stats report failed", "err", err)
-					}
-				case <-txCh:
-					if err = s.reportPending(conn); err != nil {
-						log.Warn("Transaction stats report failed", "err", err)
-					}
-				}
-			}
-			fullReport.Stop()
-			// Make sure the connection is closed
-			conn.Close()
->>>>>>> 39abd92c
 		}
 	}
 }
