--- conflicted
+++ resolved
@@ -1075,15 +1075,6 @@
 func (s *Service) reportStats(conn *websocket.Conn) error {
 	// Gather the syncing and mining infos from the local miner instance
 	var (
-<<<<<<< HEAD
-		validator common.Address
-		mining    bool
-		proxy     bool
-		elected   bool
-		hashrate  int
-		syncing   bool
-		gasprice  int
-=======
 		validatorAddress common.Address
 		mining           bool
 		proxy            bool
@@ -1091,15 +1082,10 @@
 		hashrate         int
 		syncing          bool
 		gasprice         int
->>>>>>> bd6a4a40
 	)
 	// Eth will be nil only if it is a light client
 	if s.eth != nil {
-<<<<<<< HEAD
-		validator, _ = s.eth.Validator()
-=======
 		validatorAddress = s.backend.ValidatorAddress()
->>>>>>> bd6a4a40
 		block := s.eth.BlockChain().CurrentBlock()
 
 		proxy = s.backend.IsProxy()
@@ -1110,11 +1096,7 @@
 		valsElected := s.backend.GetValidators(block.Number(), block.Hash())
 
 		for i := range valsElected {
-<<<<<<< HEAD
-			if valsElected[i].Address() == validator {
-=======
 			if valsElected[i].Address() == validatorAddress {
->>>>>>> bd6a4a40
 				elected = true
 			}
 		}
@@ -1132,13 +1114,8 @@
 	log.Trace("Sending node details to ethstats")
 
 	stats := map[string]interface{}{
-<<<<<<< HEAD
-		"id":      s.node,
-		"address": validator,
-=======
 		"id":      s.backend.ValidatorAddress().String(),
 		"address": validatorAddress,
->>>>>>> bd6a4a40
 		"stats": &nodeStats{
 			Active:   true,
 			Mining:   mining,
