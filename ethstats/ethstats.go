--- conflicted
+++ resolved
@@ -418,13 +418,8 @@
 
 	// Retrieve the remote ack or connection termination
 	var ack map[string][]string
-<<<<<<< HEAD
 	if err := conn.ReadJSON(&ack); err != nil {
-		return err
-=======
-	if err := websocket.JSON.Receive(conn, &ack); err != nil {
 		return errors.New("unauthorized, try registering your validator to get whitelisted")
->>>>>>> d64872c1
 	}
 	emit, ok := ack["emit"]
 	if !ok {
