--- conflicted
+++ resolved
@@ -58,13 +58,8 @@
 # that this repo can always access the contracts at a consistent path.
 prepare-system-contracts: $(MONOREPO_PATH)/packages/protocol/build
 	@rm -rf compiled-system-contracts
-<<<<<<< HEAD
-	@cp -a $(MONOREPO_PATH)/packages/protocol/build/contracts compiled-system-contracts
-	@cp -a $(MONOREPO_PATH)/packages/protocol/build/contracts-mento/. compiled-system-contracts/.
-=======
 	@mkdir -p compiled-system-contracts
 	@cp -a $(MONOREPO_PATH)/packages/protocol/build/{contracts,contracts-mento}/ compiled-system-contracts
->>>>>>> 4bd05ded
 
 # If any of the source files in CONTRACT_SOURCE_FILES are more recent than the
 # build dir or the build dir does not exist then we remove the build dir, yarn
