## Celo Blockchain

Official golang implementation of the Celo blockchain, based off of the [official golang implementation of the Ethereum protocol](https://github.com/ethereum/go-ethereum).

[![Discord](https://img.shields.io/badge/discord-join%20chat-blue.svg)](https://chat.celo.org)

Prebuilt [Docker](https://en.wikipedia.org/wiki/Docker_\(software\)) images are available for immediate use: [us.gcr.io/celo-testnet/celo-node](https://us.gcr.io/celo-testnet/celo-node). See [docs.celo.org/getting-started](https://docs.celo.org/getting-started) for a guide to the Celo networks and how to get started.

Documentation for Celo more generally can be found at [docs.celo.org](https://docs.celo.org/)

Most functionality of this client is similar to `go-ethereum`, also known as `geth`, from which it was forked. If you do not find your question answered by Celo-specific documentation, try searching the [geth wiki](https://github.com/ethereum/go-ethereum/wiki).

## Building the source

<<<<<<< HEAD
Building `geth` requires both a Go (version 1.13 or later) and a C compiler.
=======
Building `geth` requires both a Go (version 1.13) and a C compiler and the latest Rust toolchain.
>>>>>>> 86356a81
You can install them using your favourite package manager. Once the dependencies are installed, run

```shell
make geth
```

or, to build the full suite of utilities:

```shell
make all
```

## Executables

The Celo blockchain client comes with several wrappers/executables found in the `cmd` directory.

| Command    | Description |
|:----------:|-------------|
| **`geth`** | The main Celo Blockchain client. It is the entry point into the Celo network, capable of running as a full node (default), archive node (retaining all historical state), light node (retrieving data live), or lightest node. It can be used by other processes as a gateway into the Celo network via JSON RPC endpoints exposed on top of HTTP, WebSocket and/or IPC transports. `geth --help` and the [Ethereum CLI Wiki page](https://github.com/ethereum/go-ethereum/wiki/Command-Line-Options) for command line options. |
| `abigen` | Source code generator to convert Celo contract definitions into easy to use, compile-time type-safe Go packages. It operates on plain [Ethereum contract ABIs](https://github.com/ethereum/wiki/wiki/Ethereum-Contract-ABI) with expanded functionality if the contract bytecode is also available. However it also accepts Solidity source files, making development much more streamlined. Please see [Ethereum's Native DApps](https://github.com/ethereum/go-ethereum/wiki/Native-DApps:-Go-bindings-to-Ethereum-contracts) wiki page for details. |
| `bootnode` | Stripped down version of the Celo client implementation that only takes part in the network node discovery protocol, but does not run any of the higher level application protocols. It can be used as a lightweight bootstrap node to aid in finding peers in private networks. |
| `evm` | Developer utility version of the EVM (Ethereum Virtual Machine) that is capable of running bytecode snippets within a configurable environment and execution mode. Its purpose is to allow isolated, fine-grained debugging of EVM opcodes (e.g. `evm --code 60ff60ff --debug`). |
| `gethrpctest` | Developer utility tool to support the [ethereum/rpc-test](https://github.com/ethereum/rpc-tests) test suite which validates baseline conformity to the [Ethereum JSON RPC](https://github.com/ethereum/wiki/wiki/JSON-RPC) specs. Please see the [ethereum test suite's readme](https://github.com/ethereum/rpc-tests/blob/master/README.md) for details. |
| `rlpdump` | Developer utility tool to convert binary RLP ([Recursive Length Prefix](https://github.com/ethereum/wiki/wiki/RLP)) dumps (data encoding used by the Celo protocol both network as well as consensus wise) to user friendlier hierarchical representation (e.g. `rlpdump --hex CE0183FFFFFFC4C304050583616263`). |

## Running Celo

Please see the [docs.celo.org/getting-started](https://docs.celo.org/getting-started) for instructions on how to run a node connected the Celo network using the prebuilt Docker image.

Going through all the possible command line flags is out of scope here, please consult `geth --help` for more complete information.
We've enumerated a few common parameter combos to get you up to speed quicklyon how you can run your own Celo blockchain client instance.

### Full node on the main Celo network

By default, the Celo client will connect to the Mainnet.
Running the following command will create a full node that will sync with the Celo network and allow access to all of its functionality.

```shell
$ geth --syncmode full console
```

This command will:
 * Start `geth` in full sync mode which will download and execute all historical block information.
 * Start up `geth`'s built-in interactive [JavaScript console](https://github.com/ethereum/go-ethereum/wiki/JavaScript-Console),
   (via the trailing `console` subcommand) through which you can invoke all official [`web3` methods](https://github.com/ethereum/wiki/wiki/JavaScript-API)
   as well as `geth`'s own [management APIs](https://github.com/ethereum/go-ethereum/wiki/Management-APIs).
   This tool is optional and if you leave it out you can always attach to an already running
   `geth` instance with `geth attach`.

### A Full node on the Alfajores test network

Smart contract developers will be most interested in the Alfajores testnet.
On Alfajores, you can receive testnet Celo Gold through the [Alfajores faucet](https://celo.org/developers/faucet) and deploy smart contracts in an environment very simmialr to Mainnet.
More information about the Alfajores testnet can be found on [docs.celo.org](https://docs.celo.org/getting-started/alfajores-testnet).

```shell
$ geth --alfajores --syncmode full console
```

*Note: Although there are some internal protective measures to prevent transactions from
crossing over between the main network and test network, you should make sure to always
use separate accounts for testnet-tokens and real-tokens. Unless you manually move
accounts, `geth` will by default correctly separate the two networks and will not make any
accounts available between them.*

### Full node on the Baklava test network

Validators and full node operators will be most interested in the Baklava testnet.
On Baklava, you can receive a distribution of testnet Celo Gold to become a validator on the network and test out running a validator for the first time, or try out new infrastructure.
More information about the Baklava testnet can be found on [docs.celo.org](https://docs.celo.org/getting-started/baklava-testnet).
A full guide to getting started as a validator on Baklava can be found in the [Getting Started guides](https://docs.celo.org/getting-started/baklava-testnet/running-a-validator-in-baklava)

```shell
$ geth --baklava --syncmode full console
```

### Configuration

As an alternative to passing the numerous flags to the `Celo` binary, you can also pass a configuration file via:

```shell
$ geth --config /path/to/your_config.toml
```

To get an idea how the file should look like you can use the `dumpconfig` subcommand to
export your existing configuration:

```shell
$ geth --your-favourite-flags dumpconfig
```

### Programmatically interfacing `geth` nodes

As a developer, sooner rather than later you'll want to start interacting with `geth` and the
Celo network via your own programs and not manually through the console. To aid
this, `geth` has built-in support for a JSON-RPC based APIs ([standard APIs](https://github.com/ethereum/wiki/wiki/JSON-RPC)
and [`geth` specific APIs](https://github.com/ethereum/go-ethereum/wiki/Management-APIs)).
These can be exposed via HTTP, WebSockets and IPC (UNIX sockets on UNIX based
platforms, and named pipes on Windows).

The IPC interface is enabled by default and exposes all the APIs supported by `geth`,
whereas the HTTP and WS interfaces need to manually be enabled and only expose a
subset of APIs due to security reasons. These can be turned on/off and configured as
you'd expect.

HTTP based JSON-RPC API options:

  * `--rpc` Enable the HTTP-RPC server
  * `--rpcaddr` HTTP-RPC server listening interface (default: `localhost`)
  * `--rpcport` HTTP-RPC server listening port (default: `8545`)
  * `--rpcapi` API's offered over the HTTP-RPC interface (default: `eth,net,web3`)
  * `--rpccorsdomain` Comma separated list of domains from which to accept cross origin requests (browser enforced)
  * `--ws` Enable the WS-RPC server
  * `--wsaddr` WS-RPC server listening interface (default: `localhost`)
  * `--wsport` WS-RPC server listening port (default: `8546`)
  * `--wsapi` API's offered over the WS-RPC interface (default: `eth,net,web3`)
  * `--wsorigins` Origins from which to accept websockets requests
  * `--ipcdisable` Disable the IPC-RPC server
  * `--ipcapi` API's offered over the IPC-RPC interface (default: `admin,debug,eth,miner,net,personal,shh,txpool,web3`)
  * `--ipcpath` Filename for IPC socket/pipe within the datadir (explicit paths escape it)

You'll need to use your own programming environments' capabilities (libraries, tools, etc) to
connect via HTTP, WS or IPC to a `geth` node configured with the above flags and you'll
need to speak [JSON-RPC](https://www.jsonrpc.org/specification) on all transports. You
can reuse the same connection for multiple requests!

**Note: Please understand the security implications of opening up an HTTP/WS based
transport before doing so! Hackers on the internet are actively trying to subvert
Celo nodes with exposed APIs! Further, all browser tabs can access locally
running web servers, so malicious web pages could try to subvert locally available
APIs!**


## Contribution

Thank you for considering to help out with the source code! We welcome contributions
from anyone on the internet, and are grateful for even the smallest of fixes!

If you'd like to contribute to celo-blockchain, please fork, fix, commit and send a pull request
for the maintainers to review and merge into the main code base. If you wish to submit more
complex changes though, please check up with the core devs first on [the official Celo forum](https://forum.celo.org/c/protocol)
to ensure those changes are in line with the general philosophy of the project and/or get some
early feedback which can make both your efforts much lighter as well as our review and merge
procedures quick and simple.

Please make sure your contributions adhere to our coding guidelines:

 * Code must adhere to the official Go [formatting](https://golang.org/doc/effective_go.html#formatting)
   guidelines (i.e. uses [gofmt](https://golang.org/cmd/gofmt/)).
 * Code must be documented adhering to the official Go [commentary](https://golang.org/doc/effective_go.html#commentary)
   guidelines.
 * Pull requests need to be based on and opened against the `master` branch.
 * Commit messages should be prefixed with the package(s) they modify.
   * E.g. "eth, rpc: make trace configs optional"

### Submitting an issue

If you come across a bug, you can run `geth bug` to open a GitHub issue draft
with pre-filled system information. If you are using a Docker image, you can run
this command using `docker run -it <image> bug`.

### CI Testing and automerge

We run a circle CI test suite on each PR. The following tests are required to
merge a PR.
  * Unit tests: `make test` or `./build/env.sh go run build/ci.go test`
  * Lint: `make lint` (Fix go format errors with `gofmt -s`)
  * Build: `make`
  * End to end sync and transfer tests


Individual package tests can be run with
`./build/env.sh go test github.com/ethereum/go-ethereum/$(PATH_TO_GO_PACKAGE)`
if you don't have `GOPATH` set-up.


Once a PR is approved, adding on the `automerge` label will keep it up to date
and do a squash merge once all the required tests have passed.


## License

The celo-blockchain library (i.e. all code outside of the `cmd` directory) is licensed under the
[GNU Lesser General Public License v3.0](https://www.gnu.org/licenses/lgpl-3.0.en.html), also
included in our repository in the `COPYING.LESSER` file.

The celo-blockchain binaries (i.e. all code inside of the `cmd` directory) is licensed under the
[GNU General Public License v3.0](https://www.gnu.org/licenses/gpl-3.0.en.html), also included
in our repository in the `COPYING` file.<|MERGE_RESOLUTION|>--- conflicted
+++ resolved
@@ -12,11 +12,7 @@
 
 ## Building the source
 
-<<<<<<< HEAD
-Building `geth` requires both a Go (version 1.13 or later) and a C compiler.
-=======
-Building `geth` requires both a Go (version 1.13) and a C compiler and the latest Rust toolchain.
->>>>>>> 86356a81
+Building `geth` requires both a Go (version 1.13) and a C compiler.
 You can install them using your favourite package manager. Once the dependencies are installed, run
 
 ```shell
