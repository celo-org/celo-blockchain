// Copyright 2016 The go-ethereum Authors
// This file is part of the go-ethereum library.
//
// The go-ethereum library is free software: you can redistribute it and/or modify
// it under the terms of the GNU Lesser General Public License as published by
// the Free Software Foundation, either version 3 of the License, or
// (at your option) any later version.
//
// The go-ethereum library is distributed in the hope that it will be useful,
// but WITHOUT ANY WARRANTY; without even the implied warranty of
// MERCHANTABILITY or FITNESS FOR A PARTICULAR PURPOSE. See the
// GNU Lesser General Public License for more details.
//
// You should have received a copy of the GNU Lesser General Public License
// along with the go-ethereum library. If not, see <http://www.gnu.org/licenses/>.

package light

import (
	"bytes"
	"context"
	"errors"
	"math/big"

<<<<<<< HEAD
	"github.com/celo-org/celo-blockchain/common"
	"github.com/celo-org/celo-blockchain/core"
	"github.com/celo-org/celo-blockchain/core/rawdb"
	"github.com/celo-org/celo-blockchain/core/types"
	"github.com/celo-org/celo-blockchain/crypto"
	"github.com/celo-org/celo-blockchain/log"
	"github.com/celo-org/celo-blockchain/rlp"
=======
	"github.com/ethereum/go-ethereum/common"
	"github.com/ethereum/go-ethereum/core"
	"github.com/ethereum/go-ethereum/core/rawdb"
	"github.com/ethereum/go-ethereum/core/types"
	"github.com/ethereum/go-ethereum/rlp"
>>>>>>> e7872729
)

// errNonCanonicalHash is returned if the requested chain data doesn't belong
// to the canonical chain. ODR can only retrieve the canonical chain data covered
// by the CHT or Bloom trie for verification.
var errNonCanonicalHash = errors.New("hash is not currently canonical")

// GetHeaderByNumber retrieves the canonical block header corresponding to the
// given number. The returned header is proven by local CHT.
func GetHeaderByNumber(ctx context.Context, odr OdrBackend, number uint64) (*types.Header, error) {
	// Try to find it in the local database first.
	db := odr.Database()
	hash := rawdb.ReadCanonicalHash(db, number)

	// If there is a canonical hash, there should have a header too.
	// But if it's pruned, re-fetch from network again.
	if (hash != common.Hash{}) {
		if header := rawdb.ReadHeader(db, hash, number); header != nil {
			return header, nil
		}
	}
	// if check merged into the refactor from upstream
	// on upstream commit (6eef141)
	if odr.ChtIndexer() == nil {
		// If `ChtIndexer` is `nil` then we are effectively in `lightest` mode
		r := &HeaderRequest{Origin: blockHashOrNumber{Number: &number}}
		if err := odr.Retrieve(ctx, r); err != nil {
			log.Error("Error after retrieve", "Err", err)
			return nil, err
		}
		return r.Header, nil
	}
	// Retrieve the header via ODR, ensure the requested header is covered
	// by local trusted CHT.
	chts, _, chtHead := odr.ChtIndexer().Sections()
	if number >= chts*odr.IndexerConfig().ChtSize {
		return nil, errNoTrustedCht
	}
	r := &ChtRequest{
		ChtRoot:  GetChtRoot(db, chts-1, chtHead),
		ChtNum:   chts - 1,
		BlockNum: number,
		Config:   odr.IndexerConfig(),
	}
	if err := odr.Retrieve(ctx, r); err != nil {
		return nil, err
	}
	return r.Header, nil
}

<<<<<<< HEAD
func GetHeaderByHash(ctx context.Context, odr OdrBackend, hash common.Hash) (*types.Header, error) {
	r := &HeaderRequest{Origin: blockHashOrNumber{Hash: hash}}
	if err := odr.Retrieve(ctx, r); err != nil {
		log.Error("Error after retrieve", "Err", err)
		return nil, err
	}
	return r.Header, nil
}

// GetUntrustedHeaderByNumber retrieves specified block header without
// correctness checking. Note this function should only be used in light
// client checkpoint syncing.
func GetUntrustedHeaderByNumber(ctx context.Context, odr OdrBackend, number uint64, peerId string) (*types.Header, error) {
	// todo(rjl493456442) it's a hack to retrieve headers which is not covered
	// by CHT. Fix it in LES4
	r := &ChtRequest{
		BlockNum:  number,
		ChtNum:    number / odr.IndexerConfig().ChtSize,
		Untrusted: true,
		PeerId:    peerId,
		Config:    odr.IndexerConfig(),
	}
	if err := odr.Retrieve(ctx, r); err != nil {
		return nil, err
	}
	return r.Header, nil
}

=======
>>>>>>> e7872729
// GetCanonicalHash retrieves the canonical block hash corresponding to the number.
func GetCanonicalHash(ctx context.Context, odr OdrBackend, number uint64) (common.Hash, error) {
	hash := rawdb.ReadCanonicalHash(odr.Database(), number)
	if hash != (common.Hash{}) {
		return hash, nil
	}
	header, err := GetHeaderByNumber(ctx, odr, number)
	if err != nil {
		return common.Hash{}, err
	}
	// number -> canonical mapping already be stored in db, get it.
	return header.Hash(), nil
}

// GetTd retrieves the total difficulty corresponding to the number and hash.
func GetTd(ctx context.Context, odr OdrBackend, hash common.Hash, number uint64) (*big.Int, error) {
	td := rawdb.ReadTd(odr.Database(), hash, number)
	if td != nil {
		return td, nil
	}
	header, err := GetHeaderByNumber(ctx, odr, number)
	if err != nil {
		return nil, err
	}
	if header.Hash() != hash {
		return nil, errNonCanonicalHash
	}
	// <hash, number> -> td mapping already be stored in db, get it.
	return rawdb.ReadTd(odr.Database(), hash, number), nil
}

// GetBodyRLP retrieves the block body (transactions) in RLP encoding.
func GetBodyRLP(ctx context.Context, odr OdrBackend, hash common.Hash, number uint64) (rlp.RawValue, error) {
	if data := rawdb.ReadBodyRLP(odr.Database(), hash, number); data != nil {
		return data, nil
	}
	// Retrieve the block header first and pass it for verification.
	header, err := GetHeaderByNumber(ctx, odr, number)
	if err != nil {
		return nil, errNoHeader
	}
	if header.Hash() != hash {
		return nil, errNonCanonicalHash
	}
	r := &BlockRequest{Hash: hash, Number: number, Header: header}
	if err := odr.Retrieve(ctx, r); err != nil {
		return nil, err
	}
	return r.Rlp, nil
}

// GetBody retrieves the block body (transactions) corresponding to the hash.
func GetBody(ctx context.Context, odr OdrBackend, hash common.Hash, number uint64) (*types.Body, error) {
	data, err := GetBodyRLP(ctx, odr, hash, number)
	if err != nil {
		return nil, err
	}
	body := new(types.Body)
	if err := rlp.Decode(bytes.NewReader(data), body); err != nil {
		return nil, err
	}
	return body, nil
}

// GetBlock retrieves an entire block corresponding to the hash, assembling it
// back from the stored header and body.
func GetBlock(ctx context.Context, odr OdrBackend, hash common.Hash, number uint64) (*types.Block, error) {
	// Retrieve the block header and body contents
	header, err := GetHeaderByNumber(ctx, odr, number)
	if err != nil {
		return nil, errNoHeader
	}
	body, err := GetBody(ctx, odr, hash, number)
	if err != nil {
		return nil, err
	}
	// Reassemble the block and return
	return types.NewBlockWithHeader(header).WithBody(body.Transactions, body.Randomness, body.EpochSnarkData), nil
}

// GetBlockReceipts retrieves the receipts generated by the transactions included
// in a block given by its hash.
func GetBlockReceipts(ctx context.Context, odr OdrBackend, hash common.Hash, number uint64) (types.Receipts, error) {
	// Assume receipts are already stored locally and attempt to retrieve.
	receipts := rawdb.ReadRawReceipts(odr.Database(), hash, number)
	if receipts == nil {
		header, err := GetHeaderByNumber(ctx, odr, number)
		if err != nil {
			return nil, errNoHeader
		}
		if header.Hash() != hash {
			return nil, errNonCanonicalHash
		}
		r := &ReceiptsRequest{Hash: hash, Number: number, Header: header}
		if err := odr.Retrieve(ctx, r); err != nil {
			return nil, err
		}
		receipts = r.Receipts
	}
	// If the receipts are incomplete, fill the derived fields
	if len(receipts) > 0 && receipts[0].TxHash == (common.Hash{}) {
		block, err := GetBlock(ctx, odr, hash, number)
		if err != nil {
			return nil, err
		}
		genesis := rawdb.ReadCanonicalHash(odr.Database(), 0)
		config := rawdb.ReadChainConfig(odr.Database(), genesis)

		if err := receipts.DeriveFields(config, block.Hash(), block.NumberU64(), block.Transactions()); err != nil {
			return nil, err
		}
		rawdb.WriteReceipts(odr.Database(), hash, number, receipts)
	}
	return receipts, nil
}

// GetBlockLogs retrieves the logs generated by the transactions included in a
// block given by its hash.
func GetBlockLogs(ctx context.Context, odr OdrBackend, hash common.Hash, number uint64) ([][]*types.Log, error) {
	// Retrieve the potentially incomplete receipts from disk or network
	receipts, err := GetBlockReceipts(ctx, odr, hash, number)
	if err != nil {
		return nil, err
	}
	logs := make([][]*types.Log, len(receipts))
	for i, receipt := range receipts {
		logs[i] = receipt.Logs
	}
	return logs, nil
}

// GetUntrustedBlockLogs retrieves the logs generated by the transactions included in a
// block. The retrieved logs are regarded as untrusted and will not be stored in the
// database. This function should only be used in light client checkpoint syncing.
func GetUntrustedBlockLogs(ctx context.Context, odr OdrBackend, header *types.Header) ([][]*types.Log, error) {
	// Retrieve the potentially incomplete receipts from disk or network
	hash, number := header.Hash(), header.Number.Uint64()
	receipts := rawdb.ReadRawReceipts(odr.Database(), hash, number)
	if receipts == nil {
		r := &ReceiptsRequest{Hash: hash, Number: number, Header: header, Untrusted: true}
		if err := odr.Retrieve(ctx, r); err != nil {
			return nil, err
		}
		receipts = r.Receipts
		// Untrusted receipts won't be stored in the database. Therefore
		// derived fields computation is unnecessary.
	}
	// Return the logs without deriving any computed fields on the receipts
	logs := make([][]*types.Log, len(receipts))
	for i, receipt := range receipts {
		logs[i] = receipt.Logs
	}
	return logs, nil
}

// GetBloomBits retrieves a batch of compressed bloomBits vectors belonging to
// the given bit index and section indexes.
func GetBloomBits(ctx context.Context, odr OdrBackend, bit uint, sections []uint64) ([][]byte, error) {
	var (
		reqIndex    []int
		reqSections []uint64
		db          = odr.Database()
		result      = make([][]byte, len(sections))
	)
	blooms, _, sectionHead := odr.BloomTrieIndexer().Sections()
	for i, section := range sections {
		sectionHead := rawdb.ReadCanonicalHash(db, (section+1)*odr.IndexerConfig().BloomSize-1)
		// If we don't have the canonical hash stored for this section head number,
		// we'll still look for an entry with a zero sectionHead (we store it with
		// zero section head too if we don't know it at the time of the retrieval)
		if bloomBits, _ := rawdb.ReadBloomBits(db, bit, section, sectionHead); len(bloomBits) != 0 {
			result[i] = bloomBits
			continue
		}
		// TODO(rjl493456442) Convert sectionIndex to BloomTrie relative index
		if section >= blooms {
			return nil, errNoTrustedBloomTrie
		}
		reqSections = append(reqSections, section)
		reqIndex = append(reqIndex, i)
	}
	// Find all bloombits in database, nothing to query via odr, return.
	if reqSections == nil {
		return result, nil
	}
	// Send odr request to retrieve missing bloombits.
	r := &BloomRequest{
		BloomTrieRoot:    GetBloomTrieRoot(db, blooms-1, sectionHead),
		BloomTrieNum:     blooms - 1,
		BitIdx:           bit,
		SectionIndexList: reqSections,
		Config:           odr.IndexerConfig(),
	}
	if err := odr.Retrieve(ctx, r); err != nil {
		return nil, err
	}
	for i, idx := range reqIndex {
		result[idx] = r.BloomBits[i]
	}
	return result, nil
}

// GetTransaction retrieves a canonical transaction by hash and also returns its position in the chain
func GetTransaction(ctx context.Context, odr OdrBackend, txHash common.Hash) (*types.Transaction, common.Hash, uint64, uint64, error) {
	r := &TxStatusRequest{Hashes: []common.Hash{txHash}}
	if err := odr.Retrieve(ctx, r); err != nil || r.Status[0].Status != core.TxStatusIncluded {
		return nil, common.Hash{}, 0, 0, err
	}
	pos := r.Status[0].Lookup
	// first ensure that we have the header, otherwise block body retrieval will fail
	// also verify if this is a canonical block by getting the header by number and checking its hash
	if header, err := GetHeaderByNumber(ctx, odr, pos.BlockIndex); err != nil || header.Hash() != pos.BlockHash {
		return nil, common.Hash{}, 0, 0, err
	}
	body, err := GetBody(ctx, odr, pos.BlockHash, pos.BlockIndex)
	if err != nil || uint64(len(body.Transactions)) <= pos.Index || body.Transactions[pos.Index].Hash() != txHash {
		return nil, common.Hash{}, 0, 0, err
	}
	return body.Transactions[pos.Index], pos.BlockHash, pos.BlockIndex, pos.Index, nil
}<|MERGE_RESOLUTION|>--- conflicted
+++ resolved
@@ -22,21 +22,12 @@
 	"errors"
 	"math/big"
 
-<<<<<<< HEAD
 	"github.com/celo-org/celo-blockchain/common"
 	"github.com/celo-org/celo-blockchain/core"
 	"github.com/celo-org/celo-blockchain/core/rawdb"
 	"github.com/celo-org/celo-blockchain/core/types"
-	"github.com/celo-org/celo-blockchain/crypto"
 	"github.com/celo-org/celo-blockchain/log"
 	"github.com/celo-org/celo-blockchain/rlp"
-=======
-	"github.com/ethereum/go-ethereum/common"
-	"github.com/ethereum/go-ethereum/core"
-	"github.com/ethereum/go-ethereum/core/rawdb"
-	"github.com/ethereum/go-ethereum/core/types"
-	"github.com/ethereum/go-ethereum/rlp"
->>>>>>> e7872729
 )
 
 // errNonCanonicalHash is returned if the requested chain data doesn't belong
@@ -87,7 +78,6 @@
 	return r.Header, nil
 }
 
-<<<<<<< HEAD
 func GetHeaderByHash(ctx context.Context, odr OdrBackend, hash common.Hash) (*types.Header, error) {
 	r := &HeaderRequest{Origin: blockHashOrNumber{Hash: hash}}
 	if err := odr.Retrieve(ctx, r); err != nil {
@@ -97,27 +87,6 @@
 	return r.Header, nil
 }
 
-// GetUntrustedHeaderByNumber retrieves specified block header without
-// correctness checking. Note this function should only be used in light
-// client checkpoint syncing.
-func GetUntrustedHeaderByNumber(ctx context.Context, odr OdrBackend, number uint64, peerId string) (*types.Header, error) {
-	// todo(rjl493456442) it's a hack to retrieve headers which is not covered
-	// by CHT. Fix it in LES4
-	r := &ChtRequest{
-		BlockNum:  number,
-		ChtNum:    number / odr.IndexerConfig().ChtSize,
-		Untrusted: true,
-		PeerId:    peerId,
-		Config:    odr.IndexerConfig(),
-	}
-	if err := odr.Retrieve(ctx, r); err != nil {
-		return nil, err
-	}
-	return r.Header, nil
-}
-
-=======
->>>>>>> e7872729
 // GetCanonicalHash retrieves the canonical block hash corresponding to the number.
 func GetCanonicalHash(ctx context.Context, odr OdrBackend, number uint64) (common.Hash, error) {
 	hash := rawdb.ReadCanonicalHash(odr.Database(), number)
