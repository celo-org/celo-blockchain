--- conflicted
+++ resolved
@@ -243,11 +243,7 @@
 
 		// Perform read-only call.
 		st.SetBalance(testBankAddress, math.MaxBig256)
-<<<<<<< HEAD
-		msg := callmsg{types.NewMessage(testBankAddress, &testContractAddr, 0, new(big.Int), 1000000, new(big.Int), new(big.Int), new(big.Int), nil, nil, nil, data, nil, false, false)}
-=======
-		msg := callmsg{types.NewMessage(testBankAddress, &testContractAddr, 0, new(big.Int), 1000000, big.NewInt(params.InitialBaseFee), big.NewInt(params.InitialBaseFee), new(big.Int), data, nil, true)}
->>>>>>> d02c6053
+		msg := callmsg{types.NewMessage(testBankAddress, &testContractAddr, 0, new(big.Int), 1000000, new(big.Int), new(big.Int), new(big.Int), nil, nil, nil, data, nil, false, true)}
 		txContext := core.NewEVMTxContext(msg)
 		context := core.NewEVMBlockContext(header, chain, nil)
 		vmenv := vm.NewEVM(context, txContext, st, config, vm.Config{NoBaseFee: true})
