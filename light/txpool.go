--- conflicted
+++ resolved
@@ -377,37 +377,9 @@
 	}
 
 	// Transactor should have enough funds to cover the costs
-	// cost == V + GP * GL
-<<<<<<< HEAD
-
-	if tx.FeeCurrency() == nil && currentState.GetBalance(from).Cmp(tx.Cost()) < 0 {
-		log.Debug("Insufficient funds",
-			"from", from, "Transaction cost", tx.Cost(), "to", tx.To(),
-			"gas", tx.Gas(), "gas price", tx.GasPrice(), "nonce", tx.Nonce(),
-			"value", tx.Value(), "gateway fee", tx.GatewayFee(), "fee currency", tx.FeeCurrency())
-		return core.ErrInsufficientFunds
-	} else if tx.FeeCurrency() != nil {
-		feeCurrencyBalance, _, err := currency.GetBalanceOf(from, *tx.FeeCurrency(), params.MaxGasToReadErc20Balance, nil, nil)
-
-		if err != nil {
-			log.Debug("validateTx error in getting fee currency balance", "feeCurrency", tx.FeeCurrency(), "error", err)
-			return err
-		}
-
-		if feeCurrencyBalance.Cmp(new(big.Int).Mul(tx.GasPrice(), big.NewInt(int64(tx.Gas())))) < 0 {
-			log.Debug("validateTx insufficient fee currency", "feeCurrency", tx.FeeCurrency(), "feeCurrencyBalance", feeCurrencyBalance)
-			return core.ErrInsufficientFunds
-		}
-
-		if currentState.GetBalance(from).Cmp(tx.Value()) < 0 {
-			log.Debug("validateTx insufficient funds", "balance", currentState.GetBalance(from).String())
-			return core.ErrInsufficientFunds
-		}
-=======
 	err = core.ValidateTransactorBalanceCoversTx(tx, from, currentState)
 	if err != nil {
 		return err
->>>>>>> ce435707
 	}
 
 	// Should supply enough intrinsic gas
