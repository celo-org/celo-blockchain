--- conflicted
+++ resolved
@@ -160,15 +160,10 @@
 	cancelLock sync.RWMutex   // Lock to protect the cancel channel and peer in delivers
 	cancelWg   sync.WaitGroup // Make sure all fetcher goroutines have exited.
 
-<<<<<<< HEAD
 	quitCh        chan struct{} // Quit channel to signal termination
-	quitLock      sync.RWMutex  // Lock to prevent double closes
+	quitLock      sync.Mutex    // Lock to prevent double closes
 	epoch         uint64        // Epoch value is useful in IBFT consensus
 	ibftConsensus bool          // True if we are in IBFT consensus mode
-=======
-	quitCh   chan struct{} // Quit channel to signal termination
-	quitLock sync.Mutex    // Lock to prevent double closes
->>>>>>> e7872729
 
 	// Testing hooks
 	syncInitHook     func(uint64, uint64)  // Method to call upon initiating a new sync run
@@ -194,10 +189,7 @@
 	// InsertHeaderChain inserts a batch of headers into the local chain.
 	InsertHeaderChain([]*types.Header, int, bool) (int, error)
 
-<<<<<<< HEAD
 	Config() *params.ChainConfig
-=======
->>>>>>> e7872729
 	// SetHead rewinds the local chain to a new head.
 	SetHead(uint64) error
 }
@@ -229,6 +221,9 @@
 
 	// InsertReceiptChain inserts a batch of receipts into the local chain.
 	InsertReceiptChain(types.Blocks, []types.Receipts, uint64) (int, error)
+
+	// GetBlockByNumber retrieves a block from the database by number.
+	GetBlockByNumber(uint64) *types.Block
 }
 
 // TODO(tim) previously passing mode here!
@@ -519,14 +514,8 @@
 
 	// Ensure our origin point is below any fast sync pivot point
 	if mode == FastSync {
-		pivot = d.calcPivot(height)
-		rawdb.WriteLastPivotNumber(d.stateDB, pivot)
-		if pivot == 0 {
+		if height <= uint64(fsMinFullBlocks) {
 			origin = 0
-<<<<<<< HEAD
-		} else if pivot <= origin {
-			origin = pivot - 1
-=======
 		} else {
 			pivotNumber := pivot.Number.Uint64()
 			if pivotNumber <= origin {
@@ -535,7 +524,6 @@
 			// Write out the pivot into the database so a rollback beyond it will
 			// reenable fast sync
 			rawdb.WriteLastPivotNumber(d.stateDB, pivotNumber)
->>>>>>> e7872729
 		}
 	}
 	d.committed = 1
@@ -587,17 +575,10 @@
 		d.syncInitHook(origin, height)
 	}
 	fetchers := []func() error{
-<<<<<<< HEAD
-		func() error { return d.fetchHeaders(p, origin+1, pivot, height) }, // Headers are always retrieved
-		func() error { return d.fetchBodies(origin + 1) },                  // Bodies are retrieved during normal and fast sync
-		func() error { return d.fetchReceipts(origin + 1) },                // Receipts are retrieved during fast sync
-		func() error { return d.processHeaders(origin+1, pivot, td) },
-=======
-		func() error { return d.fetchHeaders(p, origin+1) }, // Headers are always retrieved
-		func() error { return d.fetchBodies(origin + 1) },   // Bodies are retrieved during normal and fast sync
-		func() error { return d.fetchReceipts(origin + 1) }, // Receipts are retrieved during fast sync
+		func() error { return d.fetchHeaders(p, origin+1, height) }, // Headers are always retrieved
+		func() error { return d.fetchBodies(origin + 1) },           // Bodies are retrieved during normal and fast sync
+		func() error { return d.fetchReceipts(origin + 1) },         // Receipts are retrieved during fast sync
 		func() error { return d.processHeaders(origin+1, td) },
->>>>>>> e7872729
 	}
 	if mode == FastSync {
 		d.pivotLock.Lock()
@@ -694,7 +675,7 @@
 	if mode == FastSync {
 		fetch = 2 // head + pivot headers
 	}
-	go p.peer.RequestHeadersByHash(latest, fetch, fsMinFullBlocks-1, true)
+	go p.peer.RequestHeadersByHash(latest, fetch, int(fsMinFullBlocks-1), true)
 
 	ttl := d.requestTTL()
 	timeout := time.After(ttl)
@@ -1022,14 +1003,9 @@
 // other peers are only accepted if they map cleanly to the skeleton. If no one
 // can fill in the skeleton - not even the origin peer - it's assumed invalid and
 // the origin is dropped.
-<<<<<<< HEAD
 // height = latest block announced by the peers.
-func (d *Downloader) fetchHeaders(p *peerConnection, from uint64, pivot uint64, height uint64) error {
-	p.log.Debug("fetchHeaders", "origin", from, "pivot", pivot, "height", height)
-=======
-func (d *Downloader) fetchHeaders(p *peerConnection, from uint64) error {
-	p.log.Debug("Directing header downloads", "origin", from)
->>>>>>> e7872729
+func (d *Downloader) fetchHeaders(p *peerConnection, from uint64, height uint64) error {
+	p.log.Debug("fetchHeaders", "origin", from, "height", height)
 	defer p.log.Debug("Header download terminated")
 
 	// Create a timeout timer, and the associated header fetcher
@@ -1119,7 +1095,7 @@
 		d.pivotLock.RUnlock()
 
 		p.log.Trace("Fetching next pivot header", "number", pivot+uint64(fsMinFullBlocks))
-		go p.peer.RequestHeadersByNumber(pivot+uint64(fsMinFullBlocks), 2, fsMinFullBlocks-9, false) // move +64 when it's 2x64-8 deep
+		go p.peer.RequestHeadersByNumber(pivot+uint64(fsMinFullBlocks), 2, int(fsMinFullBlocks-9), false) // move +64 when it's 2x64-8 deep
 	}
 	// Start pulling the header chain skeleton until all is done
 	ancestor := from
@@ -1272,7 +1248,6 @@
 				case <-d.cancelCh:
 					return errCanceled
 				}
-<<<<<<< HEAD
 				// In all other sync modes, we fetch the block immediately after the current block.
 				// In the lightest sync mode, increment the value by epoch instead.
 				if mode == LightestSync {
@@ -1290,16 +1265,13 @@
 				} else {
 					from += uint64(len(headers))
 					log.Trace("getHeaders#downloadMoreHeaders", "from", from)
-=======
-				from += uint64(len(headers))
-
-				// If we're still skeleton filling fast sync, check pivot staleness
-				// before continuing to the next skeleton filling
-				if skeleton && pivot > 0 {
-					getNextPivot()
-				} else {
->>>>>>> e7872729
-					getHeaders(from)
+					// If we're still skeleton filling fast sync, check pivot staleness
+					// before continuing to the next skeleton filling
+					if skeleton && pivot > 0 {
+						getNextPivot()
+					} else {
+						getHeaders(from)
+					}
 				}
 			} else {
 				// No headers delivered, or all of them being delayed, sleep a bit and retry
@@ -1736,11 +1708,7 @@
 				chunk := headers[:limit]
 
 				// In case of header only syncing, validate the chunk immediately
-<<<<<<< HEAD
 				if mode == FastSync || !mode.SyncFullBlockChain() { // mode != FullSync ?
-=======
-				if mode == FastSync || mode == LightSync {
->>>>>>> e7872729
 					// If we're importing pure headers, verify based on their recentness
 					var pivot uint64
 
@@ -1758,24 +1726,13 @@
 						rollbackErr = err
 
 						// If some headers were inserted, track them as uncertain
-<<<<<<< HEAD
-						if n > 0 && rollback == 0 {
-=======
 						if (mode == FastSync || frequency > 1) && n > 0 && rollback == 0 {
->>>>>>> e7872729
 							rollback = chunk[0].Number.Uint64()
 						}
 						log.Warn("Invalid header encountered", "number", chunk[n].Number, "hash", chunk[n].Hash(), "parent", chunk[n].ParentHash, "err", err)
 						return fmt.Errorf("%w: %v", errInvalidChain, err)
 					}
 					// All verifications passed, track all headers within the alloted limits
-<<<<<<< HEAD
-					head := chunk[len(chunk)-1].Number.Uint64()
-					if head-rollback > uint64(fsHeaderSafetyNet) {
-						rollback = head - uint64(fsHeaderSafetyNet)
-					} else {
-						rollback = 1
-=======
 					if mode == FastSync {
 						head := chunk[len(chunk)-1].Number.Uint64()
 						if head-rollback > uint64(fsHeaderSafetyNet) {
@@ -1783,7 +1740,6 @@
 						} else {
 							rollback = 1
 						}
->>>>>>> e7872729
 					}
 				}
 				// Unless we're doing light chains, schedule the headers for associated content retrieval
@@ -1935,13 +1891,6 @@
 		}
 	}
 	go closeOnErr(sync)
-
-<<<<<<< HEAD
-	// Figure out the ideal pivot block. Note, that this goalpost may move if the
-	// sync takes long enough for the chain head to move significantly.
-	pivot := d.calcPivot(latest.Number.Uint64())
-=======
->>>>>>> e7872729
 	// To cater for moving pivot points, track the pivot block and subsequently
 	// accumulated download results separately.
 	var (
@@ -1986,16 +1935,6 @@
 		}
 		// Split around the pivot block and process the two sides via fast/full sync
 		if atomic.LoadInt32(&d.committed) == 0 {
-<<<<<<< HEAD
-			latest = results[len(results)-1].Header
-			if height := latest.Number.Uint64(); height > pivot+2*max(d.epoch, fsMinFullBlocks) {
-				newPivot := d.calcPivot(height)
-				log.Warn("Pivot became stale, moving", "old", pivot, "new", newPivot)
-				pivot = newPivot
-				// Write out the pivot into the database so a rollback beyond it will
-				// reenable fast sync
-				rawdb.WriteLastPivotNumber(d.stateDB, pivot)
-=======
 			latest := results[len(results)-1].Header
 			// If the height is above the pivot block by 2 sets, it means the pivot
 			// become stale in the network and it was garbage collected, move to a
@@ -2004,18 +1943,17 @@
 			// Note, we have `reorgProtHeaderDelay` number of blocks withheld, Those
 			// need to be taken into account, otherwise we're detecting the pivot move
 			// late and will drop peers due to unavailable state!!!
-			if height := latest.Number.Uint64(); height >= pivot.Number.Uint64()+2*uint64(fsMinFullBlocks)-uint64(reorgProtHeaderDelay) {
-				log.Warn("Pivot became stale, moving", "old", pivot.Number.Uint64(), "new", height-uint64(fsMinFullBlocks)+uint64(reorgProtHeaderDelay))
-				pivot = results[len(results)-1-fsMinFullBlocks+reorgProtHeaderDelay].Header // must exist as lower old pivot is uncommitted
-
+			if height := latest.Number.Uint64(); height > pivot.Number.Uint64()+2*max(d.epoch, fsMinFullBlocks)-uint64(reorgProtHeaderDelay) {
+				newPivot := d.calcPivot(height)
+				log.Warn("Pivot became stale, moving", "old", pivot, "new", newPivot)
+
+				pivot = d.blockchain.GetBlockByNumber(newPivot).Header()
 				d.pivotLock.Lock()
 				d.pivotHeader = pivot
 				d.pivotLock.Unlock()
-
 				// Write out the pivot into the database so a rollback beyond it will
 				// reenable fast sync
-				rawdb.WriteLastPivotNumber(d.stateDB, pivot.Number.Uint64())
->>>>>>> e7872729
+				rawdb.WriteLastPivotNumber(d.stateDB, newPivot)
 			}
 		}
 		P, beforeP, afterP := splitAroundPivot(pivot.Number.Uint64(), results)
