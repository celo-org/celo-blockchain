// Copyright 2015 The go-ethereum Authors
// This file is part of the go-ethereum library.
//
// The go-ethereum library is free software: you can redistribute it and/or modify
// it under the terms of the GNU Lesser General Public License as published by
// the Free Software Foundation, either version 3 of the License, or
// (at your option) any later version.
//
// The go-ethereum library is distributed in the hope that it will be useful,
// but WITHOUT ANY WARRANTY; without even the implied warranty of
// MERCHANTABILITY or FITNESS FOR A PARTICULAR PURPOSE. See the
// GNU Lesser General Public License for more details.
//
// You should have received a copy of the GNU Lesser General Public License
// along with the go-ethereum library. If not, see <http://www.gnu.org/licenses/>.

// Package downloader contains the manual full chain synchronisation.
package downloader

import (
	"errors"
	"fmt"
	"math"
	"math/big"
	"sync"
	"sync/atomic"
	"time"

	ethereum "github.com/celo-org/celo-blockchain"
	"github.com/celo-org/celo-blockchain/common"
	"github.com/celo-org/celo-blockchain/consensus/istanbul"
	"github.com/celo-org/celo-blockchain/core/rawdb"
	"github.com/celo-org/celo-blockchain/core/types"
	"github.com/celo-org/celo-blockchain/ethdb"
	"github.com/celo-org/celo-blockchain/event"
	"github.com/celo-org/celo-blockchain/log"
	"github.com/celo-org/celo-blockchain/metrics"
	"github.com/celo-org/celo-blockchain/params"
	"github.com/celo-org/celo-blockchain/trie"
)

var (
<<<<<<< HEAD
	MaxHashFetch        = 512 // Amount of hashes to be fetched per retrieval request
	MaxBlockFetch       = 128 // Amount of blocks to be fetched per retrieval request
	MaxHeaderFetch      = 192 // Amount of block headers to be fetched per retrieval request
	MaxEpochHeaderFetch = 192 // Number of epoch block headers to fetch (only used in IBFT consensus + Lightest sync mode)
	MaxSkeletonSize     = 128 // Number of header fetches to need for a skeleton assembly
	MaxBodyFetch        = 128 // Amount of block bodies to be fetched per retrieval request
	MaxReceiptFetch     = 256 // Amount of transaction receipts to allow fetching per request
	MaxStateFetch       = 384 // Amount of node state values to allow fetching per request

	rttMinEstimate     = 2 * time.Second  // Minimum round-trip time to target for download requests
	rttMaxEstimate     = 20 * time.Second // Maximum round-trip time to target for download requests
	rttDefaultEstimate = 5 * time.Second  // Maximum round-trip time to target for download requests
	rttMinConfidence   = 0.1              // Worse confidence factor in our estimated RTT value
	ttlScaling         = 3                // Constant scaling factor for RTT -> TTL conversion
	ttlLimit           = time.Minute      // Maximum TTL allowance to prevent reaching crazy timeouts
=======
	MaxHashFetch    = 512 // Amount of hashes to be fetched per retrieval request
	MaxBlockFetch   = 128 // Amount of blocks to be fetched per retrieval request
	MaxHeaderFetch  = 192 // Amount of block headers to be fetched per retrieval request
	MaxSkeletonSize = 128 // Number of header fetches to need for a skeleton assembly
	MaxReceiptFetch = 256 // Amount of transaction receipts to allow fetching per request
	MaxStateFetch   = 384 // Amount of node state values to allow fetching per request

	rttMinEstimate   = 2 * time.Second  // Minimum round-trip time to target for download requests
	rttMaxEstimate   = 20 * time.Second // Maximum round-trip time to target for download requests
	rttMinConfidence = 0.1              // Worse confidence factor in our estimated RTT value
	ttlScaling       = 3                // Constant scaling factor for RTT -> TTL conversion
	ttlLimit         = time.Minute      // Maximum TTL allowance to prevent reaching crazy timeouts
>>>>>>> 6eef141a

	qosTuningPeers   = 5    // Number of peers to tune based on (best peers)
	qosConfidenceCap = 10   // Number of peers above which not to modify RTT confidence
	qosTuningImpact  = 0.25 // Impact that a new tuning target has on the previous value

<<<<<<< HEAD
	maxQueuedHeaders         = 32 * 1024                        // [eth/62] Maximum number of headers to queue for import (DOS protection)
	maxHeadersProcess        = 2048                             // Number of header download results to import at once into the chain
	maxResultsProcess        = 2048                             // Number of content download results to import at once into the chain
	maxForkAncestry   uint64 = params.FullImmutabilityThreshold // Maximum chain reorganisation (locally redeclared so tests can reduce it)
=======
	maxQueuedHeaders            = 32 * 1024                         // [eth/62] Maximum number of headers to queue for import (DOS protection)
	maxHeadersProcess           = 2048                              // Number of header download results to import at once into the chain
	maxResultsProcess           = 2048                              // Number of content download results to import at once into the chain
	fullMaxForkAncestry  uint64 = params.FullImmutabilityThreshold  // Maximum chain reorganisation (locally redeclared so tests can reduce it)
	lightMaxForkAncestry uint64 = params.LightImmutabilityThreshold // Maximum chain reorganisation (locally redeclared so tests can reduce it)
>>>>>>> 6eef141a

	reorgProtThreshold   = 48 // Threshold number of recent blocks to disable mini reorg protection
	reorgProtHeaderDelay = 2  // Number of headers to delay delivering to cover mini reorgs

	fsHeaderCheckFrequency        = 100             // Verification frequency of the downloaded headers during fast sync
	fsHeaderSafetyNet             = 2048            // Number of headers to discard in case a chain violation is detected
	fsHeaderForceVerify           = 24              // Number of headers to verify before and after the pivot to accept it
	fsHeaderContCheck             = 3 * time.Second // Time interval to check for header continuations during state download
	fsMinFullBlocks        uint64 = 64              // Number of blocks to retrieve fully even in fast sync
)

var (
	errBusy                    = errors.New("busy")
	errUnknownPeer             = errors.New("peer is unknown or unhealthy")
	errBadPeer                 = errors.New("action from bad peer ignored")
	errStallingPeer            = errors.New("peer is stalling")
	errUnsyncedPeer            = errors.New("unsynced peer")
	errNoPeers                 = errors.New("no peers to keep download active")
	errTimeout                 = errors.New("timeout")
	errEmptyHeaderSet          = errors.New("empty header set by peer")
	errPeersUnavailable        = errors.New("no peers available or all tried for download")
	errInvalidAncestor         = errors.New("retrieved ancestor is invalid")
	errInvalidChain            = errors.New("retrieved hash chain is invalid")
	errInvalidBody             = errors.New("retrieved block body is invalid")
	errInvalidReceipt          = errors.New("retrieved receipt is invalid")
	errCancelStateFetch        = errors.New("state data download canceled (requested)")
	errCancelContentProcessing = errors.New("content processing canceled (requested)")
	errCanceled                = errors.New("syncing canceled (requested)")
	errNoSyncActive            = errors.New("no sync active")
	errTooOld                  = errors.New("peer doesn't speak recent enough protocol version (need version >= 62)")
)

// If you adding a new variable add it at the bottom. Otherwise, you can end up making some uint64 unaligned to 8-byte
// boundary. That seems fine with ARM but on X86 (emulator), atomic loading of 64-bit variables causes a confusing crash.
// Some variables like rttEstimate are loaded atomically with atomic.LoadUint64()

type Downloader struct {
	// WARNING: The `rttEstimate` and `rttConfidence` fields are accessed atomically.
	// On 32 bit platforms, only 64-bit aligned fields can be atomic. The struct is
	// guaranteed to be so aligned, so take advantage of that. For more information,
	// see https://golang.org/pkg/sync/atomic/#pkg-note-BUG.
	rttEstimate   uint64 // Round trip time to target for download requests
	rttConfidence uint64 // Confidence in the estimated RTT (unit: millionths to allow atomic ops)

	mode uint32         // Synchronisation mode defining the strategy used (per sync cycle), use d.getMode() to get the SyncMode
	mux  *event.TypeMux // Event multiplexer to announce sync operation events

	checkpoint uint64   // Checkpoint block number to enforce head against (e.g. fast sync)
	genesis    uint64   // Genesis block number to limit sync to (e.g. light client CHT)
	queue      *queue   // Scheduler for selecting the hashes to download
	peers      *peerSet // Set of active peers from which download can proceed

	stateDB    ethdb.Database  // Database to state sync into (and deduplicate via)
	stateBloom *trie.SyncBloom // Bloom filter for fast trie node existence checks

	// Statistics
	syncStatsChainOrigin uint64 // Origin block number where syncing started at
	syncStatsChainHeight uint64 // Highest block number known when syncing started
	syncStatsState       stateSyncStats
	syncStatsLock        sync.RWMutex // Lock protecting the sync stats fields

	lightchain LightChain
	blockchain BlockChain

	// Callbacks
	dropPeer peerDropFn // Drops a peer for misbehaving

	// Status
	synchroniseMock func(id string, hash common.Hash) error // Replacement for synchronise during testing
	synchronising   int32
	notified        int32
	committed       int32
	ancientLimit    uint64 // The maximum block number which can be regarded as ancient data.

	// Channels
	headerCh      chan dataPack        // [eth/62] Channel receiving inbound block headers
	bodyCh        chan dataPack        // [eth/62] Channel receiving inbound block bodies
	receiptCh     chan dataPack        // [eth/63] Channel receiving inbound receipts
	bodyWakeCh    chan bool            // [eth/62] Channel to signal the block body fetcher of new tasks
	receiptWakeCh chan bool            // [eth/63] Channel to signal the receipt fetcher of new tasks
	headerProcCh  chan []*types.Header // [eth/62] Channel to feed the header processor new tasks

	// for stateFetcher
	stateSyncStart chan *stateSync
	trackStateReq  chan *stateReq
	stateCh        chan dataPack // [eth/63] Channel receiving inbound node state data

	// Cancellation and termination
	cancelPeer string         // Identifier of the peer currently being used as the master (cancel on drop)
	cancelCh   chan struct{}  // Channel to cancel mid-flight syncs
	cancelLock sync.RWMutex   // Lock to protect the cancel channel and peer in delivers
	cancelWg   sync.WaitGroup // Make sure all fetcher goroutines have exited.

	quitCh        chan struct{} // Quit channel to signal termination
	quitLock      sync.RWMutex  // Lock to prevent double closes
	epoch         uint64        // Epoch value is useful in IBFT consensus
	ibftConsensus bool          // True if we are in IBFT consensus mode

	// Testing hooks
	syncInitHook     func(uint64, uint64)  // Method to call upon initiating a new sync run
	bodyFetchHook    func([]*types.Header) // Method to call upon starting a block body fetch
	receiptFetchHook func([]*types.Header) // Method to call upon starting a receipt fetch
	chainInsertHook  func([]*fetchResult)  // Method to call upon inserting a chain of blocks (possibly in multiple invocations)
}

// LightChain encapsulates functions required to synchronise a light chain.
type LightChain interface {
	// HasHeader verifies a header's presence in the local chain.
	HasHeader(common.Hash, uint64) bool

	// GetHeaderByHash retrieves a header from the local chain.
	GetHeaderByHash(common.Hash) *types.Header

	// CurrentHeader retrieves the head header from the local chain.
	CurrentHeader() *types.Header

	// GetTd returns the total difficulty of a local block.
	GetTd(common.Hash, uint64) *big.Int

	// InsertHeaderChain inserts a batch of headers into the local chain.
	InsertHeaderChain([]*types.Header, int, bool) (int, error)

	Config() *params.ChainConfig
	// SetHead rewinds the local chain to a new head.
	SetHead(uint64) error
}

// BlockChain encapsulates functions required to sync a (full or fast) blockchain.
type BlockChain interface {
	LightChain

	// HasBlock verifies a block's presence in the local chain.
	HasBlock(common.Hash, uint64) bool

	// HasFastBlock verifies a fast block's presence in the local chain.
	HasFastBlock(common.Hash, uint64) bool

	// GetBlockByHash retrieves a block from the local chain.
	GetBlockByHash(common.Hash) *types.Block

	// CurrentBlock retrieves the head block from the local chain.
	CurrentBlock() *types.Block

	// CurrentFastBlock retrieves the head fast block from the local chain.
	CurrentFastBlock() *types.Block

	// FastSyncCommitHead directly commits the head block to a certain entity.
	FastSyncCommitHead(common.Hash) error

	// InsertChain inserts a batch of blocks into the local chain.
	InsertChain(types.Blocks) (int, error)

	// InsertReceiptChain inserts a batch of receipts into the local chain.
	InsertReceiptChain(types.Blocks, []types.Receipts, uint64) (int, error)
}

// TODO(tim) previously passing mode here!

// New creates a new downloader to fetch hashes and blocks from remote peers.
func New(checkpoint uint64, stateDb ethdb.Database, stateBloom *trie.SyncBloom, mux *event.TypeMux, chain BlockChain, lightchain LightChain, dropPeer peerDropFn) *Downloader {
	if lightchain == nil {
		lightchain = chain
	}

	ibftConsensus := false
	epoch := uint64(0)
	if chain != nil && chain.Config() != nil && chain.Config().Istanbul != nil {
		epoch = chain.Config().Istanbul.Epoch
		ibftConsensus = true
	} else if lightchain != nil && lightchain.Config() != nil && lightchain.Config().Istanbul != nil {
		epoch = lightchain.Config().Istanbul.Epoch
		ibftConsensus = true
	}
	if epoch > math.MaxInt32 {
		panic(fmt.Sprintf("epoch is too big(%d), the code to fetch epoch headers casts epoch to an int to calculate value for skip variable", epoch))
	}

	dl := &Downloader{
		stateDB:        stateDb,
		stateBloom:     stateBloom,
		mux:            mux,
		checkpoint:     checkpoint,
		queue:          newQueue(),
		peers:          newPeerSet(),
		rttEstimate:    uint64(rttDefaultEstimate),
		rttConfidence:  uint64(1000000),
		blockchain:     chain,
		lightchain:     lightchain,
		dropPeer:       dropPeer,
		headerCh:       make(chan dataPack, 1),
		bodyCh:         make(chan dataPack, 1),
		receiptCh:      make(chan dataPack, 1),
		bodyWakeCh:     make(chan bool, 1),
		receiptWakeCh:  make(chan bool, 1),
		headerProcCh:   make(chan []*types.Header, 1),
		quitCh:         make(chan struct{}),
		stateCh:        make(chan dataPack),
		stateSyncStart: make(chan *stateSync),
		syncStatsState: stateSyncStats{
			processed: rawdb.ReadFastTrieProgress(stateDb),
		},
		trackStateReq: make(chan *stateReq),
		ibftConsensus: ibftConsensus,
		epoch:         epoch,
	}
	go dl.qosTuner()
	go dl.stateFetcher()
	return dl
}

// Progress retrieves the synchronisation boundaries, specifically the origin
// block where synchronisation started at (may have failed/suspended); the block
// or header sync is currently at; and the latest known block which the sync targets.
//
// In addition, during the state download phase of fast synchronisation the number
// of processed and the total number of known states are also returned. Otherwise
// these are zero.
func (d *Downloader) Progress() ethereum.SyncProgress {
	// Lock the current stats and return the progress
	d.syncStatsLock.RLock()
	defer d.syncStatsLock.RUnlock()

	current := uint64(0)
	mode := d.getMode()
	switch {
	case d.blockchain != nil && mode == FullSync:
		current = d.blockchain.CurrentBlock().NumberU64()
	case d.blockchain != nil && mode == FastSync:
		current = d.blockchain.CurrentFastBlock().NumberU64()
	case d.lightchain != nil:
		current = d.lightchain.CurrentHeader().Number.Uint64()
	default:
		log.Error("Unknown downloader chain/mode combo", "light", d.lightchain != nil, "full", d.blockchain != nil, "mode", mode)
	}
	log.Debug(fmt.Sprintf("Current head is %v", current))
	return ethereum.SyncProgress{
		StartingBlock: d.syncStatsChainOrigin,
		CurrentBlock:  current,
		HighestBlock:  d.syncStatsChainHeight,
		PulledStates:  d.syncStatsState.processed,
		KnownStates:   d.syncStatsState.processed + d.syncStatsState.pending,
	}
}

// Synchronising returns whether the downloader is currently retrieving blocks.
func (d *Downloader) Synchronising() bool {
	return atomic.LoadInt32(&d.synchronising) > 0
}

// RegisterPeer injects a new download peer into the set of block source to be
// used for fetching hashes and blocks from.
func (d *Downloader) RegisterPeer(id string, version int, peer Peer) error {
	logger := log.New("peer", id)
	logger.Trace("Registering sync peer")
	if err := d.peers.Register(newPeerConnection(id, version, peer, logger)); err != nil {
		logger.Error("Failed to register sync peer", "err", err)
		return err
	}
	d.qosReduceConfidence()

	return nil
}

// RegisterLightPeer injects a light client peer, wrapping it so it appears as a regular peer.
func (d *Downloader) RegisterLightPeer(id string, version int, peer LightPeer) error {
	return d.RegisterPeer(id, version, &lightPeerWrapper{peer})
}

// UnregisterPeer remove a peer from the known list, preventing any action from
// the specified peer. An effort is also made to return any pending fetches into
// the queue.
func (d *Downloader) UnregisterPeer(id string) error {
	// Unregister the peer from the active peer set and revoke any fetch tasks
	logger := log.New("peer", id)
	logger.Trace("Unregistering sync peer")
	if err := d.peers.Unregister(id); err != nil {
		logger.Error("Failed to unregister sync peer", "err", err)
		return err
	}
	d.queue.Revoke(id)

	return nil
}

// Synchronise tries to sync up our local block chain with a remote peer, both
// adding various sanity checks as well as wrapping it with various log entries.
func (d *Downloader) Synchronise(id string, head common.Hash, td *big.Int, mode SyncMode) error {
	err := d.synchronise(id, head, td, mode)

	switch err {
	case nil, errBusy, errCanceled:
		return err
	}

	if errors.Is(err, errInvalidChain) || errors.Is(err, errBadPeer) || errors.Is(err, errTimeout) ||
		errors.Is(err, errStallingPeer) || errors.Is(err, errUnsyncedPeer) || errors.Is(err, errEmptyHeaderSet) ||
		errors.Is(err, errPeersUnavailable) || errors.Is(err, errTooOld) || errors.Is(err, errInvalidAncestor) {
		log.Warn("Synchronisation failed, dropping peer", "peer", id, "err", err)
		if d.dropPeer == nil {
			// The dropPeer method is nil when `--copydb` is used for a local copy.
			// Timeouts can occur if e.g. compaction hits at the wrong time, and can be ignored
			log.Warn("Downloader wants to drop peer, but peerdrop-function is not set", "peer", id)
		} else {
			d.dropPeer(id)
		}
		return err
	}
	log.Warn("Synchronisation failed, retrying", "err", err)
	return err
}

// synchronise will select the peer and use it for synchronising. If an empty string is given
// it will use the best peer possible and synchronize if its TD is higher than our own. If any of the
// checks fail an error will be returned. This method is synchronous
func (d *Downloader) synchronise(id string, hash common.Hash, td *big.Int, mode SyncMode) error {
	// Mock out the synchronisation if testing
	if d.synchroniseMock != nil {
		return d.synchroniseMock(id, hash)
	}
	// Make sure only one goroutine is ever allowed past this point at once
	if !atomic.CompareAndSwapInt32(&d.synchronising, 0, 1) {
		return errBusy
	}
	defer atomic.StoreInt32(&d.synchronising, 0)

	// Post a user notification of the sync (only once per session)
	if atomic.CompareAndSwapInt32(&d.notified, 0, 1) {
		log.Info("Block synchronisation started")
	}
	// If we are already full syncing, but have a fast-sync bloom filter laying
	// around, make sure it doesn't use memory any more. This is a special case
	// when the user attempts to fast sync a new empty network.
	if mode == FullSync && d.stateBloom != nil {
		d.stateBloom.Close()
	}
	// Reset the queue, peer set and wake channels to clean any internal leftover state
	d.queue.Reset()
	d.peers.Reset()

	for _, ch := range []chan bool{d.bodyWakeCh, d.receiptWakeCh} {
		select {
		case <-ch:
		default:
		}
	}
	for _, ch := range []chan dataPack{d.headerCh, d.bodyCh, d.receiptCh} {
		for empty := false; !empty; {
			select {
			case <-ch:
			default:
				empty = true
			}
		}
	}
	for empty := false; !empty; {
		select {
		case <-d.headerProcCh:
		default:
			empty = true
		}
	}
	// Create cancel channel for aborting mid-flight and mark the master peer
	d.cancelLock.Lock()
	d.cancelCh = make(chan struct{})
	d.cancelPeer = id
	d.cancelLock.Unlock()

	defer d.Cancel() // No matter what, we can't leave the cancel channel open

	// Atomically set the requested sync mode
	atomic.StoreUint32(&d.mode, uint32(mode))

	// Retrieve the origin peer and initiate the downloading process
	p := d.peers.Peer(id)
	if p == nil {
		return errUnknownPeer
	}
	return d.syncWithPeer(p, hash, td)
}

func (d *Downloader) getMode() SyncMode {
	return SyncMode(atomic.LoadUint32(&d.mode))
}

// syncWithPeer starts a block synchronization based on the hash chain from the
// specified peer and head hash.
func (d *Downloader) syncWithPeer(p *peerConnection, hash common.Hash, td *big.Int) (err error) {
	d.mux.Post(StartEvent{})
	defer func() {
		// reset on error
		if err != nil {
			d.mux.Post(FailedEvent{err})
		} else {
			latest := d.lightchain.CurrentHeader()
			d.mux.Post(DoneEvent{latest})
		}
	}()
	if p.version < 62 {
		return errTooOld
	}
	mode := d.getMode()

	log.Debug("Synchronising with the network", "peer", p.id, "eth", p.version, "head", hash, "td", td, "mode", mode)
	defer func(start time.Time) {
		log.Debug("Synchronisation terminated", "elapsed", common.PrettyDuration(time.Since(start)))
	}(time.Now())

	// Look up the sync boundaries: the common ancestor and the target block
	latest, err := d.fetchHeight(p)
	if err != nil {
		return err
	}
	height := latest.Number.Uint64()

	origin, err := d.findAncestor(p, latest)
	if err != nil {
		return err
	}
	d.syncStatsLock.Lock()
	if d.syncStatsChainHeight <= origin || d.syncStatsChainOrigin > origin {
		d.syncStatsChainOrigin = origin
	}
	log.Debug(fmt.Sprintf("After the check origin is %d height is %d", origin, height))
	d.syncStatsChainHeight = height
	d.syncStatsLock.Unlock()

	// Ensure our origin point is below any fast sync pivot point
	pivot := uint64(0)
	if mode == FastSync {
		pivot = d.calcPivot(height)
		rawdb.WriteLastPivotNumber(d.stateDB, pivot)
		if pivot == 0 {
			origin = 0
		} else if pivot <= origin {
			origin = pivot - 1
		}
	}
	d.committed = 1
	if mode == FastSync && pivot != 0 {
		d.committed = 0
	}
	if mode == FastSync {
		// Set the ancient data limitation.
		// If we are running fast sync, all block data older than ancientLimit will be
		// written to the ancient store. More recent data will be written to the active
		// database and will wait for the freezer to migrate.
		//
		// If there is a checkpoint available, then calculate the ancientLimit through
		// that. Otherwise calculate the ancient limit through the advertised height
		// of the remote peer.
		//
		// The reason for picking checkpoint first is that a malicious peer can give us
		// a fake (very high) height, forcing the ancient limit to also be very high.
		// The peer would start to feed us valid blocks until head, resulting in all of
		// the blocks might be written into the ancient store. A following mini-reorg
		// could cause issues.
		if d.checkpoint != 0 && d.checkpoint > fullMaxForkAncestry+1 {
			d.ancientLimit = d.checkpoint
		} else if height > fullMaxForkAncestry+1 {
			d.ancientLimit = height - fullMaxForkAncestry - 1
		}
		frozen, _ := d.stateDB.Ancients() // Ignore the error here since light client can also hit here.

		// If a part of blockchain data has already been written into active store,
		// disable the ancient style insertion explicitly.
		if origin >= frozen && frozen != 0 {
			d.ancientLimit = 0
			log.Info("Disabling direct-ancient mode", "origin", origin, "ancient", frozen-1)
		} else if d.ancientLimit > 0 {
			log.Debug("Enabling direct-ancient mode", "ancient", d.ancientLimit)
		}
		// Rewind the ancient store and blockchain if reorg happens.
		if origin+1 < frozen {
			if err := d.lightchain.SetHead(origin + 1); err != nil {
				return err
			}
		}
	}
	// Initiate the sync using a concurrent header and content retrieval algorithm
	d.queue.Prepare(origin+1, mode)
	if d.syncInitHook != nil {
		d.syncInitHook(origin, height)
	}
	fetchers := []func() error{
		func() error { return d.fetchHeaders(p, origin+1, pivot, height) }, // Headers are always retrieved
		func() error { return d.fetchBodies(origin + 1) },                  // Bodies are retrieved during normal and fast sync
		func() error { return d.fetchReceipts(origin + 1) },                // Receipts are retrieved during fast sync
		func() error { return d.processHeaders(origin+1, pivot, td) },
	}
	if mode == FastSync {
		fetchers = append(fetchers, func() error { return d.processFastSyncContent(latest) })
	} else if mode == FullSync {
		fetchers = append(fetchers, d.processFullSyncContent)
	}
	return d.spawnSync(fetchers)
}

// spawnSync runs d.process and all given fetcher functions to completion in
// separate goroutines, returning the first error that appears.
func (d *Downloader) spawnSync(fetchers []func() error) error {
	errc := make(chan error, len(fetchers))
	d.cancelWg.Add(len(fetchers))
	for _, fn := range fetchers {
		fn := fn
		go func() { defer d.cancelWg.Done(); errc <- fn() }()
	}
	// Wait for the first error, then terminate the others.
	var err error
	for i := 0; i < len(fetchers); i++ {
		if i == len(fetchers)-1 {
			// Close the queue when all fetchers have exited.
			// This will cause the block processor to end when
			// it has processed the queue.
			d.queue.Close()
		}
		if err = <-errc; err != nil && err != errCanceled {
			break
		}
	}
	d.queue.Close()
	d.Cancel()
	return err
}

// cancel aborts all of the operations and resets the queue. However, cancel does
// not wait for the running download goroutines to finish. This method should be
// used when cancelling the downloads from inside the downloader.
func (d *Downloader) cancel() {
	// Close the current cancel channel
	d.cancelLock.Lock()
	defer d.cancelLock.Unlock()

	if d.cancelCh != nil {
		select {
		case <-d.cancelCh:
			// Channel was already closed
		default:
			close(d.cancelCh)
		}
	}
}

// Cancel aborts all of the operations and waits for all download goroutines to
// finish before returning.
func (d *Downloader) Cancel() {
	d.cancel()
	d.cancelWg.Wait()

	d.ancientLimit = 0
	log.Debug("Reset ancient limit to zero")
}

// Terminate interrupts the downloader, canceling all pending operations.
// The downloader cannot be reused after calling Terminate.
func (d *Downloader) Terminate() {
	// Close the termination channel (make sure double close is allowed)
	d.quitLock.Lock()
	select {
	case <-d.quitCh:
	default:
		close(d.quitCh)
	}
	d.quitLock.Unlock()

	// Cancel any pending download requests
	d.Cancel()
}

// fetchHeight retrieves the head header of the remote peer to aid in estimating
// the total time a pending synchronisation would take.
func (d *Downloader) fetchHeight(p *peerConnection) (*types.Header, error) {
	p.log.Debug("Retrieving remote chain height")

	// Request the advertised remote head block and wait for the response
	head, _ := p.peer.Head()
	go p.peer.RequestHeadersByHash(head, 1, 0, false)

	ttl := d.requestTTL()
	timeout := time.After(ttl)
	mode := d.getMode()
	for {
		select {
		case <-d.cancelCh:
			return nil, errCanceled

		case packet := <-d.headerCh:
			// Discard anything not from the origin peer
			if packet.PeerId() != p.id {
				log.Debug("Received headers from incorrect peer", "peer", packet.PeerId())
				break
			}
			// Make sure the peer actually gave something valid
			headers := packet.(*headerPack).headers
			if len(headers) != 1 {
				p.log.Debug("Multiple headers for single request", "headers", len(headers))
				return nil, fmt.Errorf("%w: multiple headers (%d) for single request", errBadPeer, len(headers))
			}
			head := headers[0]
			if (mode == FastSync || mode == LightSync) && head.Number.Uint64() < d.checkpoint {
				p.log.Warn("Remote head below checkpoint", "number", head.Number, "hash", head.Hash())
				return nil, errUnsyncedPeer
			}
			p.log.Debug("Remote head header identified", "number", head.Number, "hash", head.Hash())
			return head, nil

		case <-timeout:
			p.log.Debug("Waiting for head header timed out", "elapsed", ttl)
			return nil, errTimeout

		case <-d.bodyCh:
		case <-d.receiptCh:
			// Out of bounds delivery, ignore
		}
	}
}

// calculateRequestSpan calculates what headers to request from a peer when trying to determine the
// common ancestor.
// It returns parameters to be used for peer.RequestHeadersByNumber:
//  from - starting block number
//  count - number of headers to request
//  skip - number of headers to skip
// and also returns 'max', the last block which is expected to be returned by the remote peers,
// given the (from,count,skip)
func calculateRequestSpan(remoteHeight, localHeight uint64) (int64, int, int, uint64) {
	var (
		from     int
		count    int
		MaxCount = MaxHeaderFetch / 16
	)
	// requestHead is the highest block that we will ask for. If requestHead is not offset,
	// the highest block that we will get is 16 blocks back from head, which means we
	// will fetch 14 or 15 blocks unnecessarily in the case the height difference
	// between us and the peer is 1-2 blocks, which is most common
	requestHead := int(remoteHeight) - 1
	if requestHead < 0 {
		requestHead = 0
	}
	// requestBottom is the lowest block we want included in the query
	// Ideally, we want to include the one just below our own head
	requestBottom := int(localHeight - 1)
	if requestBottom < 0 {
		requestBottom = 0
	}
	totalSpan := requestHead - requestBottom
	span := 1 + totalSpan/MaxCount
	if span < 2 {
		span = 2
	}
	if span > 16 {
		span = 16
	}

	count = 1 + totalSpan/span
	if count > MaxCount {
		count = MaxCount
	}
	if count < 2 {
		count = 2
	}
	from = requestHead - (count-1)*span
	if from < 0 {
		from = 0
	}
	max := from + (count-1)*span
	return int64(from), count, span - 1, uint64(max)
}

// findAncestor tries to locate the common ancestor link of the local chain and
// a remote peers blockchain. In the general case when our node was in sync and
// on the correct chain, checking the top N links should already get us a match.
// In the rare scenario when we ended up on a long reorganisation (i.e. none of
// the head links match), we do a binary search to find the common ancestor.
func (d *Downloader) findAncestor(p *peerConnection, remoteHeader *types.Header) (uint64, error) {
	// Figure out the valid ancestor range to prevent rewrite attacks
	var (
		floor        = int64(-1)
		localHeight  uint64
		remoteHeight = remoteHeader.Number.Uint64()
	)
	mode := d.getMode()
	switch mode {
	case FullSync:
		localHeight = d.blockchain.CurrentBlock().NumberU64()
	case FastSync:
		localHeight = d.blockchain.CurrentFastBlock().NumberU64()
	default:
		localHeight = d.lightchain.CurrentHeader().Number.Uint64()
	}
	p.log.Debug("Looking for common ancestor", "local", localHeight, "remote", remoteHeight)

	// Recap floor value for binary search
	maxForkAncestry := fullMaxForkAncestry
	if d.getMode() == LightSync {
		maxForkAncestry = lightMaxForkAncestry
	}
	if localHeight >= maxForkAncestry {
		// We're above the max reorg threshold, find the earliest fork point
		floor = int64(localHeight - maxForkAncestry)
	}

	// TODO(tim) TODO(ashishb) see https://github.com/celo-org/celo-blockchain/commit/6c312a24b6041385c33eca066ff5604af315a41e

	// If we're doing a light sync, ensure the floor doesn't go below the CHT, as
	// all headers before that point will be missing.
	if !mode.SyncFullBlockChain() {
		// If we don't know the current CHT position, find it
		if d.genesis == 0 {
			header := d.lightchain.CurrentHeader()
			for header != nil {
				d.genesis = header.Number.Uint64()
				if floor >= int64(d.genesis)-1 {
					break
				}
				header = d.lightchain.GetHeaderByHash(header.ParentHash)
			}
		}
		// We already know the "genesis" block number, cap floor to that
		if floor < int64(d.genesis)-1 {
			floor = int64(d.genesis) - 1
		}
	}

	from, count, skip, max := calculateRequestSpan(remoteHeight, localHeight)

	p.log.Trace("Span searching for common ancestor", "count", count, "from", from, "skip", skip)
	go p.peer.RequestHeadersByNumber(uint64(from), count, skip, false)

	// Wait for the remote response to the head fetch
	number, hash := uint64(0), common.Hash{}

	ttl := d.requestTTL()
	timeout := time.After(ttl)

	for finished := false; !finished; {
		select {
		case <-d.cancelCh:
			return 0, errCanceled

		case packet := <-d.headerCh:
			// Discard anything not from the origin peer
			if packet.PeerId() != p.id {
				log.Debug("Received headers from incorrect peer", "peer", packet.PeerId())
				break
			}
			// Make sure the peer actually gave something valid
			headers := packet.(*headerPack).headers
			if len(headers) == 0 {
				p.log.Warn("Empty head header set")
				return 0, errEmptyHeaderSet
			}
			// Make sure the peer's reply conforms to the request
			for i, header := range headers {
				expectNumber := from + int64(i)*int64(skip+1)
				if number := header.Number.Int64(); number != expectNumber {
					p.log.Warn("Head headers broke chain ordering", "index", i, "requested", expectNumber, "received", number, "localHeight", localHeight, "remoteHeight", remoteHeight)
					return 0, fmt.Errorf("%w: %v", errInvalidChain, errors.New("head headers broke chain ordering"))
				}
			}
			// Check if a common ancestor was found
			finished = true
			for i := len(headers) - 1; i >= 0; i-- {
				// Skip any headers that underflow/overflow our requested set
				if headers[i].Number.Int64() < from || headers[i].Number.Uint64() > max {
					continue
				}
				// Otherwise check if we already know the header or not
				h := headers[i].Hash()
				n := headers[i].Number.Uint64()

				var known bool
				switch mode {
				case FullSync:
					known = d.blockchain.HasBlock(h, n)
				case FastSync:
					known = d.blockchain.HasFastBlock(h, n)
				default:
					known = d.lightchain.HasHeader(h, n)
				}
				if known {
					number, hash = n, h
					break
				}
			}

		case <-timeout:
			p.log.Debug("Waiting for head header timed out", "elapsed", ttl)
			return 0, errTimeout

		case <-d.bodyCh:
		case <-d.receiptCh:
			// Out of bounds delivery, ignore
		}
	}
	// If the head fetch already found an ancestor, return
	if hash != (common.Hash{}) {
		if int64(number) <= floor {
			p.log.Warn("Ancestor below allowance", "number", number, "hash", hash, "allowance", floor)
			return 0, errInvalidAncestor
		}
		p.log.Debug("Found common ancestor", "number", number, "hash", hash)
		return number, nil
	}
	// Ancestor not found, we need to binary search over our chain
	start, end := uint64(0), remoteHeight
	if floor > 0 {
		start = uint64(floor)
	}
	p.log.Trace("Binary searching for common ancestor", "start", start, "end", end)

	for start+1 < end {
		// Split our chain interval in two, and request the hash to cross check
		check := (start + end) / 2

		ttl := d.requestTTL()
		timeout := time.After(ttl)

		go p.peer.RequestHeadersByNumber(check, 1, 0, false)

		// Wait until a reply arrives to this request
		for arrived := false; !arrived; {
			select {
			case <-d.cancelCh:
				return 0, errCanceled

			case packer := <-d.headerCh:
				// Discard anything not from the origin peer
				if packer.PeerId() != p.id {
					log.Debug("Received headers from incorrect peer", "peer", packer.PeerId())
					break
				}
				// Make sure the peer actually gave something valid
				headers := packer.(*headerPack).headers
				if len(headers) != 1 {
					p.log.Debug("Multiple headers for single request", "headers", len(headers))
					return 0, fmt.Errorf("%w: multiple headers (%d) for single request", errBadPeer, len(headers))
				}
				arrived = true

				// Modify the search interval based on the response
				h := headers[0].Hash()
				n := headers[0].Number.Uint64()

				var known bool
				switch mode {
				case FullSync:
					known = d.blockchain.HasBlock(h, n)
				case FastSync:
					known = d.blockchain.HasFastBlock(h, n)
				default:
					known = d.lightchain.HasHeader(h, n)
				}
				if !known {
					end = check
					break
				}
				header := d.lightchain.GetHeaderByHash(h) // Independent of sync mode, header surely exists
				if header.Number.Uint64() != check {
					p.log.Debug("Received non requested header", "number", header.Number, "hash", header.Hash(), "request", check)
					return 0, fmt.Errorf("%w: non-requested header (%d)", errBadPeer, header.Number)
				}
				start = check
				hash = h

			case <-timeout:
				p.log.Debug("Waiting for search header timed out", "elapsed", ttl)
				return 0, errTimeout

			case <-d.bodyCh:
			case <-d.receiptCh:
				// Out of bounds delivery, ignore
			}
		}
	}
	// Ensure valid ancestry and return
	if int64(start) <= floor {
		p.log.Warn("Ancestor below allowance", "number", start, "hash", hash, "allowance", floor)
		return 0, errInvalidAncestor
	}
	p.log.Debug("Found common ancestor", "number", start, "hash", hash)
	return start, nil
}

// fetchHeaders keeps retrieving headers concurrently from the number
// requested, until no more are returned, potentially throttling on the way. To
// facilitate concurrency but still protect against malicious nodes sending bad
// headers, we construct a header chain skeleton using the "origin" peer we are
// syncing with, and fill in the missing headers using anyone else. Headers from
// other peers are only accepted if they map cleanly to the skeleton. If no one
// can fill in the skeleton - not even the origin peer - it's assumed invalid and
// the origin is dropped.
// height = latest block announced by the peers.
func (d *Downloader) fetchHeaders(p *peerConnection, from uint64, pivot uint64, height uint64) error {
	p.log.Debug("fetchHeaders", "origin", from, "pivot", pivot, "height", height)
	defer p.log.Debug("Header download terminated")

	// Create a timeout timer, and the associated header fetcher
	skeleton := true            // Skeleton assembly phase or finishing up
	request := time.Now()       // time of the last skeleton fetch request
	timeout := time.NewTimer(0) // timer to dump a non-responsive active peer
	<-timeout.C                 // timeout channel should be initially empty
	defer timeout.Stop()
	epoch := d.epoch

	var ttl time.Duration
	getHeaders := func(from uint64) {
		request = time.Now()

		ttl = d.requestTTL()
		timeout.Reset(ttl)

		if skeleton {
			p.log.Trace("Fetching skeleton headers", "count", MaxHeaderFetch, "from", from)
			go p.peer.RequestHeadersByNumber(from+uint64(MaxHeaderFetch)-1, MaxSkeletonSize, MaxHeaderFetch-1, false)
		} else {
			count := MaxHeaderFetch
			skip := 0
			p.log.Trace("Fetching full headers", "count", count, "from", from)
			go p.peer.RequestHeadersByNumber(from, MaxHeaderFetch, skip, false)
		}
	}

	mode := d.getMode()
	getEpochHeaders := func(fromEpochBlock uint64) {
		if mode != LightestSync {
			panic("This method should be called only in LightestSync mode")
		}
		if fromEpochBlock%epoch != 0 {
			panic(fmt.Sprintf(
				"Logic error: getEpochHeaders received a request to fetch non-epoch block %d with epoch %d",
				fromEpochBlock, epoch))
		}

		request = time.Now()

		ttl = d.requestTTL()
		timeout.Reset(ttl)

		// if epoch is 100 and we fetch from=1000 and skip=100 then we will get
		// 1000, 1101, 1202, 1303 ...
		// So, skip has to be epoch - 1 to get the right set of blocks.
		skip := int(epoch - 1)
		count := MaxEpochHeaderFetch
		log.Trace("getEpochHeaders", "from", fromEpochBlock, "count", count, "skip", skip)
		p.log.Trace("Fetching full headers", "count", count, "from", fromEpochBlock)
		go p.peer.RequestHeadersByNumber(fromEpochBlock, count, skip, false)
	}

	// Returns true if a header(s) fetch request was made, false if the syncing is finished.
	getEpochOrNormalHeaders := func(from uint64) bool {
		// Download the epoch headers including and beyond the current head.
		nextEpochBlock := (from-1)/epoch*epoch + epoch
		// If we're still not synced up to the latest epoch, sync only epoch headers.
		// Otherwise, sync block headers as we would normally in light sync.
		log.Trace("Getting headers in lightest sync mode", "from", from, "height", height, "nextEpochBlock", nextEpochBlock, "epoch", epoch)
		if nextEpochBlock < height {
			getEpochHeaders(nextEpochBlock)
			return true
		} else if from <= height {
			getHeaders(height)
			return true
		} else {
			// During repeated invocations, "from" can be more than height since the blocks could have
			// created after this method was invoked and in that case, the from which is one beyond the
			// last fetched header number can be more than the height.
			// If we have already fetched a block header >= height block header then we declare that the sync
			// is finished and stop.
			return false
		}
	}
	// Start pulling the header chain skeleton until all is done
	ancestor := from

	if mode == LightestSync {
		if epoch == 0 {
			panic("Epoch cannot be 0 in IBFT + LightestSync")
		}
		// Don't fetch skeleton, only fetch the headers.
		skeleton = false
		getEpochOrNormalHeaders(from)
	} else {
		log.Trace("getHeaders#initialHeaderDownload", "from", from)
		getHeaders(from)
	}

	for {
		select {
		case <-d.cancelCh:
			return errCanceled

		case packet := <-d.headerCh:
			// Make sure the active peer is giving us the skeleton headers
			if packet.PeerId() != p.id {
				log.Debug("Received skeleton from incorrect peer", "peer", packet.PeerId())
				break
			}
			headerReqTimer.UpdateSince(request)
			timeout.Stop()

			// If the skeleton's finished, pull any remaining head headers directly from the origin
			if packet.Items() == 0 && skeleton {
				skeleton = false
				log.Trace("getHeaders, skeleton finished, download remaining headers")
				getHeaders(from)
				continue
			}
			// If no more headers are inbound, notify the content fetchers and return
			if packet.Items() == 0 {
				// Don't abort header fetches while the pivot is downloading
				if atomic.LoadInt32(&d.committed) == 0 && pivot <= from {
					p.log.Debug("No headers, waiting for pivot commit")
					select {
					case <-time.After(fsHeaderContCheck):
						getHeaders(from)
						continue
					case <-d.cancelCh:
						return errCanceled
					}
				}
				// Pivot done (or not in fast sync) and no more headers, terminate the process
				p.log.Debug("No more headers available")
				select {
				case d.headerProcCh <- nil:
					return nil
				case <-d.cancelCh:
					return errCanceled
				}
			}
			// Received headers
			headers := packet.(*headerPack).headers

			// If we received a skeleton batch, resolve internals concurrently
			if skeleton {
				filled, proced, err := d.fillHeaderSkeleton(from, headers)
				if err != nil {
					p.log.Debug("Skeleton chain invalid", "err", err)
					return fmt.Errorf("%w: %v", errInvalidChain, err)
				}
				headers = filled[proced:]
				from += uint64(proced)
			} else {
				// If we're closing in on the chain head, but haven't yet reached it, delay
				// the last few headers so mini reorgs on the head don't cause invalid hash
				// chain errors.

				// Don't delay last few headers in IBFT since we are not expecting chain reorgs in IBFT
				if !d.ibftConsensus {
					if n := len(headers); n > 0 {
						// Retrieve the current head we're at
						var head uint64
						if mode == LightSync {
							head = d.lightchain.CurrentHeader().Number.Uint64()
						} else {
							head = d.blockchain.CurrentFastBlock().NumberU64()
							if full := d.blockchain.CurrentBlock().NumberU64(); head < full {
								head = full
							}
						}
						// If the head is below the common ancestor, we're actually deduplicating
						// already existing chain segments, so use the ancestor as the fake head.
						// Otherwise we might end up delaying header deliveries pointlessly.
						if head < ancestor {
							head = ancestor
						}
						// If the head is way older than this batch, delay the last few headers
						if head+uint64(reorgProtThreshold) < headers[n-1].Number.Uint64() {
							delay := reorgProtHeaderDelay
							if delay > n {
								delay = n
							}
							headers = headers[:n-delay]
						}
					}
				}
			}
			// Insert all the new headers and fetch the next batch
			if len(headers) > 0 {
				p.log.Trace("Scheduling new headers", "count", len(headers), "from", from)
				select {
				case d.headerProcCh <- headers:
				case <-d.cancelCh:
					return errCanceled
				}
				// In all other sync modes, we fetch the block immediately after the current block.
				// In the lightest sync mode, increment the value by epoch instead.
				if mode == LightestSync {
					lastFetchedHeaderNumber := headers[len(headers)-1].Number.Uint64()
					moreHeaderFetchesPending := getEpochOrNormalHeaders(lastFetchedHeaderNumber + 1)
					if !moreHeaderFetchesPending {
						p.log.Debug("No more headers available")
						select {
						case d.headerProcCh <- nil:
							return nil
						case <-d.cancelCh:
							return errCanceled
						}
					}
				} else {
					from += uint64(len(headers))
					log.Trace("getHeaders#downloadMoreHeaders", "from", from)
					getHeaders(from)
				}
			} else {
				// No headers delivered, or all of them being delayed, sleep a bit and retry
				p.log.Trace("All headers delayed, waiting")
				select {
				case <-time.After(fsHeaderContCheck):
					if mode == LightestSync {
						getEpochOrNormalHeaders(from)
					} else {
						getHeaders(from)
					}
					continue
				case <-d.cancelCh:
					return errCanceled
				}
			}

		case <-timeout.C:
			if d.dropPeer == nil {
				// The dropPeer method is nil when `--copydb` is used for a local copy.
				// Timeouts can occur if e.g. compaction hits at the wrong time, and can be ignored
				p.log.Warn("Downloader wants to drop peer, but peerdrop-function is not set", "peer", p.id)
				break
			}
			// Header retrieval timed out, consider the peer bad and drop
			p.log.Warn("Header request timed out, dropping peer", "elapsed", ttl)
			headerTimeoutMeter.Mark(1)
			d.dropPeer(p.id)

			// Finish the sync gracefully instead of dumping the gathered data though
			for _, ch := range []chan bool{d.bodyWakeCh, d.receiptWakeCh} {
				select {
				case ch <- false:
				case <-d.cancelCh:
				}
			}
			select {
			case d.headerProcCh <- nil:
			case <-d.cancelCh:
			}
			return fmt.Errorf("%w: header request timed out", errBadPeer)
		}
	}
}

// fillHeaderSkeleton concurrently retrieves headers from all our available peers
// and maps them to the provided skeleton header chain.
//
// Any partial results from the beginning of the skeleton is (if possible) forwarded
// immediately to the header processor to keep the rest of the pipeline full even
// in the case of header stalls.
//
// The method returns the entire filled skeleton and also the number of headers
// already forwarded for processing.
func (d *Downloader) fillHeaderSkeleton(from uint64, skeleton []*types.Header) ([]*types.Header, int, error) {
	log.Debug("Filling up skeleton", "from", from)
	d.queue.ScheduleSkeleton(from, skeleton)

	var (
		deliver = func(packet dataPack) (int, error) {
			pack := packet.(*headerPack)
			return d.queue.DeliverHeaders(pack.peerID, pack.headers, d.headerProcCh)
		}
		expire   = func() map[string]int { return d.queue.ExpireHeaders(d.requestTTL()) }
		throttle = func() bool { return false }
		reserve  = func(p *peerConnection, count int) (*fetchRequest, bool, error) {
			return d.queue.ReserveHeaders(p, count), false, nil
		}
		fetch    = func(p *peerConnection, req *fetchRequest) error { return p.FetchHeaders(req.From, MaxHeaderFetch) }
		capacity = func(p *peerConnection) int { return p.HeaderCapacity(d.requestRTT()) }
		setIdle  = func(p *peerConnection, accepted int) { p.SetHeadersIdle(accepted) }
	)
	err := d.fetchParts(d.headerCh, deliver, d.queue.headerContCh, expire,
		d.queue.PendingHeaders, d.queue.InFlightHeaders, throttle, reserve,
		nil, fetch, d.queue.CancelHeaders, capacity, d.peers.HeaderIdlePeers, setIdle, "headers")

	log.Debug("Skeleton fill terminated", "err", err)

	filled, proced := d.queue.RetrieveHeaders()
	return filled, proced, err
}

// fetchBodies iteratively downloads the scheduled block bodies, taking any
// available peers, reserving a chunk of blocks for each, waiting for delivery
// and also periodically checking for timeouts.
func (d *Downloader) fetchBodies(from uint64) error {
	log.Debug("Downloading block bodies", "origin", from)

	var (
		deliver = func(packet dataPack) (int, error) {
			pack := packet.(*bodyPack)
			return d.queue.DeliverBodies(pack.peerID, pack.transactions, pack.randomness, pack.epochSnarkData)
		}
		expire   = func() map[string]int { return d.queue.ExpireBodies(d.requestTTL()) }
		fetch    = func(p *peerConnection, req *fetchRequest) error { return p.FetchBodies(req) }
		capacity = func(p *peerConnection) int { return p.BlockCapacity(d.requestRTT()) }
		setIdle  = func(p *peerConnection, accepted int) { p.SetBodiesIdle(accepted) }
	)
	err := d.fetchParts(d.bodyCh, deliver, d.bodyWakeCh, expire,
		d.queue.PendingBlocks, d.queue.InFlightBlocks, d.queue.ShouldThrottleBlocks, d.queue.ReserveBodies,
		d.bodyFetchHook, fetch, d.queue.CancelBodies, capacity, d.peers.BodyIdlePeers, setIdle, "bodies")

	log.Debug("Block body download terminated", "err", err)
	return err
}

// fetchReceipts iteratively downloads the scheduled block receipts, taking any
// available peers, reserving a chunk of receipts for each, waiting for delivery
// and also periodically checking for timeouts.
func (d *Downloader) fetchReceipts(from uint64) error {
	log.Debug("Downloading transaction receipts", "origin", from)

	var (
		deliver = func(packet dataPack) (int, error) {
			pack := packet.(*receiptPack)
			return d.queue.DeliverReceipts(pack.peerID, pack.receipts)
		}
		expire   = func() map[string]int { return d.queue.ExpireReceipts(d.requestTTL()) }
		fetch    = func(p *peerConnection, req *fetchRequest) error { return p.FetchReceipts(req) }
		capacity = func(p *peerConnection) int { return p.ReceiptCapacity(d.requestRTT()) }
		setIdle  = func(p *peerConnection, accepted int) { p.SetReceiptsIdle(accepted) }
	)
	err := d.fetchParts(d.receiptCh, deliver, d.receiptWakeCh, expire,
		d.queue.PendingReceipts, d.queue.InFlightReceipts, d.queue.ShouldThrottleReceipts, d.queue.ReserveReceipts,
		d.receiptFetchHook, fetch, d.queue.CancelReceipts, capacity, d.peers.ReceiptIdlePeers, setIdle, "receipts")

	log.Debug("Transaction receipt download terminated", "err", err)
	return err
}

// fetchParts iteratively downloads scheduled block parts, taking any available
// peers, reserving a chunk of fetch requests for each, waiting for delivery and
// also periodically checking for timeouts.
//
// As the scheduling/timeout logic mostly is the same for all downloaded data
// types, this method is used by each for data gathering and is instrumented with
// various callbacks to handle the slight differences between processing them.
//
// The instrumentation parameters:
//  - errCancel:   error type to return if the fetch operation is cancelled (mostly makes logging nicer)
//  - deliveryCh:  channel from which to retrieve downloaded data packets (merged from all concurrent peers)
//  - deliver:     processing callback to deliver data packets into type specific download queues (usually within `queue`)
//  - wakeCh:      notification channel for waking the fetcher when new tasks are available (or sync completed)
//  - expire:      task callback method to abort requests that took too long and return the faulty peers (traffic shaping)
//  - pending:     task callback for the number of requests still needing download (detect completion/non-completability)
//  - inFlight:    task callback for the number of in-progress requests (wait for all active downloads to finish)
//  - throttle:    task callback to check if the processing queue is full and activate throttling (bound memory use)
//  - reserve:     task callback to reserve new download tasks to a particular peer (also signals partial completions)
//  - fetchHook:   tester callback to notify of new tasks being initiated (allows testing the scheduling logic)
//  - fetch:       network callback to actually send a particular download request to a physical remote peer
//  - cancel:      task callback to abort an in-flight download request and allow rescheduling it (in case of lost peer)
//  - capacity:    network callback to retrieve the estimated type-specific bandwidth capacity of a peer (traffic shaping)
//  - idle:        network callback to retrieve the currently (type specific) idle peers that can be assigned tasks
//  - setIdle:     network callback to set a peer back to idle and update its estimated capacity (traffic shaping)
//  - kind:        textual label of the type being downloaded to display in log messages
func (d *Downloader) fetchParts(deliveryCh chan dataPack, deliver func(dataPack) (int, error), wakeCh chan bool,
	expire func() map[string]int, pending func() int, inFlight func() bool, throttle func() bool, reserve func(*peerConnection, int) (*fetchRequest, bool, error),
	fetchHook func([]*types.Header), fetch func(*peerConnection, *fetchRequest) error, cancel func(*fetchRequest), capacity func(*peerConnection) int,
	idle func() ([]*peerConnection, int), setIdle func(*peerConnection, int), kind string) error {

	// Create a ticker to detect expired retrieval tasks
	ticker := time.NewTicker(100 * time.Millisecond)
	defer ticker.Stop()

	update := make(chan struct{}, 1)

	// Prepare the queue and fetch block parts until the block header fetcher's done
	finished := false
	for {
		select {
		case <-d.cancelCh:
			return errCanceled

		case packet := <-deliveryCh:
			// If the peer was previously banned and failed to deliver its pack
			// in a reasonable time frame, ignore its message.
			if peer := d.peers.Peer(packet.PeerId()); peer != nil {
				// Deliver the received chunk of data and check chain validity
				accepted, err := deliver(packet)
				if errors.Is(err, errInvalidChain) {
					return err
				}
				// Unless a peer delivered something completely else than requested (usually
				// caused by a timed out request which came through in the end), set it to
				// idle. If the delivery's stale, the peer should have already been idled.
				if !errors.Is(err, errStaleDelivery) {
					setIdle(peer, accepted)
				}
				// Issue a log to the user to see what's going on
				switch {
				case err == nil && packet.Items() == 0:
					peer.log.Trace("Requested data not delivered", "type", kind)
				case err == nil:
					peer.log.Trace("Delivered new batch of data", "type", kind, "count", packet.Stats())
				default:
					peer.log.Trace("Failed to deliver retrieved data", "type", kind, "err", err)
				}
			}
			// Blocks assembled, try to update the progress
			select {
			case update <- struct{}{}:
			default:
			}

		case cont := <-wakeCh:
			// The header fetcher sent a continuation flag, check if it's done
			if !cont {
				finished = true
			}
			// Headers arrive, try to update the progress
			select {
			case update <- struct{}{}:
			default:
			}

		case <-ticker.C:
			// Sanity check update the progress
			select {
			case update <- struct{}{}:
			default:
			}

		case <-update:
			// Short circuit if we lost all our peers
			if d.peers.Len() == 0 {
				return errNoPeers
			}
			// Check for fetch request timeouts and demote the responsible peers
			for pid, fails := range expire() {
				if peer := d.peers.Peer(pid); peer != nil {
					// If a lot of retrieval elements expired, we might have overestimated the remote peer or perhaps
					// ourselves. Only reset to minimal throughput but don't drop just yet. If even the minimal times
					// out that sync wise we need to get rid of the peer.
					//
					// The reason the minimum threshold is 2 is because the downloader tries to estimate the bandwidth
					// and latency of a peer separately, which requires pushing the measures capacity a bit and seeing
					// how response times reacts, to it always requests one more than the minimum (i.e. min 2).
					if fails > 2 {
						peer.log.Trace("Data delivery timed out", "type", kind)
						setIdle(peer, 0)
					} else {
						peer.log.Warn("Stalling delivery, dropping", "type", kind)

						if d.dropPeer == nil {
							// The dropPeer method is nil when `--copydb` is used for a local copy.
							// Timeouts can occur if e.g. compaction hits at the wrong time, and can be ignored
							peer.log.Warn("Downloader wants to drop peer, but peerdrop-function is not set", "peer", pid)
						} else {
							d.dropPeer(pid)

							// If this peer was the master peer, abort sync immediately
							d.cancelLock.RLock()
							master := pid == d.cancelPeer
							d.cancelLock.RUnlock()

							if master {
								d.cancel()
								return errTimeout
							}
						}
					}
				}
			}
			// If there's nothing more to fetch, wait or terminate
			if pending() == 0 {
				if !inFlight() && finished {
					log.Debug("Data fetching completed", "type", kind)
					return nil
				}
				break
			}
			// Send a download request to all idle peers, until throttled
			progressed, throttled, running := false, false, inFlight()
			idles, total := idle()

			for _, peer := range idles {
				// Short circuit if throttling activated
				if throttle() {
					throttled = true
					break
				}
				// Short circuit if there is no more available task.
				if pending() == 0 {
					break
				}
				// Reserve a chunk of fetches for a peer. A nil can mean either that
				// no more headers are available, or that the peer is known not to
				// have them.
				request, progress, err := reserve(peer, capacity(peer))
				if err != nil {
					return err
				}
				if progress {
					progressed = true
				}
				if request == nil {
					continue
				}
				if request.From > 0 {
					peer.log.Trace("Requesting new batch of data", "type", kind, "from", request.From)
				} else {
					peer.log.Trace("Requesting new batch of data", "type", kind, "count", len(request.Headers), "from", request.Headers[0].Number)
				}
				// Fetch the chunk and make sure any errors return the hashes to the queue
				if fetchHook != nil {
					fetchHook(request.Headers)
				}
				if err := fetch(peer, request); err != nil {
					// Although we could try and make an attempt to fix this, this error really
					// means that we've double allocated a fetch task to a peer. If that is the
					// case, the internal state of the downloader and the queue is very wrong so
					// better hard crash and note the error instead of silently accumulating into
					// a much bigger issue.
					panic(fmt.Sprintf("%v: %s fetch assignment failed", peer, kind))
				}
				running = true
			}
			// Make sure that we have peers available for fetching. If all peers have been tried
			// and all failed throw an error
			if !progressed && !throttled && !running && len(idles) == total && pending() > 0 {
				return errPeersUnavailable
			}
		}
	}
}

// processHeaders takes batches of retrieved headers from an input channel and
// keeps processing and scheduling them into the header chain and downloader's
// queue until the stream ends or a failure occurs.
func (d *Downloader) processHeaders(origin uint64, pivot uint64, td *big.Int) error {
	// Keep a count of uncertain headers to roll back
	var (
		rollback    uint64 // Zero means no rollback (fine as you can't unroll the genesis)
		rollbackErr error
		mode        = d.getMode()
	)
	defer func() {
		if rollback > 0 {
			lastHeader, lastFastBlock, lastBlock := d.lightchain.CurrentHeader().Number, common.Big0, common.Big0
			if mode.SyncFullBlockChain() {
				lastFastBlock = d.blockchain.CurrentFastBlock().Number()
				lastBlock = d.blockchain.CurrentBlock().Number()
			}
			if err := d.lightchain.SetHead(rollback - 1); err != nil { // -1 to target the parent of the first uncertain block
				// We're already unwinding the stack, only print the error to make it more visible
				log.Error("Failed to roll back chain segment", "head", rollback-1, "err", err)
			}
			curFastBlock, curBlock := common.Big0, common.Big0
			if mode.SyncFullBlockChain() {
				curFastBlock = d.blockchain.CurrentFastBlock().Number()
				curBlock = d.blockchain.CurrentBlock().Number()
			}
			log.Warn("Rolled back chain segment",
				"header", fmt.Sprintf("%d->%d", lastHeader, d.lightchain.CurrentHeader().Number),
				"fast", fmt.Sprintf("%d->%d", lastFastBlock, curFastBlock),
				"block", fmt.Sprintf("%d->%d", lastBlock, curBlock), "reason", rollbackErr)
		}
	}()
	// Wait for batches of headers to process
	gotHeaders := false

	for {
		select {
		case <-d.cancelCh:
			rollbackErr = errCanceled
			return errCanceled

		case headers := <-d.headerProcCh:
			// Terminate header processing if we synced up
			if len(headers) == 0 {
				// Notify everyone that headers are fully processed
				for _, ch := range []chan bool{d.bodyWakeCh, d.receiptWakeCh} {
					select {
					case ch <- false:
					case <-d.cancelCh:
					}
				}
				// If no headers were retrieved at all, the peer violated its TD promise that it had a
				// better chain compared to ours. The only exception is if its promised blocks were
				// already imported by other means (e.g. fetcher):
				//
				// R <remote peer>, L <local node>: Both at block 10
				// R: Mine block 11, and propagate it to L
				// L: Queue block 11 for import
				// L: Notice that R's head and TD increased compared to ours, start sync
				// L: Import of block 11 finishes
				// L: Sync begins, and finds common ancestor at 11
				// L: Request new headers up from 11 (R's TD was higher, it must have something)
				// R: Nothing to give
				if mode.SyncFullBlockChain() {
					head := d.blockchain.CurrentBlock()
					if !gotHeaders && td.Cmp(d.blockchain.GetTd(head.Hash(), head.NumberU64())) > 0 {
						rollbackErr = errStallingPeer
						return errStallingPeer
					}
				}
				// If fast or light syncing, ensure promised headers are indeed delivered. This is
				// needed to detect scenarios where an attacker feeds a bad pivot and then bails out
				// of delivering the post-pivot blocks that would flag the invalid content.
				//
				// This check cannot be executed "as is" for full imports, since blocks may still be
				// queued for processing when the header download completes. However, as long as the
				// peer gave us something useful, we're already happy/progressed (above check).
				if mode == FastSync || mode == LightSync {
					head := d.lightchain.CurrentHeader()
					if td.Cmp(d.lightchain.GetTd(head.Hash(), head.Number.Uint64())) > 0 {
						rollbackErr = errStallingPeer
						return errStallingPeer
					}
				}
				// Disable any rollback and return
				rollback = 0
				return nil
			}
			// Otherwise split the chunk of headers into batches and process them
			gotHeaders = true
			for len(headers) > 0 {
				// Terminate if something failed in between processing chunks
				select {
				case <-d.cancelCh:
					rollbackErr = errCanceled
					return errCanceled
				default:
				}
				// Select the next chunk of headers to import
				limit := maxHeadersProcess
				if limit > len(headers) {
					limit = len(headers)
				}
				chunk := headers[:limit]

				// In case of header only syncing, validate the chunk immediately
				if mode == FastSync || !mode.SyncFullBlockChain() { // mode != FullSync ?
					// If we're importing pure headers, verify based on their recentness
					frequency := fsHeaderCheckFrequency
					if chunk[len(chunk)-1].Number.Uint64()+uint64(fsHeaderForceVerify) > pivot {
						frequency = 1
					}
					if n, err := d.lightchain.InsertHeaderChain(chunk, frequency, mode.SyncFullHeaderChain()); err != nil {
						rollbackErr = err

						// If some headers were inserted, track them as uncertain
						if n > 0 && rollback == 0 {
							rollback = chunk[0].Number.Uint64()
						}
						log.Debug("Invalid header encountered", "number", chunk[n].Number, "hash", chunk[n].Hash(), "err", err)
						return fmt.Errorf("%w: %v", errInvalidChain, err)
					}
					// All verifications passed, track all headers within the alloted limits
					head := chunk[len(chunk)-1].Number.Uint64()
					if head-rollback > uint64(fsHeaderSafetyNet) {
						rollback = head - uint64(fsHeaderSafetyNet)
					} else {
						rollback = 1
					}
				}
				// Unless we're doing light chains, schedule the headers for associated content retrieval
				if mode.SyncFullBlockChain() {
					// If we've reached the allowed number of pending headers, stall a bit
					for d.queue.PendingBlocks() >= maxQueuedHeaders || d.queue.PendingReceipts() >= maxQueuedHeaders {
						select {
						case <-d.cancelCh:
							rollbackErr = errCanceled
							return errCanceled
						case <-time.After(time.Second):
						}
					}
					// Otherwise insert the headers for content retrieval
					inserts := d.queue.Schedule(chunk, origin)
					if len(inserts) != len(chunk) {
						log.Debug("Stale headers")
						rollbackErr = errBadPeer
						return fmt.Errorf("%w: stale headers", errBadPeer)
					}
				}
				headers = headers[limit:]
				origin += uint64(limit)
			}
			// Update the highest block number we know if a higher one is found.
			d.syncStatsLock.Lock()
			if d.syncStatsChainHeight < origin {
				d.syncStatsChainHeight = origin - 1
			}
			d.syncStatsLock.Unlock()

			// Signal the content downloaders of the availablility of new tasks
			for _, ch := range []chan bool{d.bodyWakeCh, d.receiptWakeCh} {
				select {
				case ch <- true:
				default:
				}
			}
		}
	}
}

// processFullSyncContent takes fetch results from the queue and imports them into the chain.
func (d *Downloader) processFullSyncContent() error {
	for {
		results := d.queue.Results(true)
		if len(results) == 0 {
			return nil
		}
		if d.chainInsertHook != nil {
			d.chainInsertHook(results)
		}
		if err := d.importBlockResults(results); err != nil {
			return err
		}
	}
}

func (d *Downloader) importBlockResults(results []*fetchResult) error {
	// Check for any early termination requests
	if len(results) == 0 {
		return nil
	}
	select {
	case <-d.quitCh:
		return errCancelContentProcessing
	default:
	}
	// Retrieve the a batch of results to import
	first, last := results[0].Header, results[len(results)-1].Header
	log.Debug("Inserting downloaded chain", "items", len(results),
		"firstnum", first.Number, "firsthash", first.Hash(),
		"lastnum", last.Number, "lasthash", last.Hash(),
	)
	blocks := make([]*types.Block, len(results))
	for i, result := range results {
		blocks[i] = types.NewBlockWithHeader(result.Header).WithBody(result.Transactions, result.Randomness, result.EpochSnarkData)
	}
	if index, err := d.blockchain.InsertChain(blocks); err != nil {
		if index < len(results) {
			log.Debug("Downloaded item processing failed", "number", results[index].Header.Number, "hash", results[index].Header.Hash(), "err", err)
		} else {
			// The InsertChain method in blockchain.go will sometimes return an out-of-bounds index,
			// when it needs to preprocess blocks to import a sidechain.
			// The importer will put together a new list of blocks to import, which is a superset
			// of the blocks delivered from the downloader, and the indexing will be off.
			log.Debug("Downloaded item processing failed on sidechain import", "index", index, "err", err)
		}
		return fmt.Errorf("%w: %v", errInvalidChain, err)
	}
	return nil
}

func max(a uint64, b uint64) uint64 {
	if a < b {
		return b
	}
	return a
}

func computePivot(height uint64, epochSize uint64) uint64 {
	if height <= fsMinFullBlocks {
		return 0
	}
	target := height - fsMinFullBlocks
	targetEpoch := istanbul.GetEpochNumber(target, epochSize)

	// if target is on first epoch start on genesis
	if targetEpoch <= 1 {
		return 0
	}

	// else start on first block of the epoch
	pivot, _ := istanbul.GetEpochFirstBlockNumber(targetEpoch, epochSize)
	return pivot

}

func (d *Downloader) calcPivot(height uint64) uint64 {
	// If epoch is not set (not IBFT) use old logic
	if d.epoch == 0 {
		if fsMinFullBlocks > height {
			return 0
		}
		return height - fsMinFullBlocks
	}
	return computePivot(height, d.epoch)
}

// processFastSyncContent takes fetch results from the queue and writes them to the
// database. It also controls the synchronisation of state nodes of the pivot block.
func (d *Downloader) processFastSyncContent(latest *types.Header) error {
	// Start syncing state of the reported head block. This should get us most of
	// the state of the pivot block.
	sync := d.syncState(latest.Root)
	defer sync.Cancel()
	closeOnErr := func(s *stateSync) {
		if err := s.Wait(); err != nil && err != errCancelStateFetch && err != errCanceled {
			d.queue.Close() // wake up Results
		}
	}
	go closeOnErr(sync)

	// Figure out the ideal pivot block. Note, that this goalpost may move if the
	// sync takes long enough for the chain head to move significantly.
	pivot := d.calcPivot(latest.Number.Uint64())
	// To cater for moving pivot points, track the pivot block and subsequently
	// accumulated download results separately.
	var (
		oldPivot *fetchResult   // Locked in pivot block, might change eventually
		oldTail  []*fetchResult // Downloaded content after the pivot
	)
	for {
		// Wait for the next batch of downloaded data to be available, and if the pivot
		// block became stale, move the goalpost
		results := d.queue.Results(oldPivot == nil) // Block if we're not monitoring pivot staleness
		if len(results) == 0 {
			// If pivot sync is done, stop
			if oldPivot == nil {
				return sync.Cancel()
			}
			// If sync failed, stop
			select {
			case <-d.cancelCh:
				sync.Cancel()
				return errCanceled
			default:
			}
		}
		if d.chainInsertHook != nil {
			d.chainInsertHook(results)
		}
		if oldPivot != nil {
			results = append(append([]*fetchResult{oldPivot}, oldTail...), results...)
		}
		// Split around the pivot block and process the two sides via fast/full sync
		if atomic.LoadInt32(&d.committed) == 0 {
			latest = results[len(results)-1].Header
			if height := latest.Number.Uint64(); height > pivot+2*max(d.epoch, fsMinFullBlocks) {
				newPivot := d.calcPivot(height)
				log.Warn("Pivot became stale, moving", "old", pivot, "new", newPivot)
				pivot = newPivot
				// Write out the pivot into the database so a rollback beyond it will
				// reenable fast sync
				rawdb.WriteLastPivotNumber(d.stateDB, pivot)
			}
		}
		P, beforeP, afterP := splitAroundPivot(pivot, results)
		if err := d.commitFastSyncData(beforeP, sync); err != nil {
			return err
		}
		if P != nil {
			// If new pivot block found, cancel old state retrieval and restart
			if oldPivot != P {
				sync.Cancel()

				sync = d.syncState(P.Header.Root)
				defer sync.Cancel()
				go closeOnErr(sync)
				oldPivot = P
			}
			// Wait for completion, occasionally checking for pivot staleness
			select {
			case <-sync.done:
				if sync.err != nil {
					return sync.err
				}
				if err := d.commitPivotBlock(P); err != nil {
					return err
				}
				oldPivot = nil

			case <-time.After(time.Second):
				oldTail = afterP
				continue
			}
		}
		// Fast sync done, pivot commit done, full import
		if err := d.importBlockResults(afterP); err != nil {
			return err
		}
	}
}

func splitAroundPivot(pivot uint64, results []*fetchResult) (p *fetchResult, before, after []*fetchResult) {
	for _, result := range results {
		num := result.Header.Number.Uint64()
		switch {
		case num < pivot:
			before = append(before, result)
		case num == pivot:
			p = result
		default:
			after = append(after, result)
		}
	}
	return p, before, after
}

func (d *Downloader) commitFastSyncData(results []*fetchResult, stateSync *stateSync) error {
	// Check for any early termination requests
	if len(results) == 0 {
		return nil
	}
	select {
	case <-d.quitCh:
		return errCancelContentProcessing
	case <-stateSync.done:
		if err := stateSync.Wait(); err != nil {
			return err
		}
	default:
	}
	// Retrieve the a batch of results to import
	first, last := results[0].Header, results[len(results)-1].Header
	log.Debug("Inserting fast-sync blocks", "items", len(results),
		"firstnum", first.Number, "firsthash", first.Hash(),
		"lastnumn", last.Number, "lasthash", last.Hash(),
	)
	blocks := make([]*types.Block, len(results))
	receipts := make([]types.Receipts, len(results))
	for i, result := range results {
		blocks[i] = types.NewBlockWithHeader(result.Header).WithBody(result.Transactions, result.Randomness, result.EpochSnarkData)
		receipts[i] = result.Receipts
	}
	if index, err := d.blockchain.InsertReceiptChain(blocks, receipts, d.ancientLimit); err != nil {
		log.Debug("Downloaded item processing failed", "number", results[index].Header.Number, "hash", results[index].Header.Hash(), "err", err)
		return fmt.Errorf("%w: %v", errInvalidChain, err)
	}
	return nil
}

func (d *Downloader) commitPivotBlock(result *fetchResult) error {
	block := types.NewBlockWithHeader(result.Header).WithBody(result.Transactions, result.Randomness, result.EpochSnarkData)
	log.Debug("Committing fast sync pivot as new head", "number", block.Number(), "hash", block.Hash())

	// Commit the pivot block as the new head, will require full sync from here on
	if _, err := d.blockchain.InsertReceiptChain([]*types.Block{block}, []types.Receipts{result.Receipts}, d.ancientLimit); err != nil {
		return err
	}
	if err := d.blockchain.FastSyncCommitHead(block.Hash()); err != nil {
		return err
	}
	atomic.StoreInt32(&d.committed, 1)

	// If we had a bloom filter for the state sync, deallocate it now. Note, we only
	// deallocate internally, but keep the empty wrapper. This ensures that if we do
	// a rollback after committing the pivot and restarting fast sync, we don't end
	// up using a nil bloom. Empty bloom is fine, it just returns that it does not
	// have the info we need, so reach down to the database instead.
	if d.stateBloom != nil {
		d.stateBloom.Close()
	}
	return nil
}

// DeliverHeaders injects a new batch of block headers received from a remote
// node into the download schedule.
func (d *Downloader) DeliverHeaders(id string, headers []*types.Header) (err error) {
	return d.deliver(id, d.headerCh, &headerPack{id, headers}, headerInMeter, headerDropMeter)
}

// DeliverBodies injects a new batch of block bodies received from a remote node.
func (d *Downloader) DeliverBodies(id string, transactions [][]*types.Transaction, randomness []*types.Randomness, epochSnarkData []*types.EpochSnarkData) (err error) {
	return d.deliver(id, d.bodyCh, &bodyPack{id, transactions, randomness, epochSnarkData}, bodyInMeter, bodyDropMeter)
}

// DeliverReceipts injects a new batch of receipts received from a remote node.
func (d *Downloader) DeliverReceipts(id string, receipts [][]*types.Receipt) (err error) {
	return d.deliver(id, d.receiptCh, &receiptPack{id, receipts}, receiptInMeter, receiptDropMeter)
}

// DeliverNodeData injects a new batch of node state data received from a remote node.
func (d *Downloader) DeliverNodeData(id string, data [][]byte) (err error) {
	return d.deliver(id, d.stateCh, &statePack{id, data}, stateInMeter, stateDropMeter)
}

// deliver injects a new batch of data received from a remote node.
func (d *Downloader) deliver(id string, destCh chan dataPack, packet dataPack, inMeter, dropMeter metrics.Meter) (err error) {
	// Update the delivery metrics for both good and failed deliveries
	inMeter.Mark(int64(packet.Items()))
	defer func() {
		if err != nil {
			dropMeter.Mark(int64(packet.Items()))
		}
	}()
	// Deliver or abort if the sync is canceled while queuing
	d.cancelLock.RLock()
	cancel := d.cancelCh
	d.cancelLock.RUnlock()
	if cancel == nil {
		return errNoSyncActive
	}
	select {
	case destCh <- packet:
		return nil
	case <-cancel:
		return errNoSyncActive
	}
}

// qosTuner is the quality of service tuning loop that occasionally gathers the
// peer latency statistics and updates the estimated request round trip time.
func (d *Downloader) qosTuner() {
	for {
		// Retrieve the current median RTT and integrate into the previoust target RTT
		rtt := time.Duration((1-qosTuningImpact)*float64(atomic.LoadUint64(&d.rttEstimate)) + qosTuningImpact*float64(d.peers.medianRTT()))
		atomic.StoreUint64(&d.rttEstimate, uint64(rtt))

		// A new RTT cycle passed, increase our confidence in the estimated RTT
		conf := atomic.LoadUint64(&d.rttConfidence)
		conf = conf + (1000000-conf)/2
		atomic.StoreUint64(&d.rttConfidence, conf)

		// Log the new QoS values and sleep until the next RTT
		log.Trace("Recalculated downloader QoS values", "rtt", rtt, "confidence", float64(conf)/1000000.0, "ttl", d.requestTTL())
		select {
		case <-d.quitCh:
			return
		case <-time.After(rtt):
		}
	}
}

// qosReduceConfidence is meant to be called when a new peer joins the downloader's
// peer set, needing to reduce the confidence we have in out QoS estimates.
func (d *Downloader) qosReduceConfidence() {
	// If we have a single peer, confidence is always 1
	peers := uint64(d.peers.Len())
	if peers == 0 {
		// Ensure peer connectivity races don't catch us off guard
		return
	}
	if peers == 1 {
		atomic.StoreUint64(&d.rttConfidence, 1000000)
		return
	}
	// If we have a ton of peers, don't drop confidence)
	if peers >= uint64(qosConfidenceCap) {
		return
	}
	// Otherwise drop the confidence factor
	conf := atomic.LoadUint64(&d.rttConfidence) * (peers - 1) / peers
	if float64(conf)/1000000 < rttMinConfidence {
		conf = uint64(rttMinConfidence * 1000000)
	}
	atomic.StoreUint64(&d.rttConfidence, conf)

	rtt := time.Duration(atomic.LoadUint64(&d.rttEstimate))
	log.Debug("Relaxed downloader QoS values", "rtt", rtt, "confidence", float64(conf)/1000000.0, "ttl", d.requestTTL())
}

// requestRTT returns the current target round trip time for a download request
// to complete in.
//
// Note, the returned RTT is .9 of the actually estimated RTT. The reason is that
// the downloader tries to adapt queries to the RTT, so multiple RTT values can
// be adapted to, but smaller ones are preferred (stabler download stream).
func (d *Downloader) requestRTT() time.Duration {
	return time.Duration(atomic.LoadUint64(&d.rttEstimate)) * 9 / 10
}

// requestTTL returns the current timeout allowance for a single download request
// to finish under.
func (d *Downloader) requestTTL() time.Duration {
	var (
		rtt  = time.Duration(atomic.LoadUint64(&d.rttEstimate))
		conf = float64(atomic.LoadUint64(&d.rttConfidence)) / 1000000.0
	)
	ttl := time.Duration(ttlScaling) * time.Duration(float64(rtt)/conf)
	if ttl > ttlLimit {
		ttl = ttlLimit
	}
	return ttl
}<|MERGE_RESOLUTION|>--- conflicted
+++ resolved
@@ -40,13 +40,11 @@
 )
 
 var (
-<<<<<<< HEAD
 	MaxHashFetch        = 512 // Amount of hashes to be fetched per retrieval request
 	MaxBlockFetch       = 128 // Amount of blocks to be fetched per retrieval request
 	MaxHeaderFetch      = 192 // Amount of block headers to be fetched per retrieval request
 	MaxEpochHeaderFetch = 192 // Number of epoch block headers to fetch (only used in IBFT consensus + Lightest sync mode)
 	MaxSkeletonSize     = 128 // Number of header fetches to need for a skeleton assembly
-	MaxBodyFetch        = 128 // Amount of block bodies to be fetched per retrieval request
 	MaxReceiptFetch     = 256 // Amount of transaction receipts to allow fetching per request
 	MaxStateFetch       = 384 // Amount of node state values to allow fetching per request
 
@@ -56,37 +54,16 @@
 	rttMinConfidence   = 0.1              // Worse confidence factor in our estimated RTT value
 	ttlScaling         = 3                // Constant scaling factor for RTT -> TTL conversion
 	ttlLimit           = time.Minute      // Maximum TTL allowance to prevent reaching crazy timeouts
-=======
-	MaxHashFetch    = 512 // Amount of hashes to be fetched per retrieval request
-	MaxBlockFetch   = 128 // Amount of blocks to be fetched per retrieval request
-	MaxHeaderFetch  = 192 // Amount of block headers to be fetched per retrieval request
-	MaxSkeletonSize = 128 // Number of header fetches to need for a skeleton assembly
-	MaxReceiptFetch = 256 // Amount of transaction receipts to allow fetching per request
-	MaxStateFetch   = 384 // Amount of node state values to allow fetching per request
-
-	rttMinEstimate   = 2 * time.Second  // Minimum round-trip time to target for download requests
-	rttMaxEstimate   = 20 * time.Second // Maximum round-trip time to target for download requests
-	rttMinConfidence = 0.1              // Worse confidence factor in our estimated RTT value
-	ttlScaling       = 3                // Constant scaling factor for RTT -> TTL conversion
-	ttlLimit         = time.Minute      // Maximum TTL allowance to prevent reaching crazy timeouts
->>>>>>> 6eef141a
 
 	qosTuningPeers   = 5    // Number of peers to tune based on (best peers)
 	qosConfidenceCap = 10   // Number of peers above which not to modify RTT confidence
 	qosTuningImpact  = 0.25 // Impact that a new tuning target has on the previous value
 
-<<<<<<< HEAD
-	maxQueuedHeaders         = 32 * 1024                        // [eth/62] Maximum number of headers to queue for import (DOS protection)
-	maxHeadersProcess        = 2048                             // Number of header download results to import at once into the chain
-	maxResultsProcess        = 2048                             // Number of content download results to import at once into the chain
-	maxForkAncestry   uint64 = params.FullImmutabilityThreshold // Maximum chain reorganisation (locally redeclared so tests can reduce it)
-=======
 	maxQueuedHeaders            = 32 * 1024                         // [eth/62] Maximum number of headers to queue for import (DOS protection)
 	maxHeadersProcess           = 2048                              // Number of header download results to import at once into the chain
 	maxResultsProcess           = 2048                              // Number of content download results to import at once into the chain
 	fullMaxForkAncestry  uint64 = params.FullImmutabilityThreshold  // Maximum chain reorganisation (locally redeclared so tests can reduce it)
 	lightMaxForkAncestry uint64 = params.LightImmutabilityThreshold // Maximum chain reorganisation (locally redeclared so tests can reduce it)
->>>>>>> 6eef141a
 
 	reorgProtThreshold   = 48 // Threshold number of recent blocks to disable mini reorg protection
 	reorgProtHeaderDelay = 2  // Number of headers to delay delivering to cover mini reorgs
