--- conflicted
+++ resolved
@@ -1124,13 +1124,8 @@
 	// 	pivoting = true
 	// 	request = time.Now()
 
-<<<<<<< HEAD
-		ttl = d.peers.rates.TargetTimeout()
-		timeout.Reset(ttl)
-=======
 	// 	ttl = d.requestTTL()
 	// 	timeout.Reset(ttl)
->>>>>>> e725fb20
 
 	// 	d.pivotLock.RLock()
 	// 	pivot := d.pivotHeader.Number.Uint64()
