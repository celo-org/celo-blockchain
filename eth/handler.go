--- conflicted
+++ resolved
@@ -102,15 +102,13 @@
 	// and processing
 	wg sync.WaitGroup
 
-<<<<<<< HEAD
 	engine consensus.Engine
 
 	server      *p2p.Server
 	proxyServer *p2p.Server
-=======
+
 	// Test fields or hooks
 	broadcastTxAnnouncesOnly bool // Testing field, disable transaction propagation
->>>>>>> 049e1711
 }
 
 // NewProtocolManager returns a new Ethereum sub protocol manager. The Ethereum sub protocol manages peers capable
@@ -651,11 +649,7 @@
 		// Filter out any explicitly requested bodies, deliver the rest to the downloader
 		filter := len(blockHashes) > 0 || len(transactions) > 0 || len(randomness) > 0 || len(epochSnarkData) > 0
 		if filter {
-<<<<<<< HEAD
-			blockHashes, transactions, randomness, epochSnarkData = pm.fetcher.FilterBodies(p.id, blockHashes, transactions, randomness, epochSnarkData, time.Now())
-=======
-			transactions, uncles = pm.blockFetcher.FilterBodies(p.id, transactions, uncles, time.Now())
->>>>>>> 049e1711
+			blockHashes, transactions, randomness, epochSnarkData = pm.blockFetcher.FilterBodies(p.id, blockHashes, transactions, randomness, epochSnarkData, time.Now())
 		}
 		if len(blockHashes) > 0 || len(transactions) > 0 || len(randomness) > 0 || len(epochSnarkData) > 0 || !filter {
 			err := pm.downloader.DeliverBodies(p.id, transactions, randomness, epochSnarkData)
@@ -808,7 +802,7 @@
 			}
 		}
 
-	case msg.Code == NewPooledTransactionHashesMsg && p.version >= eth65:
+	case msg.Code == NewPooledTransactionHashesMsg && p.version >= istanbul.Celo66:
 		// New transaction announcement arrived, make sure we have
 		// a valid and fresh chain to handle them
 		if atomic.LoadUint32(&pm.acceptTxs) == 0 {
@@ -834,7 +828,7 @@
 		}
 		pm.txFetcher.Notify(p.id, unknown, time.Now(), p.AsyncRequestTxs)
 
-	case msg.Code == GetPooledTransactionsMsg && p.version >= eth65:
+	case msg.Code == GetPooledTransactionsMsg && p.version >= istanbul.Celo66:
 		// Decode the retrieval message
 		msgStream := rlp.NewStream(msg.Payload, uint64(msg.Size))
 		if _, err := msgStream.List(); err != nil {
@@ -894,7 +888,7 @@
 }
 
 func (pm *ProtocolManager) Enqueue(id string, block *types.Block) {
-	pm.fetcher.Enqueue(id, block)
+	pm.blockFetcher.Enqueue(id, block)
 }
 
 // BroadcastBlock will either propagate a block to a subset of its peers, or
@@ -976,7 +970,7 @@
 		}
 	}
 	for peer, hashes := range annos {
-		if peer.version >= eth65 {
+		if peer.version >= istanbul.Celo66 {
 			peer.AsyncSendTransactionHashes(hashes)
 		} else {
 			peer.AsyncSendTransactions(hashes)
