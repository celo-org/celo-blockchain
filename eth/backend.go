--- conflicted
+++ resolved
@@ -548,11 +548,7 @@
 				log.Error("BLSbase account unavailable locally", "err", err)
 				return fmt.Errorf("BLS signer missing: %v", err)
 			}
-<<<<<<< HEAD
-			istanbul.Authorize(eb, blsbase, publicKey, wallet.Decrypt, wallet.SignData, blswallet.SignHashBLS, blswallet.SignMessageBLS)
-=======
-			istanbul.Authorize(validator, publicKey, wallet.Decrypt, wallet.SignData, blswallet.SignBLS)
->>>>>>> d42b9979
+			istanbul.Authorize(validator, blsbase, publicKey, wallet.Decrypt, wallet.SignData, blswallet.SignBLS)
 		}
 
 		// If mining is started, we can disable the transaction rejection mechanism
