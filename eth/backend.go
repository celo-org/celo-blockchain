--- conflicted
+++ resolved
@@ -147,11 +147,7 @@
 	if err != nil {
 		return nil, err
 	}
-<<<<<<< HEAD
-	chainConfig, genesisHash, genesisErr := core.SetupGenesisBlockWithOverride(chainDb, config.Genesis, config.OverrideIstanbul)
-=======
 	chainConfig, genesisHash, genesisErr := core.SetupGenesisBlock(chainDb, config.Genesis)
->>>>>>> 648b0cb7
 	if _, ok := genesisErr.(*params.ConfigCompatError); genesisErr != nil && !ok {
 		return nil, genesisErr
 	}
