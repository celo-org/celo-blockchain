// Copyright 2017 The go-ethereum Authors
// This file is part of the go-ethereum library.
//
// The go-ethereum library is free software: you can redistribute it and/or modify
// it under the terms of the GNU Lesser General Public License as published by
// the Free Software Foundation, either version 3 of the License, or
// (at your option) any later version.
//
// The go-ethereum library is distributed in the hope that it will be useful,
// but WITHOUT ANY WARRANTY; without even the implied warranty of
// MERCHANTABILITY or FITNESS FOR A PARTICULAR PURPOSE. See the
// GNU Lesser General Public License for more details.
//
// You should have received a copy of the GNU Lesser General Public License
// along with the go-ethereum library. If not, see <http://www.gnu.org/licenses/>.

package eth

import (
	"bufio"
	"bytes"
	"context"
	"errors"
	"fmt"
	"io/ioutil"
	"os"
	"runtime"
	"sync"
	"time"

<<<<<<< HEAD
	"github.com/celo-org/celo-blockchain/common"
	"github.com/celo-org/celo-blockchain/common/hexutil"
	"github.com/celo-org/celo-blockchain/core"
	"github.com/celo-org/celo-blockchain/core/rawdb"
	"github.com/celo-org/celo-blockchain/core/state"
	"github.com/celo-org/celo-blockchain/core/types"
	"github.com/celo-org/celo-blockchain/core/vm"
	"github.com/celo-org/celo-blockchain/eth/tracers"
	"github.com/celo-org/celo-blockchain/internal/ethapi"
	"github.com/celo-org/celo-blockchain/log"
	"github.com/celo-org/celo-blockchain/rlp"
	"github.com/celo-org/celo-blockchain/rpc"
	"github.com/celo-org/celo-blockchain/trie"
=======
	"github.com/ethereum/go-ethereum/common"
	"github.com/ethereum/go-ethereum/common/hexutil"
	"github.com/ethereum/go-ethereum/core"
	"github.com/ethereum/go-ethereum/core/rawdb"
	"github.com/ethereum/go-ethereum/core/state"
	"github.com/ethereum/go-ethereum/core/types"
	"github.com/ethereum/go-ethereum/core/vm"
	"github.com/ethereum/go-ethereum/eth/tracers"
	"github.com/ethereum/go-ethereum/internal/ethapi"
	"github.com/ethereum/go-ethereum/log"
	"github.com/ethereum/go-ethereum/params"
	"github.com/ethereum/go-ethereum/rlp"
	"github.com/ethereum/go-ethereum/rpc"
	"github.com/ethereum/go-ethereum/trie"
>>>>>>> e7872729
)

const (
	// defaultTraceTimeout is the amount of time a single transaction can execute
	// by default before being forcefully aborted.
	defaultTraceTimeout = 5 * time.Second

	// defaultTraceReexec is the number of blocks the tracer is willing to go back
	// and reexecute to produce missing historical state necessary to run a specific
	// trace.
	defaultTraceReexec = uint64(128)
)

// TraceConfig holds extra parameters to trace functions.
type TraceConfig struct {
	*vm.LogConfig
	Tracer  *string
	Timeout *string
	Reexec  *uint64
}

// StdTraceConfig holds extra parameters to standard-json trace functions.
type StdTraceConfig struct {
	vm.LogConfig
	Reexec *uint64
	TxHash common.Hash
}

// txTraceResult is the result of a single transaction trace.
type txTraceResult struct {
	Result interface{} `json:"result,omitempty"` // Trace results produced by the tracer
	Error  string      `json:"error,omitempty"`  // Trace failure produced by the tracer
}

// blockTraceTask represents a single block trace task when an entire chain is
// being traced.
type blockTraceTask struct {
	statedb *state.StateDB   // Intermediate state prepped for tracing
	block   *types.Block     // Block to trace the transactions from
	rootref common.Hash      // Trie root reference held for this task
	results []*txTraceResult // Trace results procudes by the task
}

// blockTraceResult represets the results of tracing a single block when an entire
// chain is being traced.
type blockTraceResult struct {
	Block  hexutil.Uint64   `json:"block"`  // Block number corresponding to this trace
	Hash   common.Hash      `json:"hash"`   // Block hash corresponding to this trace
	Traces []*txTraceResult `json:"traces"` // Trace results produced by the task
}

// txTraceTask represents a single transaction trace task when an entire block
// is being traced.
type txTraceTask struct {
	statedb *state.StateDB // Intermediate state prepped for tracing
	index   int            // Transaction offset in the block
}

// TraceChain returns the structured logs created during the execution of EVM
// between two blocks (excluding start) and returns them as a JSON object.
func (api *PrivateDebugAPI) TraceChain(ctx context.Context, start, end rpc.BlockNumber, config *TraceConfig) (*rpc.Subscription, error) {
	// Fetch the block interval that we want to trace
	var from, to *types.Block

	switch start {
	case rpc.PendingBlockNumber:
		from = api.eth.miner.PendingBlock()
	case rpc.LatestBlockNumber:
		from = api.eth.blockchain.CurrentBlock()
	default:
		from = api.eth.blockchain.GetBlockByNumber(uint64(start))
	}
	switch end {
	case rpc.PendingBlockNumber:
		to = api.eth.miner.PendingBlock()
	case rpc.LatestBlockNumber:
		to = api.eth.blockchain.CurrentBlock()
	default:
		to = api.eth.blockchain.GetBlockByNumber(uint64(end))
	}
	// Trace the chain if we've found all our blocks
	if from == nil {
		return nil, fmt.Errorf("starting block #%d not found", start)
	}
	if to == nil {
		return nil, fmt.Errorf("end block #%d not found", end)
	}
	if from.Number().Cmp(to.Number()) >= 0 {
		return nil, fmt.Errorf("end block (#%d) needs to come after start block (#%d)", end, start)
	}
	return api.traceChain(ctx, from, to, config)
}

// traceChain configures a new tracer according to the provided configuration, and
// executes all the transactions contained within. The return value will be one item
// per transaction, dependent on the requested tracer.
func (api *PrivateDebugAPI) traceChain(ctx context.Context, start, end *types.Block, config *TraceConfig) (*rpc.Subscription, error) {
	// Tracing a chain is a **long** operation, only do with subscriptions
	notifier, supported := rpc.NotifierFromContext(ctx)
	if !supported {
		return &rpc.Subscription{}, rpc.ErrNotificationsUnsupported
	}
	sub := notifier.CreateSubscription()

	// Ensure we have a valid starting state before doing any work
	origin := start.NumberU64()
	database := state.NewDatabaseWithConfig(api.eth.ChainDb(), &trie.Config{Cache: 16, Preimages: true})

	if number := start.NumberU64(); number > 0 {
		start = api.eth.blockchain.GetBlock(start.ParentHash(), start.NumberU64()-1)
		if start == nil {
			return nil, fmt.Errorf("parent block #%d not found", number-1)
		}
	}
	statedb, err := state.New(start.Root(), database, nil)
	if err != nil {
		// If the starting state is missing, allow some number of blocks to be reexecuted
		reexec := defaultTraceReexec
		if config != nil && config.Reexec != nil {
			reexec = *config.Reexec
		}
		// Find the most recent block that has the state available
		for i := uint64(0); i < reexec; i++ {
			start = api.eth.blockchain.GetBlock(start.ParentHash(), start.NumberU64()-1)
			if start == nil {
				break
			}
			if statedb, err = state.New(start.Root(), database, nil); err == nil {
				break
			}
		}
		// If we still don't have the state available, bail out
		if err != nil {
			switch err.(type) {
			case *trie.MissingNodeError:
				return nil, errors.New("required historical state unavailable")
			default:
				return nil, err
			}
		}
	}
	// Execute all the transaction contained within the chain concurrently for each block
	blocks := int(end.NumberU64() - origin)

	threads := runtime.NumCPU()
	if threads > blocks {
		threads = blocks
	}
	var (
		pend    = new(sync.WaitGroup)
		tasks   = make(chan *blockTraceTask, threads)
		results = make(chan *blockTraceTask, threads)
	)
	for th := 0; th < threads; th++ {
		pend.Add(1)
		go func() {
			defer pend.Done()

			// Fetch and execute the next block trace tasks
			for task := range tasks {
				signer := types.MakeSigner(api.eth.blockchain.Config(), task.block.Number())
				blockCtx := core.NewEVMBlockContext(task.block.Header(), api.eth.blockchain, nil)
				// Trace all the transactions contained within
				for i, tx := range task.block.Transactions() {
					msg, _ := tx.AsMessage(signer)
<<<<<<< HEAD
					vmctx := core.NewEVMContext(msg, task.block.Header(), api.eth.blockchain, nil)
					vmRunner := api.eth.blockchain.NewEVMRunner(task.block.Header(), statedb)

					res, err := api.traceTx(ctx, msg, vmctx, vmRunner, task.statedb, config)
=======
					res, err := api.traceTx(ctx, msg, blockCtx, task.statedb, config)
>>>>>>> e7872729
					if err != nil {
						task.results[i] = &txTraceResult{Error: err.Error()}
						log.Warn("Tracing failed", "hash", tx.Hash(), "block", task.block.NumberU64(), "err", err)
						break
					}
					// Only delete empty objects if EIP158/161 (a.k.a Spurious Dragon) is in effect
					task.statedb.Finalise(api.eth.blockchain.Config().IsEIP158(task.block.Number()))
					task.results[i] = &txTraceResult{Result: res}
				}
				// Stream the result back to the user or abort on teardown
				select {
				case results <- task:
				case <-notifier.Closed():
					return
				}
			}
		}()
	}
	// Start a goroutine to feed all the blocks into the tracers
	begin := time.Now()

	go func() {
		var (
			logged time.Time
			number uint64
			traced uint64
			failed error
			proot  common.Hash
		)
		// Ensure everything is properly cleaned up on any exit path
		defer func() {
			close(tasks)
			pend.Wait()

			switch {
			case failed != nil:
				log.Warn("Chain tracing failed", "start", start.NumberU64(), "end", end.NumberU64(), "transactions", traced, "elapsed", time.Since(begin), "err", failed)
			case number < end.NumberU64():
				log.Warn("Chain tracing aborted", "start", start.NumberU64(), "end", end.NumberU64(), "abort", number, "transactions", traced, "elapsed", time.Since(begin))
			default:
				log.Info("Chain tracing finished", "start", start.NumberU64(), "end", end.NumberU64(), "transactions", traced, "elapsed", time.Since(begin))
			}
			close(results)
		}()
		// Feed all the blocks both into the tracer, as well as fast process concurrently
		for number = start.NumberU64() + 1; number <= end.NumberU64(); number++ {
			// Stop tracing if interruption was requested
			select {
			case <-notifier.Closed():
				return
			default:
			}
			// Print progress logs if long enough time elapsed
			if time.Since(logged) > 8*time.Second {
				if number > origin {
					nodes, imgs := database.TrieDB().Size()
					log.Info("Tracing chain segment", "start", origin, "end", end.NumberU64(), "current", number, "transactions", traced, "elapsed", time.Since(begin), "memory", nodes+imgs)
				} else {
					log.Info("Preparing state for chain trace", "block", number, "start", origin, "elapsed", time.Since(begin))
				}
				logged = time.Now()
			}
			// Retrieve the next block to trace
			block := api.eth.blockchain.GetBlockByNumber(number)
			if block == nil {
				failed = fmt.Errorf("block #%d not found", number)
				break
			}
			// Send the block over to the concurrent tracers (if not in the fast-forward phase)
			if number > origin {
				txs := block.Transactions()

				select {
				case tasks <- &blockTraceTask{statedb: statedb.Copy(), block: block, rootref: proot, results: make([]*txTraceResult, len(txs))}:
				case <-notifier.Closed():
					return
				}
				traced += uint64(len(txs))
			}
			// Generate the next state snapshot fast without tracing
			_, _, _, err := api.eth.blockchain.Processor().Process(block, statedb, vm.Config{})
			if err != nil {
				failed = err
				break
			}
			// Finalize the state so any modifications are written to the trie
			root, err := statedb.Commit(api.eth.blockchain.Config().IsEIP158(block.Number()))
			if err != nil {
				failed = err
				break
			}
			if err := statedb.Reset(root); err != nil {
				failed = err
				break
			}
			// Reference the trie twice, once for us, once for the tracer
			database.TrieDB().Reference(root, common.Hash{})
			if number >= origin {
				database.TrieDB().Reference(root, common.Hash{})
			}
			// Dereference all past tries we ourselves are done working with
			if proot != (common.Hash{}) {
				database.TrieDB().Dereference(proot)
			}
			proot = root

			// TODO(karalabe): Do we need the preimages? Won't they accumulate too much?
		}
	}()

	// Keep reading the trace results and stream the to the user
	go func() {
		var (
			done = make(map[uint64]*blockTraceResult)
			next = origin + 1
		)
		for res := range results {
			// Queue up next received result
			result := &blockTraceResult{
				Block:  hexutil.Uint64(res.block.NumberU64()),
				Hash:   res.block.Hash(),
				Traces: res.results,
			}
			done[uint64(result.Block)] = result

			// Dereference any paret tries held in memory by this task
			database.TrieDB().Dereference(res.rootref)

			// Stream completed traces to the user, aborting on the first error
			for result, ok := done[next]; ok; result, ok = done[next] {
				if len(result.Traces) > 0 || next == end.NumberU64() {
					notifier.Notify(sub.ID, result)
				}
				delete(done, next)
				next++
			}
		}
	}()
	return sub, nil
}

// TraceBlockByNumber returns the structured logs created during the execution of
// EVM and returns them as a JSON object.
func (api *PrivateDebugAPI) TraceBlockByNumber(ctx context.Context, number rpc.BlockNumber, config *TraceConfig) ([]*txTraceResult, error) {
	// Fetch the block that we want to trace
	var block *types.Block

	switch number {
	case rpc.PendingBlockNumber:
		block = api.eth.miner.PendingBlock()
	case rpc.LatestBlockNumber:
		block = api.eth.blockchain.CurrentBlock()
	default:
		block = api.eth.blockchain.GetBlockByNumber(uint64(number))
	}
	// Trace the block if it was found
	if block == nil {
		return nil, fmt.Errorf("block #%d not found", number)
	}
	return api.traceBlock(ctx, block, config)
}

// TraceBlockByHash returns the structured logs created during the execution of
// EVM and returns them as a JSON object.
func (api *PrivateDebugAPI) TraceBlockByHash(ctx context.Context, hash common.Hash, config *TraceConfig) ([]*txTraceResult, error) {
	block := api.eth.blockchain.GetBlockByHash(hash)
	if block == nil {
		return nil, fmt.Errorf("block %#x not found", hash)
	}
	return api.traceBlock(ctx, block, config)
}

// TraceBlock returns the structured logs created during the execution of EVM
// and returns them as a JSON object.
func (api *PrivateDebugAPI) TraceBlock(ctx context.Context, blob []byte, config *TraceConfig) ([]*txTraceResult, error) {
	block := new(types.Block)
	if err := rlp.Decode(bytes.NewReader(blob), block); err != nil {
		return nil, fmt.Errorf("could not decode block: %v", err)
	}
	return api.traceBlock(ctx, block, config)
}

// TraceBlockFromFile returns the structured logs created during the execution of
// EVM and returns them as a JSON object.
func (api *PrivateDebugAPI) TraceBlockFromFile(ctx context.Context, file string, config *TraceConfig) ([]*txTraceResult, error) {
	blob, err := ioutil.ReadFile(file)
	if err != nil {
		return nil, fmt.Errorf("could not read file: %v", err)
	}
	return api.TraceBlock(ctx, blob, config)
}

// TraceBadBlock returns the structured logs created during the execution of
// EVM against a block pulled from the pool of bad ones and returns them as a JSON
// object.
func (api *PrivateDebugAPI) TraceBadBlock(ctx context.Context, hash common.Hash, config *TraceConfig) ([]*txTraceResult, error) {
	blocks := api.eth.blockchain.BadBlocks()
	for _, block := range blocks {
		if block.Hash() == hash {
			return api.traceBlock(ctx, block, config)
		}
	}
	return nil, fmt.Errorf("bad block %#x not found", hash)
}

// StandardTraceBlockToFile dumps the structured logs created during the
// execution of EVM to the local file system and returns a list of files
// to the caller.
func (api *PrivateDebugAPI) StandardTraceBlockToFile(ctx context.Context, hash common.Hash, config *StdTraceConfig) ([]string, error) {
	block := api.eth.blockchain.GetBlockByHash(hash)
	if block == nil {
		return nil, fmt.Errorf("block %#x not found", hash)
	}
	return api.standardTraceBlockToFile(ctx, block, config)
}

// StandardTraceBadBlockToFile dumps the structured logs created during the
// execution of EVM against a block pulled from the pool of bad ones to the
// local file system and returns a list of files to the caller.
func (api *PrivateDebugAPI) StandardTraceBadBlockToFile(ctx context.Context, hash common.Hash, config *StdTraceConfig) ([]string, error) {
	blocks := api.eth.blockchain.BadBlocks()
	for _, block := range blocks {
		if block.Hash() == hash {
			return api.standardTraceBlockToFile(ctx, block, config)
		}
	}
	return nil, fmt.Errorf("bad block %#x not found", hash)
}

// traceBlock configures a new tracer according to the provided configuration, and
// executes all the transactions contained within. The return value will be one item
// per transaction, dependent on the requestd tracer.
func (api *PrivateDebugAPI) traceBlock(ctx context.Context, block *types.Block, config *TraceConfig) ([]*txTraceResult, error) {
	// Create the parent state database
	if err := api.eth.engine.VerifyHeader(api.eth.blockchain, block.Header(), true); err != nil {
		return nil, err
	}
	parent := api.eth.blockchain.GetBlock(block.ParentHash(), block.NumberU64()-1)
	if parent == nil {
		return nil, fmt.Errorf("parent %#x not found", block.ParentHash())
	}
	reexec := defaultTraceReexec
	if config != nil && config.Reexec != nil {
		reexec = *config.Reexec
	}
	statedb, err := api.computeStateDB(parent, reexec)
	if err != nil {
		return nil, err
	}
	// Execute all the transaction contained within the block concurrently
	var (
		signer = types.MakeSigner(api.eth.blockchain.Config(), block.Number())

		txs     = block.Transactions()
		results = make([]*txTraceResult, len(txs))

		pend = new(sync.WaitGroup)
		jobs = make(chan *txTraceTask, len(txs))
	)
	threads := runtime.NumCPU()
	if threads > len(txs) {
		threads = len(txs)
	}
	blockCtx := core.NewEVMBlockContext(block.Header(), api.eth.blockchain, nil)
	for th := 0; th < threads; th++ {
		pend.Add(1)
		go func() {
			defer pend.Done()
			// Fetch and execute the next transaction trace tasks
			for task := range jobs {
				msg, _ := txs[task.index].AsMessage(signer)
<<<<<<< HEAD
				vmctx := core.NewEVMContext(msg, block.Header(), api.eth.blockchain, nil)
				vmRunner := api.eth.blockchain.NewEVMRunner(block.Header(), statedb)

				res, err := api.traceTx(ctx, msg, vmctx, vmRunner, task.statedb, config)
=======
				res, err := api.traceTx(ctx, msg, blockCtx, task.statedb, config)
>>>>>>> e7872729
				if err != nil {
					results[task.index] = &txTraceResult{Error: err.Error()}
					continue
				}
				results[task.index] = &txTraceResult{Result: res}
			}
		}()
	}
	// Feed the transactions into the tracers and return
	var failed error
	for i, tx := range txs {
		// Send the trace task over for execution
		jobs <- &txTraceTask{statedb: statedb.Copy(), index: i}

		// Generate the next state snapshot fast without tracing
		msg, _ := tx.AsMessage(signer)
		txContext := core.NewEVMTxContext(msg)

<<<<<<< HEAD
		vmenv := vm.NewEVM(vmctx, statedb, api.eth.blockchain.Config(), vm.Config{})
		vmRunner := api.eth.blockchain.NewEVMRunner(block.Header(), statedb)
		if _, err := core.ApplyMessage(vmenv, msg, new(core.GasPool).AddGas(msg.Gas()), vmRunner); err != nil {
=======
		vmenv := vm.NewEVM(blockCtx, txContext, statedb, api.eth.blockchain.Config(), vm.Config{})
		if _, err := core.ApplyMessage(vmenv, msg, new(core.GasPool).AddGas(msg.Gas())); err != nil {
>>>>>>> e7872729
			failed = err
			break
		}
		// Finalize the state so any modifications are written to the trie
		// Only delete empty objects if EIP158/161 (a.k.a Spurious Dragon) is in effect
		statedb.Finalise(vmenv.ChainConfig().IsEIP158(block.Number()))
	}
	close(jobs)
	pend.Wait()

	// If execution failed in between, abort
	if failed != nil {
		return nil, failed
	}
	return results, nil
}

// standardTraceBlockToFile configures a new tracer which uses standard JSON output,
// and traces either a full block or an individual transaction. The return value will
// be one filename per transaction traced.
func (api *PrivateDebugAPI) standardTraceBlockToFile(ctx context.Context, block *types.Block, config *StdTraceConfig) ([]string, error) {
	// If we're tracing a single transaction, make sure it's present
	if config != nil && config.TxHash != (common.Hash{}) {
		if !containsTx(block, config.TxHash) {
			return nil, fmt.Errorf("transaction %#x not found in block", config.TxHash)
		}
	}
	// Create the parent state database
	if err := api.eth.engine.VerifyHeader(api.eth.blockchain, block.Header(), true); err != nil {
		return nil, err
	}
	parent := api.eth.blockchain.GetBlock(block.ParentHash(), block.NumberU64()-1)
	if parent == nil {
		return nil, fmt.Errorf("parent %#x not found", block.ParentHash())
	}
	reexec := defaultTraceReexec
	if config != nil && config.Reexec != nil {
		reexec = *config.Reexec
	}
	statedb, err := api.computeStateDB(parent, reexec)
	if err != nil {
		return nil, err
	}
	// Retrieve the tracing configurations, or use default values
	var (
		logConfig vm.LogConfig
		txHash    common.Hash
	)
	if config != nil {
		logConfig = config.LogConfig
		txHash = config.TxHash
	}
	logConfig.Debug = true

	// Execute transaction, either tracing all or just the requested one
	var (
		signer      = types.MakeSigner(api.eth.blockchain.Config(), block.Number())
		dumps       []string
		chainConfig = api.eth.blockchain.Config()
		vmctx       = core.NewEVMBlockContext(block.Header(), api.eth.blockchain, nil)
		canon       = true
	)
	// Check if there are any overrides: the caller may wish to enable a future
	// fork when executing this block. Note, such overrides are only applicable to the
	// actual specified block, not any preceding blocks that we have to go through
	// in order to obtain the state.
	// Therefore, it's perfectly valid to specify `"futureForkBlock": 0`, to enable `futureFork`

	if config != nil && config.Overrides != nil {
		// Copy the config, to not screw up the main config
		// Note: the Clique-part is _not_ deep copied
		chainConfigCopy := new(params.ChainConfig)
		*chainConfigCopy = *chainConfig
		chainConfig = chainConfigCopy
		if yolov2 := config.LogConfig.Overrides.YoloV2Block; yolov2 != nil {
			chainConfig.YoloV2Block = yolov2
			canon = false
		}
	}
	for i, tx := range block.Transactions() {
		// Prepare the trasaction for un-traced execution
		var (
			msg, _    = tx.AsMessage(signer)
			txContext = core.NewEVMTxContext(msg)
			vmConf    vm.Config
			dump      *os.File
			writer    *bufio.Writer
			err       error
		)
		// If the transaction needs tracing, swap out the configs
		if tx.Hash() == txHash || txHash == (common.Hash{}) {
			// Generate a unique temporary file to dump it into
			prefix := fmt.Sprintf("block_%#x-%d-%#x-", block.Hash().Bytes()[:4], i, tx.Hash().Bytes()[:4])
			if !canon {
				prefix = fmt.Sprintf("%valt-", prefix)
			}
			dump, err = ioutil.TempFile(os.TempDir(), prefix)
			if err != nil {
				return nil, err
			}
			dumps = append(dumps, dump.Name())

			// Swap out the noop logger to the standard tracer
			writer = bufio.NewWriter(dump)
			vmConf = vm.Config{
				Debug:                   true,
				Tracer:                  vm.NewJSONLogger(&logConfig, writer),
				EnablePreimageRecording: true,
			}
		}
		// Execute the transaction and flush any traces to disk
<<<<<<< HEAD
		vmenv := vm.NewEVM(vmctx, statedb, api.eth.blockchain.Config(), vmConf)
		vmRunner := api.eth.blockchain.NewEVMRunner(block.Header(), statedb)
		_, err = core.ApplyMessage(vmenv, msg, new(core.GasPool).AddGas(msg.Gas()), vmRunner)
=======
		vmenv := vm.NewEVM(vmctx, txContext, statedb, chainConfig, vmConf)
		_, err = core.ApplyMessage(vmenv, msg, new(core.GasPool).AddGas(msg.Gas()))
>>>>>>> e7872729
		if writer != nil {
			writer.Flush()
		}
		if dump != nil {
			dump.Close()
			log.Info("Wrote standard trace", "file", dump.Name())
		}
		if err != nil {
			return dumps, err
		}
		// Finalize the state so any modifications are written to the trie
		// Only delete empty objects if EIP158/161 (a.k.a Spurious Dragon) is in effect
		statedb.Finalise(vmenv.ChainConfig().IsEIP158(block.Number()))

		// If we've traced the transaction we were looking for, abort
		if tx.Hash() == txHash {
			break
		}
	}
	return dumps, nil
}

// containsTx reports whether the transaction with a certain hash
// is contained within the specified block.
func containsTx(block *types.Block, hash common.Hash) bool {
	for _, tx := range block.Transactions() {
		if tx.Hash() == hash {
			return true
		}
	}
	return false
}

// computeStateDB retrieves the state database associated with a certain block.
// If no state is locally available for the given block, a number of blocks are
// attempted to be reexecuted to generate the desired state.
func (api *PrivateDebugAPI) computeStateDB(block *types.Block, reexec uint64) (*state.StateDB, error) {
	// If we have the state fully available, use that
	statedb, err := api.eth.blockchain.StateAt(block.Root())
	if err == nil {
		return statedb, nil
	}
	// Otherwise try to reexec blocks until we find a state or reach our limit
	origin := block.NumberU64()
	database := state.NewDatabaseWithConfig(api.eth.ChainDb(), &trie.Config{Cache: 16, Preimages: true})

	for i := uint64(0); i < reexec; i++ {
		block = api.eth.blockchain.GetBlock(block.ParentHash(), block.NumberU64()-1)
		if block == nil {
			break
		}
		if statedb, err = state.New(block.Root(), database, nil); err == nil {
			break
		}
	}
	if err != nil {
		switch err.(type) {
		case *trie.MissingNodeError:
			return nil, fmt.Errorf("required historical state unavailable (reexec=%d)", reexec)
		default:
			return nil, err
		}
	}
	// State was available at historical point, regenerate
	var (
		start  = time.Now()
		logged time.Time
		proot  common.Hash
	)
	for block.NumberU64() < origin {
		// Print progress logs if long enough time elapsed
		if time.Since(logged) > 8*time.Second {
			log.Info("Regenerating historical state", "block", block.NumberU64()+1, "target", origin, "remaining", origin-block.NumberU64()-1, "elapsed", time.Since(start))
			logged = time.Now()
		}
		// Retrieve the next block to regenerate and process it
		if block = api.eth.blockchain.GetBlockByNumber(block.NumberU64() + 1); block == nil {
			return nil, fmt.Errorf("block #%d not found", block.NumberU64()+1)
		}
		_, _, _, err := api.eth.blockchain.Processor().Process(block, statedb, vm.Config{})
		if err != nil {
			return nil, fmt.Errorf("processing block %d failed: %v", block.NumberU64(), err)
		}
		// Finalize the state so any modifications are written to the trie
		root, err := statedb.Commit(api.eth.blockchain.Config().IsEIP158(block.Number()))
		if err != nil {
			return nil, err
		}
		if err := statedb.Reset(root); err != nil {
			return nil, fmt.Errorf("state reset after block %d failed: %v", block.NumberU64(), err)
		}
		database.TrieDB().Reference(root, common.Hash{})
		if proot != (common.Hash{}) {
			database.TrieDB().Dereference(proot)
		}
		proot = root
	}
	nodes, imgs := database.TrieDB().Size()
	log.Info("Historical state regenerated", "block", block.NumberU64(), "elapsed", time.Since(start), "nodes", nodes, "preimages", imgs)
	return statedb, nil
}

// TraceTransaction returns the structured logs created during the execution of EVM
// and returns them as a JSON object.
func (api *PrivateDebugAPI) TraceTransaction(ctx context.Context, hash common.Hash, config *TraceConfig) (interface{}, error) {
	// Retrieve the transaction and assemble its EVM context
	tx, blockHash, _, index := rawdb.ReadTransaction(api.eth.ChainDb(), hash)
	if tx == nil {
		return nil, fmt.Errorf("transaction %#x not found", hash)
	}
	reexec := defaultTraceReexec
	if config != nil && config.Reexec != nil {
		reexec = *config.Reexec
	}
<<<<<<< HEAD
	msg, vmctx, vmRunner, statedb, err := api.computeTxEnv(blockHash, int(index), reexec)
=======
	// Retrieve the block
	block := api.eth.blockchain.GetBlockByHash(blockHash)
	if block == nil {
		return nil, fmt.Errorf("block %#x not found", blockHash)
	}
	msg, vmctx, statedb, err := api.computeTxEnv(block, int(index), reexec)
>>>>>>> e7872729
	if err != nil {
		return nil, err
	}
	// Trace the transaction and return
	return api.traceTx(ctx, msg, vmctx, vmRunner, statedb, config)
}

// TraceCall lets you trace a given eth_call. It collects the structured logs created during the execution of EVM
// if the given transaction was added on top of the provided block and returns them as a JSON object.
// You can provide -2 as a block number to trace on top of the pending block.
func (api *PrivateDebugAPI) TraceCall(ctx context.Context, args ethapi.CallArgs, blockNrOrHash rpc.BlockNumberOrHash, config *TraceConfig) (interface{}, error) {
	// First try to retrieve the state
	statedb, header, err := api.eth.APIBackend.StateAndHeaderByNumberOrHash(ctx, blockNrOrHash)
	if err != nil {
		// Try to retrieve the specified block
		var block *types.Block
		if hash, ok := blockNrOrHash.Hash(); ok {
			block = api.eth.blockchain.GetBlockByHash(hash)
		} else if number, ok := blockNrOrHash.Number(); ok {
			block = api.eth.blockchain.GetBlockByNumber(uint64(number))
		}
		if block == nil {
			return nil, fmt.Errorf("block %v not found: %v", blockNrOrHash, err)
		}
		// try to recompute the state
		reexec := defaultTraceReexec
		if config != nil && config.Reexec != nil {
			reexec = *config.Reexec
		}
		_, _, statedb, err = api.computeTxEnv(block, 0, reexec)
		if err != nil {
			return nil, err
		}
	}

	// Execute the trace
	msg := args.ToMessage(api.eth.APIBackend.RPCGasCap())
	vmctx := core.NewEVMBlockContext(header, api.eth.blockchain, nil)
	return api.traceTx(ctx, msg, vmctx, statedb, config)
}

// traceTx configures a new tracer according to the provided configuration, and
// executes the given message in the provided environment. The return value will
// be tracer dependent.
<<<<<<< HEAD
func (api *PrivateDebugAPI) traceTx(ctx context.Context, message core.Message, vmctx vm.Context, vmRunner vm.EVMRunner, statedb *state.StateDB, config *TraceConfig) (interface{}, error) {
=======
func (api *PrivateDebugAPI) traceTx(ctx context.Context, message core.Message, vmctx vm.BlockContext, statedb *state.StateDB, config *TraceConfig) (interface{}, error) {
>>>>>>> e7872729
	// Assemble the structured logger or the JavaScript tracer
	var (
		tracer    vm.Tracer
		err       error
		txContext = core.NewEVMTxContext(message)
	)
	switch {
	case config != nil && config.Tracer != nil:
		// Define a meaningful timeout of a single transaction trace
		timeout := defaultTraceTimeout
		if config.Timeout != nil {
			if timeout, err = time.ParseDuration(*config.Timeout); err != nil {
				return nil, err
			}
		}
		// Constuct the JavaScript tracer to execute with
		if tracer, err = tracers.New(*config.Tracer); err != nil {
			return nil, err
		}
		// Handle timeouts and RPC cancellations
		deadlineCtx, cancel := context.WithTimeout(ctx, timeout)
		go func() {
			<-deadlineCtx.Done()
			tracer.(*tracers.Tracer).Stop(errors.New("execution timeout"))
		}()
		defer cancel()

	case config == nil:
		tracer = vm.NewStructLogger(nil)

	default:
		tracer = vm.NewStructLogger(config.LogConfig)
	}
	// Run the transaction with tracing enabled.
<<<<<<< HEAD
	vmenv := vm.NewEVM(vmctx, statedb, api.eth.blockchain.Config(), vm.Config{Debug: true, Tracer: tracer})
	result, err := core.ApplyMessage(vmenv, message, new(core.GasPool).AddGas(message.Gas()), vmRunner)
=======
	vmenv := vm.NewEVM(vmctx, txContext, statedb, api.eth.blockchain.Config(), vm.Config{Debug: true, Tracer: tracer})

	result, err := core.ApplyMessage(vmenv, message, new(core.GasPool).AddGas(message.Gas()))
>>>>>>> e7872729
	if err != nil {
		return nil, fmt.Errorf("tracing failed: %v", err)
	}
	// Depending on the tracer type, format and return the output
	switch tracer := tracer.(type) {
	case *vm.StructLogger:
		// If the result contains a revert reason, return it.
		returnVal := fmt.Sprintf("%x", result.Return())
		if len(result.Revert()) > 0 {
			returnVal = fmt.Sprintf("%x", result.Revert())
		}
		return &ethapi.ExecutionResult{
			Gas:         result.UsedGas,
			Failed:      result.Failed(),
			ReturnValue: returnVal,
			StructLogs:  ethapi.FormatLogs(tracer.StructLogs()),
		}, nil

	case *tracers.Tracer:
		return tracer.GetResult()

	default:
		panic(fmt.Sprintf("bad tracer type %T", tracer))
	}
}

// computeTxEnv returns the execution environment of a certain transaction.
<<<<<<< HEAD
func (api *PrivateDebugAPI) computeTxEnv(blockHash common.Hash, txIndex int, reexec uint64) (core.Message, vm.Context, vm.EVMRunner, *state.StateDB, error) {
	// Create the parent state database
	block := api.eth.blockchain.GetBlockByHash(blockHash)
	if block == nil {
		return nil, vm.Context{}, nil, nil, fmt.Errorf("block %#x not found", blockHash)
	}
	parent := api.eth.blockchain.GetBlock(block.ParentHash(), block.NumberU64()-1)
	if parent == nil {
		return nil, vm.Context{}, nil, nil, fmt.Errorf("parent %#x not found", block.ParentHash())
	}
	statedb, err := api.computeStateDB(parent, reexec)
	if err != nil {
		return nil, vm.Context{}, nil, nil, err
	}

	if txIndex == 0 && len(block.Transactions()) == 0 {
		return nil, vm.Context{}, nil, statedb, nil
=======
func (api *PrivateDebugAPI) computeTxEnv(block *types.Block, txIndex int, reexec uint64) (core.Message, vm.BlockContext, *state.StateDB, error) {
	// Create the parent state database
	parent := api.eth.blockchain.GetBlock(block.ParentHash(), block.NumberU64()-1)
	if parent == nil {
		return nil, vm.BlockContext{}, nil, fmt.Errorf("parent %#x not found", block.ParentHash())
	}
	statedb, err := api.computeStateDB(parent, reexec)
	if err != nil {
		return nil, vm.BlockContext{}, nil, err
	}

	if txIndex == 0 && len(block.Transactions()) == 0 {
		return nil, vm.BlockContext{}, statedb, nil
>>>>>>> e7872729
	}

	// Recompute transactions up to the target index.
	signer := types.MakeSigner(api.eth.blockchain.Config(), block.Number())

	for idx, tx := range block.Transactions() {
		// Assemble the transaction call message and return if the requested offset
		msg, _ := tx.AsMessage(signer)
<<<<<<< HEAD
		context := core.NewEVMContext(msg, block.Header(), api.eth.blockchain, nil)
		vmenv := vm.NewEVM(context, statedb, api.eth.blockchain.Config(), vm.Config{})
		vmRunner := api.eth.blockchain.NewEVMRunner(block.Header(), statedb)
=======
		txContext := core.NewEVMTxContext(msg)
		context := core.NewEVMBlockContext(block.Header(), api.eth.blockchain, nil)
>>>>>>> e7872729
		if idx == txIndex {
			return msg, context, vmRunner, statedb, nil
		}
		// Not yet the searched for transaction, execute on top of the current state
<<<<<<< HEAD
		if _, err := core.ApplyMessage(vmenv, msg, new(core.GasPool).AddGas(tx.Gas()), vmRunner); err != nil {
			return nil, vm.Context{}, nil, nil, fmt.Errorf("transaction %#x failed: %v", tx.Hash(), err)
=======
		vmenv := vm.NewEVM(context, txContext, statedb, api.eth.blockchain.Config(), vm.Config{})
		if _, err := core.ApplyMessage(vmenv, msg, new(core.GasPool).AddGas(tx.Gas())); err != nil {
			return nil, vm.BlockContext{}, nil, fmt.Errorf("transaction %#x failed: %v", tx.Hash(), err)
>>>>>>> e7872729
		}
		// Ensure any modifications are committed to the state
		// Only delete empty objects if EIP158/161 (a.k.a Spurious Dragon) is in effect
		statedb.Finalise(vmenv.ChainConfig().IsEIP158(block.Number()))
	}
<<<<<<< HEAD
	return nil, vm.Context{}, nil, nil, fmt.Errorf("transaction index %d out of range for block %#x", txIndex, blockHash)
=======
	return nil, vm.BlockContext{}, nil, fmt.Errorf("transaction index %d out of range for block %#x", txIndex, block.Hash())
>>>>>>> e7872729
}<|MERGE_RESOLUTION|>--- conflicted
+++ resolved
@@ -28,7 +28,6 @@
 	"sync"
 	"time"
 
-<<<<<<< HEAD
 	"github.com/celo-org/celo-blockchain/common"
 	"github.com/celo-org/celo-blockchain/common/hexutil"
 	"github.com/celo-org/celo-blockchain/core"
@@ -39,25 +38,10 @@
 	"github.com/celo-org/celo-blockchain/eth/tracers"
 	"github.com/celo-org/celo-blockchain/internal/ethapi"
 	"github.com/celo-org/celo-blockchain/log"
+	"github.com/celo-org/celo-blockchain/params"
 	"github.com/celo-org/celo-blockchain/rlp"
 	"github.com/celo-org/celo-blockchain/rpc"
 	"github.com/celo-org/celo-blockchain/trie"
-=======
-	"github.com/ethereum/go-ethereum/common"
-	"github.com/ethereum/go-ethereum/common/hexutil"
-	"github.com/ethereum/go-ethereum/core"
-	"github.com/ethereum/go-ethereum/core/rawdb"
-	"github.com/ethereum/go-ethereum/core/state"
-	"github.com/ethereum/go-ethereum/core/types"
-	"github.com/ethereum/go-ethereum/core/vm"
-	"github.com/ethereum/go-ethereum/eth/tracers"
-	"github.com/ethereum/go-ethereum/internal/ethapi"
-	"github.com/ethereum/go-ethereum/log"
-	"github.com/ethereum/go-ethereum/params"
-	"github.com/ethereum/go-ethereum/rlp"
-	"github.com/ethereum/go-ethereum/rpc"
-	"github.com/ethereum/go-ethereum/trie"
->>>>>>> e7872729
 )
 
 const (
@@ -223,14 +207,8 @@
 				// Trace all the transactions contained within
 				for i, tx := range task.block.Transactions() {
 					msg, _ := tx.AsMessage(signer)
-<<<<<<< HEAD
-					vmctx := core.NewEVMContext(msg, task.block.Header(), api.eth.blockchain, nil)
 					vmRunner := api.eth.blockchain.NewEVMRunner(task.block.Header(), statedb)
-
-					res, err := api.traceTx(ctx, msg, vmctx, vmRunner, task.statedb, config)
-=======
-					res, err := api.traceTx(ctx, msg, blockCtx, task.statedb, config)
->>>>>>> e7872729
+					res, err := api.traceTx(ctx, msg, blockCtx, vmRunner, task.statedb, config)
 					if err != nil {
 						task.results[i] = &txTraceResult{Error: err.Error()}
 						log.Warn("Tracing failed", "hash", tx.Hash(), "block", task.block.NumberU64(), "err", err)
@@ -502,14 +480,8 @@
 			// Fetch and execute the next transaction trace tasks
 			for task := range jobs {
 				msg, _ := txs[task.index].AsMessage(signer)
-<<<<<<< HEAD
-				vmctx := core.NewEVMContext(msg, block.Header(), api.eth.blockchain, nil)
 				vmRunner := api.eth.blockchain.NewEVMRunner(block.Header(), statedb)
-
-				res, err := api.traceTx(ctx, msg, vmctx, vmRunner, task.statedb, config)
-=======
-				res, err := api.traceTx(ctx, msg, blockCtx, task.statedb, config)
->>>>>>> e7872729
+				res, err := api.traceTx(ctx, msg, blockCtx, vmRunner, task.statedb, config)
 				if err != nil {
 					results[task.index] = &txTraceResult{Error: err.Error()}
 					continue
@@ -528,14 +500,9 @@
 		msg, _ := tx.AsMessage(signer)
 		txContext := core.NewEVMTxContext(msg)
 
-<<<<<<< HEAD
-		vmenv := vm.NewEVM(vmctx, statedb, api.eth.blockchain.Config(), vm.Config{})
+		vmenv := vm.NewEVM(blockCtx, txContext, statedb, api.eth.blockchain.Config(), vm.Config{})
 		vmRunner := api.eth.blockchain.NewEVMRunner(block.Header(), statedb)
 		if _, err := core.ApplyMessage(vmenv, msg, new(core.GasPool).AddGas(msg.Gas()), vmRunner); err != nil {
-=======
-		vmenv := vm.NewEVM(blockCtx, txContext, statedb, api.eth.blockchain.Config(), vm.Config{})
-		if _, err := core.ApplyMessage(vmenv, msg, new(core.GasPool).AddGas(msg.Gas())); err != nil {
->>>>>>> e7872729
 			failed = err
 			break
 		}
@@ -606,14 +573,9 @@
 
 	if config != nil && config.Overrides != nil {
 		// Copy the config, to not screw up the main config
-		// Note: the Clique-part is _not_ deep copied
 		chainConfigCopy := new(params.ChainConfig)
 		*chainConfigCopy = *chainConfig
 		chainConfig = chainConfigCopy
-		if yolov2 := config.LogConfig.Overrides.YoloV2Block; yolov2 != nil {
-			chainConfig.YoloV2Block = yolov2
-			canon = false
-		}
 	}
 	for i, tx := range block.Transactions() {
 		// Prepare the trasaction for un-traced execution
@@ -647,14 +609,9 @@
 			}
 		}
 		// Execute the transaction and flush any traces to disk
-<<<<<<< HEAD
-		vmenv := vm.NewEVM(vmctx, statedb, api.eth.blockchain.Config(), vmConf)
+		vmenv := vm.NewEVM(vmctx, txContext, statedb, chainConfig, vmConf)
 		vmRunner := api.eth.blockchain.NewEVMRunner(block.Header(), statedb)
 		_, err = core.ApplyMessage(vmenv, msg, new(core.GasPool).AddGas(msg.Gas()), vmRunner)
-=======
-		vmenv := vm.NewEVM(vmctx, txContext, statedb, chainConfig, vmConf)
-		_, err = core.ApplyMessage(vmenv, msg, new(core.GasPool).AddGas(msg.Gas()))
->>>>>>> e7872729
 		if writer != nil {
 			writer.Flush()
 		}
@@ -769,16 +726,12 @@
 	if config != nil && config.Reexec != nil {
 		reexec = *config.Reexec
 	}
-<<<<<<< HEAD
-	msg, vmctx, vmRunner, statedb, err := api.computeTxEnv(blockHash, int(index), reexec)
-=======
 	// Retrieve the block
 	block := api.eth.blockchain.GetBlockByHash(blockHash)
 	if block == nil {
 		return nil, fmt.Errorf("block %#x not found", blockHash)
 	}
-	msg, vmctx, statedb, err := api.computeTxEnv(block, int(index), reexec)
->>>>>>> e7872729
+	msg, vmctx, vmRunner, statedb, err := api.computeTxEnv(block, int(index), reexec)
 	if err != nil {
 		return nil, err
 	}
@@ -792,6 +745,7 @@
 func (api *PrivateDebugAPI) TraceCall(ctx context.Context, args ethapi.CallArgs, blockNrOrHash rpc.BlockNumberOrHash, config *TraceConfig) (interface{}, error) {
 	// First try to retrieve the state
 	statedb, header, err := api.eth.APIBackend.StateAndHeaderByNumberOrHash(ctx, blockNrOrHash)
+	var vmRunner vm.EVMRunner
 	if err != nil {
 		// Try to retrieve the specified block
 		var block *types.Block
@@ -808,7 +762,7 @@
 		if config != nil && config.Reexec != nil {
 			reexec = *config.Reexec
 		}
-		_, _, statedb, err = api.computeTxEnv(block, 0, reexec)
+		_, _, vmRunner, statedb, err = api.computeTxEnv(block, 0, reexec)
 		if err != nil {
 			return nil, err
 		}
@@ -817,17 +771,13 @@
 	// Execute the trace
 	msg := args.ToMessage(api.eth.APIBackend.RPCGasCap())
 	vmctx := core.NewEVMBlockContext(header, api.eth.blockchain, nil)
-	return api.traceTx(ctx, msg, vmctx, statedb, config)
+	return api.traceTx(ctx, msg, vmctx, vmRunner, statedb, config)
 }
 
 // traceTx configures a new tracer according to the provided configuration, and
 // executes the given message in the provided environment. The return value will
 // be tracer dependent.
-<<<<<<< HEAD
-func (api *PrivateDebugAPI) traceTx(ctx context.Context, message core.Message, vmctx vm.Context, vmRunner vm.EVMRunner, statedb *state.StateDB, config *TraceConfig) (interface{}, error) {
-=======
-func (api *PrivateDebugAPI) traceTx(ctx context.Context, message core.Message, vmctx vm.BlockContext, statedb *state.StateDB, config *TraceConfig) (interface{}, error) {
->>>>>>> e7872729
+func (api *PrivateDebugAPI) traceTx(ctx context.Context, message core.Message, vmctx vm.BlockContext, vmRunner vm.EVMRunner, statedb *state.StateDB, config *TraceConfig) (interface{}, error) {
 	// Assemble the structured logger or the JavaScript tracer
 	var (
 		tracer    vm.Tracer
@@ -862,14 +812,8 @@
 		tracer = vm.NewStructLogger(config.LogConfig)
 	}
 	// Run the transaction with tracing enabled.
-<<<<<<< HEAD
-	vmenv := vm.NewEVM(vmctx, statedb, api.eth.blockchain.Config(), vm.Config{Debug: true, Tracer: tracer})
+	vmenv := vm.NewEVM(vmctx, txContext, statedb, api.eth.blockchain.Config(), vm.Config{Debug: true, Tracer: tracer})
 	result, err := core.ApplyMessage(vmenv, message, new(core.GasPool).AddGas(message.Gas()), vmRunner)
-=======
-	vmenv := vm.NewEVM(vmctx, txContext, statedb, api.eth.blockchain.Config(), vm.Config{Debug: true, Tracer: tracer})
-
-	result, err := core.ApplyMessage(vmenv, message, new(core.GasPool).AddGas(message.Gas()))
->>>>>>> e7872729
 	if err != nil {
 		return nil, fmt.Errorf("tracing failed: %v", err)
 	}
@@ -897,39 +841,19 @@
 }
 
 // computeTxEnv returns the execution environment of a certain transaction.
-<<<<<<< HEAD
-func (api *PrivateDebugAPI) computeTxEnv(blockHash common.Hash, txIndex int, reexec uint64) (core.Message, vm.Context, vm.EVMRunner, *state.StateDB, error) {
-	// Create the parent state database
-	block := api.eth.blockchain.GetBlockByHash(blockHash)
-	if block == nil {
-		return nil, vm.Context{}, nil, nil, fmt.Errorf("block %#x not found", blockHash)
-	}
-	parent := api.eth.blockchain.GetBlock(block.ParentHash(), block.NumberU64()-1)
-	if parent == nil {
-		return nil, vm.Context{}, nil, nil, fmt.Errorf("parent %#x not found", block.ParentHash())
-	}
-	statedb, err := api.computeStateDB(parent, reexec)
-	if err != nil {
-		return nil, vm.Context{}, nil, nil, err
-	}
-
-	if txIndex == 0 && len(block.Transactions()) == 0 {
-		return nil, vm.Context{}, nil, statedb, nil
-=======
-func (api *PrivateDebugAPI) computeTxEnv(block *types.Block, txIndex int, reexec uint64) (core.Message, vm.BlockContext, *state.StateDB, error) {
+func (api *PrivateDebugAPI) computeTxEnv(block *types.Block, txIndex int, reexec uint64) (core.Message, vm.BlockContext, vm.EVMRunner, *state.StateDB, error) {
 	// Create the parent state database
 	parent := api.eth.blockchain.GetBlock(block.ParentHash(), block.NumberU64()-1)
 	if parent == nil {
-		return nil, vm.BlockContext{}, nil, fmt.Errorf("parent %#x not found", block.ParentHash())
+		return nil, vm.BlockContext{}, nil, nil, fmt.Errorf("parent %#x not found", block.ParentHash())
 	}
 	statedb, err := api.computeStateDB(parent, reexec)
 	if err != nil {
-		return nil, vm.BlockContext{}, nil, err
+		return nil, vm.BlockContext{}, nil, nil, err
 	}
 
 	if txIndex == 0 && len(block.Transactions()) == 0 {
-		return nil, vm.BlockContext{}, statedb, nil
->>>>>>> e7872729
+		return nil, vm.BlockContext{}, nil, statedb, nil
 	}
 
 	// Recompute transactions up to the target index.
@@ -938,34 +862,20 @@
 	for idx, tx := range block.Transactions() {
 		// Assemble the transaction call message and return if the requested offset
 		msg, _ := tx.AsMessage(signer)
-<<<<<<< HEAD
-		context := core.NewEVMContext(msg, block.Header(), api.eth.blockchain, nil)
-		vmenv := vm.NewEVM(context, statedb, api.eth.blockchain.Config(), vm.Config{})
-		vmRunner := api.eth.blockchain.NewEVMRunner(block.Header(), statedb)
-=======
 		txContext := core.NewEVMTxContext(msg)
 		context := core.NewEVMBlockContext(block.Header(), api.eth.blockchain, nil)
->>>>>>> e7872729
+		vmenv := vm.NewEVM(context, txContext, statedb, api.eth.blockchain.Config(), vm.Config{})
+		vmRunner := api.eth.blockchain.NewEVMRunner(block.Header(), statedb)
 		if idx == txIndex {
 			return msg, context, vmRunner, statedb, nil
 		}
 		// Not yet the searched for transaction, execute on top of the current state
-<<<<<<< HEAD
 		if _, err := core.ApplyMessage(vmenv, msg, new(core.GasPool).AddGas(tx.Gas()), vmRunner); err != nil {
-			return nil, vm.Context{}, nil, nil, fmt.Errorf("transaction %#x failed: %v", tx.Hash(), err)
-=======
-		vmenv := vm.NewEVM(context, txContext, statedb, api.eth.blockchain.Config(), vm.Config{})
-		if _, err := core.ApplyMessage(vmenv, msg, new(core.GasPool).AddGas(tx.Gas())); err != nil {
-			return nil, vm.BlockContext{}, nil, fmt.Errorf("transaction %#x failed: %v", tx.Hash(), err)
->>>>>>> e7872729
+			return nil, vm.BlockContext{}, nil, nil, fmt.Errorf("transaction %#x failed: %v", tx.Hash(), err)
 		}
 		// Ensure any modifications are committed to the state
 		// Only delete empty objects if EIP158/161 (a.k.a Spurious Dragon) is in effect
 		statedb.Finalise(vmenv.ChainConfig().IsEIP158(block.Number()))
 	}
-<<<<<<< HEAD
-	return nil, vm.Context{}, nil, nil, fmt.Errorf("transaction index %d out of range for block %#x", txIndex, blockHash)
-=======
-	return nil, vm.BlockContext{}, nil, fmt.Errorf("transaction index %d out of range for block %#x", txIndex, block.Hash())
->>>>>>> e7872729
+	return nil, vm.BlockContext{}, nil, nil, fmt.Errorf("transaction index %d out of range for block %#x", txIndex, block.Hash())
 }