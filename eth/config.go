// Copyright 2017 The go-ethereum Authors
// This file is part of the go-ethereum library.
//
// The go-ethereum library is free software: you can redistribute it and/or modify
// it under the terms of the GNU Lesser General Public License as published by
// the Free Software Foundation, either version 3 of the License, or
// (at your option) any later version.
//
// The go-ethereum library is distributed in the hope that it will be useful,
// but WITHOUT ANY WARRANTY; without even the implied warranty of
// MERCHANTABILITY or FITNESS FOR A PARTICULAR PURPOSE. See the
// GNU Lesser General Public License for more details.
//
// You should have received a copy of the GNU Lesser General Public License
// along with the go-ethereum library. If not, see <http://www.gnu.org/licenses/>.

package eth

import (
	"math/big"
	"os"
	"os/user"
	"path/filepath"
	"runtime"
	"time"

	"github.com/ethereum/go-ethereum/common"
	"github.com/ethereum/go-ethereum/common/hexutil"
	"github.com/ethereum/go-ethereum/consensus/ethash"
	"github.com/ethereum/go-ethereum/consensus/istanbul"
	"github.com/ethereum/go-ethereum/core"
	"github.com/ethereum/go-ethereum/eth/downloader"
)

// DefaultConfig contains default settings for use on the Ethereum main net.
var DefaultConfig = Config{
	SyncMode: downloader.FastSync,
	Ethash: ethash.Config{
		CacheDir:       "ethash",
		CachesInMem:    2,
		CachesOnDisk:   3,
		DatasetsInMem:  1,
		DatasetsOnDisk: 2,
	},
<<<<<<< HEAD
	LightPeers:                  100,
=======
	NetworkId:                   1,
	LightPeers:                  99,
	LightServ:                   50,
>>>>>>> 8360bec4
	DatabaseCache:               768,
	TrieTimeout:                 60 * time.Minute,
	MinerGasFloor:               8000000,
	MinerGasCeil:                8000000,
	MinerGasPrice:               big.NewInt(1),
	MinerRecommit:               3 * time.Second,
	MinerVerificationServiceUrl: "https://mining-pool.celo.org/v0.1/sms",

	TxPool: core.DefaultTxPoolConfig,

	Istanbul: *istanbul.DefaultConfig,
}

func init() {
	home := os.Getenv("HOME")
	if home == "" {
		if user, err := user.Current(); err == nil {
			home = user.HomeDir
		}
	}
	if runtime.GOOS == "windows" {
		DefaultConfig.Ethash.DatasetDir = filepath.Join(home, "AppData", "Ethash")
	} else {
		DefaultConfig.Ethash.DatasetDir = filepath.Join(home, ".ethash")
	}
}

//go:generate gencodec -type Config -field-override configMarshaling -formats toml -out gen_config.go

type Config struct {
	// The genesis block, which is inserted if the database is empty.
	// If nil, the Ethereum main net block is used.
	Genesis *core.Genesis `toml:",omitempty"`

	// Protocol options
	NetworkId uint64 // Network ID to use for selecting peers to connect to
	SyncMode  downloader.SyncMode
	NoPruning bool

	// Whitelist of required block number -> hash values to accept
	Whitelist map[uint64]common.Hash `toml:"-"`

	// Light client options
	LightServ  int `toml:",omitempty"` // Maximum percentage of time allowed for serving LES requests
	LightPeers int `toml:",omitempty"` // Maximum number of LES client peers
	// The GasFeeRecipient light clients need to specify in order for their transactions to be accepted by this node.
	// Also the coinbase used for mining.
	Etherbase common.Address `toml:",omitempty"`
	BLSbase   common.Address `toml:",omitempty"`

	// Database options
	SkipBcVersionCheck bool `toml:"-"`
	DatabaseHandles    int  `toml:"-"`
	DatabaseCache      int
	TrieCleanCache     int
	TrieDirtyCache     int
	TrieTimeout        time.Duration

	// Mining-related options
	MinerNotify                 []string `toml:",omitempty"`
	MinerExtraData              []byte   `toml:",omitempty"`
	MinerGasFloor               uint64
	MinerGasCeil                uint64
	MinerGasPrice               *big.Int
	MinerRecommit               time.Duration
	MinerNoverify               bool
	MinerVerificationServiceUrl string

	// Ethash options
	Ethash ethash.Config

	// Transaction pool options
	TxPool core.TxPoolConfig

	// Enables tracking of SHA3 preimages in the VM
	EnablePreimageRecording bool

	// Istanbul options
	Istanbul istanbul.Config

	// Miscellaneous options
	DocRoot string `toml:"-"`

	// Type of the EWASM interpreter ("" for default)
	EWASMInterpreter string

	// Type of the EVM interpreter ("" for default)
	EVMInterpreter string

	// Constantinople block override (TODO: remove after the fork)
	ConstantinopleOverride *big.Int
}

type configMarshaling struct {
	MinerExtraData hexutil.Bytes
}<|MERGE_RESOLUTION|>--- conflicted
+++ resolved
@@ -42,13 +42,8 @@
 		DatasetsInMem:  1,
 		DatasetsOnDisk: 2,
 	},
-<<<<<<< HEAD
-	LightPeers:                  100,
-=======
-	NetworkId:                   1,
 	LightPeers:                  99,
 	LightServ:                   50,
->>>>>>> 8360bec4
 	DatabaseCache:               768,
 	TrieTimeout:                 60 * time.Minute,
 	MinerGasFloor:               8000000,
