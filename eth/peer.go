// Copyright 2015 The go-ethereum Authors
// This file is part of the go-ethereum library.
//
// The go-ethereum library is free software: you can redistribute it and/or modify
// it under the terms of the GNU Lesser General Public License as published by
// the Free Software Foundation, either version 3 of the License, or
// (at your option) any later version.
//
// The go-ethereum library is distributed in the hope that it will be useful,
// but WITHOUT ANY WARRANTY; without even the implied warranty of
// MERCHANTABILITY or FITNESS FOR A PARTICULAR PURPOSE. See the
// GNU Lesser General Public License for more details.
//
// You should have received a copy of the GNU Lesser General Public License
// along with the go-ethereum library. If not, see <http://www.gnu.org/licenses/>.

package eth

import (
	"errors"
	"fmt"
	"math/big"
	"sync"
	"time"

	mapset "github.com/deckarep/golang-set"
	"github.com/ethereum/go-ethereum/common"
	"github.com/ethereum/go-ethereum/consensus/istanbul"
	"github.com/ethereum/go-ethereum/core/forkid"
	"github.com/ethereum/go-ethereum/core/types"
	"github.com/ethereum/go-ethereum/p2p"
	"github.com/ethereum/go-ethereum/rlp"
)

var (
	errClosed            = errors.New("peer set is closed")
	errAlreadyRegistered = errors.New("peer is already registered")
	errNotRegistered     = errors.New("peer is not registered")
)

// TODO(lucas): How much for proof constants and why?
const (
	maxKnownTxs         = 32768 // Maximum transactions hashes to keep in the known list (prevent DOS)
	maxKnownBlocks      = 1024  // Maximum block hashes to keep in the known list (prevent DOS)
	maxKnownPlumoProofs = 1024  // Maximum plumo proofs to keep in the known list (prevent DOS)

	// maxQueuedTxs is the maximum number of transactions to queue up before dropping
	// older broadcasts.
	maxQueuedTxs = 4096

	// maxQueuedTxAnns is the maximum number of transaction announcements to queue up
	// before dropping older announcements.
	maxQueuedTxAnns = 4096

	// maxQueuedBlocks is the maximum number of block propagations to queue up before
	// dropping broadcasts. There's not much point in queueing stale blocks, so a few
	// that might cover uncles should be enough.
	maxQueuedBlocks = 4

	// maxQueuedBlockAnns is the maximum number of block announcements to queue up before
	// dropping broadcasts. Similarly to block propagations, there's no point to queue
	// above some healthy uncle limit, so use that.
	maxQueuedBlockAnns = 4

	// maxQueuedPlumoProofs is the maximum number of plumo proof announcements to queue up before
	// dropping broadcasts.
	maxQueuedPlumoProofs = 4

	handshakeTimeout = 5 * time.Second
)

// max is a helper function which returns the larger of the two given integers.
func max(a, b int) int {
	if a > b {
		return a
	}
	return b
}

// PeerInfo represents a short summary of the Ethereum sub-protocol metadata known
// about a connected peer.
type PeerInfo struct {
	Version    int      `json:"version"`    // Ethereum protocol version negotiated
	Difficulty *big.Int `json:"difficulty"` // Total difficulty of the peer's blockchain
	Head       string   `json:"head"`       // SHA3 hash of the peer's best owned block
}

// propEvent is a block propagation, waiting for its turn in the broadcast queue.
type propEvent struct {
	block *types.Block
	td    *big.Int
}

type peer struct {
	id string

	*p2p.Peer
	rw p2p.MsgReadWriter

	version  int         // Protocol version negotiated
	syncDrop *time.Timer // Timed connection dropper if sync progress isn't validated in time

	head common.Hash
	td   *big.Int
	lock sync.RWMutex

<<<<<<< HEAD
	knownTxs          mapset.Set                // Set of transaction hashes known to be known by this peer
	knownBlocks       mapset.Set                // Set of block hashes known to be known by this peer
	knownPlumoProofs  mapset.Set                // Set of plumo proofs by {firstEpoch, lastEpoch} known to be known by this peer
	queuedTxs         chan []*types.Transaction // Queue of transactions to broadcast to the peer
	queuedProps       chan *propEvent           // Queue of blocks to broadcast to the peer
	queuedAnns        chan *types.Block         // Queue of blocks to announce to the peer
	queuedPlumoProofs chan *types.PlumoProof    // Queue of proofs to announce to the peer
	term              chan struct{}             // Termination channel to stop the broadcaster
=======
	knownBlocks     mapset.Set        // Set of block hashes known to be known by this peer
	queuedBlocks    chan *propEvent   // Queue of blocks to broadcast to the peer
	queuedBlockAnns chan *types.Block // Queue of blocks to announce to the peer

	knownTxs    mapset.Set                           // Set of transaction hashes known to be known by this peer
	txBroadcast chan []common.Hash                   // Channel used to queue transaction propagation requests
	txAnnounce  chan []common.Hash                   // Channel used to queue transaction announcement requests
	getPooledTx func(common.Hash) *types.Transaction // Callback used to retrieve transaction from txpool

	term chan struct{} // Termination channel to stop the broadcaster
>>>>>>> 9d6350e4
}

func newPeer(version int, p *p2p.Peer, rw p2p.MsgReadWriter, getPooledTx func(hash common.Hash) *types.Transaction) *peer {
	return &peer{
<<<<<<< HEAD
		Peer:              p,
		rw:                rw,
		version:           version,
		id:                fmt.Sprintf("%x", p.ID().Bytes()[:8]),
		knownTxs:          mapset.NewSet(),
		knownBlocks:       mapset.NewSet(),
		knownPlumoProofs:  mapset.NewSet(),
		queuedTxs:         make(chan []*types.Transaction, maxQueuedTxs),
		queuedProps:       make(chan *propEvent, maxQueuedProps),
		queuedAnns:        make(chan *types.Block, maxQueuedAnns),
		queuedPlumoProofs: make(chan *types.PlumoProof, maxQueuedPlumoProofs),
		term:              make(chan struct{}),
	}
}

// broadcast is a write loop that multiplexes block propagations, announcements
// and transaction broadcasts into the remote peer. The goal is to have an async
// writer that does not lock up node internals.
func (p *peer) broadcast() {
=======
		Peer:            p,
		rw:              rw,
		version:         version,
		id:              fmt.Sprintf("%x", p.ID().Bytes()[:8]),
		knownTxs:        mapset.NewSet(),
		knownBlocks:     mapset.NewSet(),
		queuedBlocks:    make(chan *propEvent, maxQueuedBlocks),
		queuedBlockAnns: make(chan *types.Block, maxQueuedBlockAnns),
		txBroadcast:     make(chan []common.Hash),
		txAnnounce:      make(chan []common.Hash),
		getPooledTx:     getPooledTx,
		term:            make(chan struct{}),
	}
}

// broadcastBlocks is a write loop that multiplexes blocks and block accouncements
// to the remote peer. The goal is to have an async writer that does not lock up
// node internals and at the same time rate limits queued data.
func (p *peer) broadcastBlocks() {
>>>>>>> 9d6350e4
	for {
		select {
		case prop := <-p.queuedBlocks:
			if err := p.SendNewBlock(prop.block, prop.td); err != nil {
				return
			}
			p.Log().Trace("Propagated block", "number", prop.block.Number(), "hash", prop.block.Hash(), "td", prop.td)

		case block := <-p.queuedBlockAnns:
			if err := p.SendNewBlockHashes([]common.Hash{block.Hash()}, []uint64{block.NumberU64()}); err != nil {
				return
			}
			p.Log().Trace("Announced block", "number", block.Number(), "hash", block.Hash())

		case proof := <-p.queuedPlumoProofs:
			if err := p.SendNewPlumoProofs([]types.PlumoProofMetadata{proof.Metadata}); err != nil {
				return
			}
			p.Log().Error("Announced Proof", "proof", proof)

		case <-p.term:
			return
		}
	}
}

// broadcastTransactions is a write loop that schedules transaction broadcasts
// to the remote peer. The goal is to have an async writer that does not lock up
// node internals and at the same time rate limits queued data.
func (p *peer) broadcastTransactions() {
	var (
		queue []common.Hash         // Queue of hashes to broadcast as full transactions
		done  chan struct{}         // Non-nil if background broadcaster is running
		fail  = make(chan error, 1) // Channel used to receive network error
	)
	for {
		// If there's no in-flight broadcast running, check if a new one is needed
		if done == nil && len(queue) > 0 {
			// Pile transaction until we reach our allowed network limit
			var (
				hashes []common.Hash
				txs    []*types.Transaction
				size   common.StorageSize
			)
			for i := 0; i < len(queue) && size < txsyncPackSize; i++ {
				if tx := p.getPooledTx(queue[i]); tx != nil {
					txs = append(txs, tx)
					size += tx.Size()
				}
				hashes = append(hashes, queue[i])
			}
			queue = queue[:copy(queue, queue[len(hashes):])]

			// If there's anything available to transfer, fire up an async writer
			if len(txs) > 0 {
				done = make(chan struct{})
				go func() {
					if err := p.sendTransactions(txs); err != nil {
						fail <- err
						return
					}
					close(done)
					p.Log().Trace("Sent transactions", "count", len(txs))
				}()
			}
		}
		// Transfer goroutine may or may not have been started, listen for events
		select {
		case hashes := <-p.txBroadcast:
			// New batch of transactions to be broadcast, queue them (with cap)
			queue = append(queue, hashes...)
			if len(queue) > maxQueuedTxs {
				// Fancy copy and resize to ensure buffer doesn't grow indefinitely
				queue = queue[:copy(queue, queue[len(queue)-maxQueuedTxs:])]
			}

		case <-done:
			done = nil

		case <-fail:
			return

		case <-p.term:
			return
		}
	}
}

// announceTransactions is a write loop that schedules transaction broadcasts
// to the remote peer. The goal is to have an async writer that does not lock up
// node internals and at the same time rate limits queued data.
func (p *peer) announceTransactions() {
	var (
		queue []common.Hash         // Queue of hashes to announce as transaction stubs
		done  chan struct{}         // Non-nil if background announcer is running
		fail  = make(chan error, 1) // Channel used to receive network error
	)
	for {
		// If there's no in-flight announce running, check if a new one is needed
		if done == nil && len(queue) > 0 {
			// Pile transaction hashes until we reach our allowed network limit
			var (
				hashes  []common.Hash
				pending []common.Hash
				size    common.StorageSize
			)
			for i := 0; i < len(queue) && size < txsyncPackSize; i++ {
				if p.getPooledTx(queue[i]) != nil {
					pending = append(pending, queue[i])
					size += common.HashLength
				}
				hashes = append(hashes, queue[i])
			}
			queue = queue[:copy(queue, queue[len(hashes):])]

			// If there's anything available to transfer, fire up an async writer
			if len(pending) > 0 {
				done = make(chan struct{})
				go func() {
					if err := p.sendPooledTransactionHashes(pending); err != nil {
						fail <- err
						return
					}
					close(done)
					p.Log().Trace("Sent transaction announcements", "count", len(pending))
				}()
			}
		}
		// Transfer goroutine may or may not have been started, listen for events
		select {
		case hashes := <-p.txAnnounce:
			// New batch of transactions to be broadcast, queue them (with cap)
			queue = append(queue, hashes...)
			if len(queue) > maxQueuedTxAnns {
				// Fancy copy and resize to ensure buffer doesn't grow indefinitely
				queue = queue[:copy(queue, queue[len(queue)-maxQueuedTxs:])]
			}

		case <-done:
			done = nil

		case <-fail:
			return

		case <-p.term:
			return
		}
	}
}

// close signals the broadcast goroutine to terminate.
func (p *peer) close() {
	close(p.term)
}

// Info gathers and returns a collection of metadata known about a peer.
func (p *peer) Info() *PeerInfo {
	hash, td := p.Head()

	return &PeerInfo{
		Version:    p.version,
		Difficulty: td,
		Head:       hash.Hex(),
	}
}

// Head retrieves a copy of the current head hash and total difficulty of the
// peer.
func (p *peer) Head() (hash common.Hash, td *big.Int) {
	p.lock.RLock()
	defer p.lock.RUnlock()

	copy(hash[:], p.head[:])
	return hash, new(big.Int).Set(p.td)
}

// SetHead updates the head hash and total difficulty of the peer.
func (p *peer) SetHead(hash common.Hash, td *big.Int) {
	p.lock.Lock()
	defer p.lock.Unlock()

	copy(p.head[:], hash[:])
	p.td.Set(td)
}

// MarkPlumoProofs marks a set of epochs as known for the peer, ensuring that the proof will
// never be propagated to this particular peer.
func (p *peer) MarkPlumoProof(plumoProofMetadata *types.PlumoProofMetadata) {
	for p.knownPlumoProofs.Cardinality() >= maxKnownPlumoProofs {
		p.knownPlumoProofs.Pop()
	}
	p.knownPlumoProofs.Add(plumoProofMetadata)
}

// MarkBlock marks a block as known for the peer, ensuring that the block will
// never be propagated to this particular peer.
func (p *peer) MarkBlock(hash common.Hash) {
	// If we reached the memory allowance, drop a previously known block hash
	for p.knownBlocks.Cardinality() >= maxKnownBlocks {
		p.knownBlocks.Pop()
	}
	p.knownBlocks.Add(hash)
}

// MarkTransaction marks a transaction as known for the peer, ensuring that it
// will never be propagated to this particular peer.
func (p *peer) MarkTransaction(hash common.Hash) {
	// If we reached the memory allowance, drop a previously known transaction hash
	for p.knownTxs.Cardinality() >= maxKnownTxs {
		p.knownTxs.Pop()
	}
	p.knownTxs.Add(hash)
}

// Send writes an RLP-encoded message with the given code.
// data should encode as an RLP list.
func (p *peer) Send(msgcode uint64, data interface{}) error {
	return p2p.Send(p.rw, msgcode, data)
}

// SendTransactions64 sends transactions to the peer and includes the hashes
// in its transaction hash set for future reference.
//
// This method is legacy support for initial transaction exchange in eth/64 (celo/65) and
// prior. For eth/65 (celo/66) and higher use SendPooledTransactionHashes.
func (p *peer) SendTransactions64(txs types.Transactions) error {
	return p.sendTransactions(txs)
}

// sendTransactions sends transactions to the peer and includes the hashes
// in its transaction hash set for future reference.
//
// This method is a helper used by the async transaction sender. Don't call it
// directly as the queueing (memory) and transmission (bandwidth) costs should
// not be managed directly.
func (p *peer) sendTransactions(txs types.Transactions) error {
	// Mark all the transactions as known, but ensure we don't overflow our limits
	for p.knownTxs.Cardinality() > max(0, maxKnownTxs-len(txs)) {
		p.knownTxs.Pop()
	}
	for _, tx := range txs {
		p.knownTxs.Add(tx.Hash())
	}
	return p2p.Send(p.rw, TransactionMsg, txs)
}

// AsyncSendTransactions queues a list of transactions (by hash) to eventually
// propagate to a remote peer. The number of pending sends are capped (new ones
// will force old sends to be dropped)
func (p *peer) AsyncSendTransactions(hashes []common.Hash) {
	select {
	case p.txBroadcast <- hashes:
		// Mark all the transactions as known, but ensure we don't overflow our limits
		for p.knownTxs.Cardinality() > max(0, maxKnownTxs-len(hashes)) {
			p.knownTxs.Pop()
		}
		for _, hash := range hashes {
			p.knownTxs.Add(hash)
		}
	case <-p.term:
		p.Log().Debug("Dropping transaction propagation", "count", len(hashes))
	}
}

// sendPooledTransactionHashes sends transaction hashes to the peer and includes
// them in its transaction hash set for future reference.
//
// This method is a helper used by the async transaction announcer. Don't call it
// directly as the queueing (memory) and transmission (bandwidth) costs should
// not be managed directly.
func (p *peer) sendPooledTransactionHashes(hashes []common.Hash) error {
	// Mark all the transactions as known, but ensure we don't overflow our limits
	for p.knownTxs.Cardinality() > max(0, maxKnownTxs-len(hashes)) {
		p.knownTxs.Pop()
	}
	for _, hash := range hashes {
		p.knownTxs.Add(hash)
	}
	return p2p.Send(p.rw, NewPooledTransactionHashesMsg, hashes)
}

// AsyncSendPooledTransactionHashes queues a list of transactions hashes to eventually
// announce to a remote peer.  The number of pending sends are capped (new ones
// will force old sends to be dropped)
func (p *peer) AsyncSendPooledTransactionHashes(hashes []common.Hash) {
	select {
	case p.txAnnounce <- hashes:
		// Mark all the transactions as known, but ensure we don't overflow our limits
		for p.knownTxs.Cardinality() > max(0, maxKnownTxs-len(hashes)) {
			p.knownTxs.Pop()
		}
		for _, hash := range hashes {
			p.knownTxs.Add(hash)
		}
	case <-p.term:
		p.Log().Debug("Dropping transaction announcement", "count", len(hashes))
	}
}

// SendPooledTransactionsRLP sends requested transactions to the peer and adds the
// hashes in its transaction hash set for future reference.
//
// Note, the method assumes the hashes are correct and correspond to the list of
// transactions being sent.
func (p *peer) SendPooledTransactionsRLP(hashes []common.Hash, txs []rlp.RawValue) error {
	// Mark all the transactions as known, but ensure we don't overflow our limits
	for p.knownTxs.Cardinality() > max(0, maxKnownTxs-len(hashes)) {
		p.knownTxs.Pop()
	}
	for _, hash := range hashes {
		p.knownTxs.Add(hash)
	}
	return p2p.Send(p.rw, PooledTransactionsMsg, txs)
}

// SendNewBlockHashes announces the availability of a number of blocks through
// a hash notification.
func (p *peer) SendNewBlockHashes(hashes []common.Hash, numbers []uint64) error {
	// Mark all the block hashes as known, but ensure we don't overflow our limits
	for p.knownBlocks.Cardinality() > max(0, maxKnownBlocks-len(hashes)) {
		p.knownBlocks.Pop()
	}
	for _, hash := range hashes {
		p.knownBlocks.Add(hash)
	}
	request := make(newBlockHashesData, len(hashes))
	for i := 0; i < len(hashes); i++ {
		request[i].Hash = hashes[i]
		request[i].Number = numbers[i]
	}
	return p2p.Send(p.rw, NewBlockHashesMsg, request)
}

// AsyncSendNewBlockHash queues the availability of a block for propagation to a
// remote peer. If the peer's broadcast queue is full, the event is silently
// dropped.
func (p *peer) AsyncSendNewBlockHash(block *types.Block) {
	select {
	case p.queuedBlockAnns <- block:
		// Mark all the block hash as known, but ensure we don't overflow our limits
		for p.knownBlocks.Cardinality() >= maxKnownBlocks {
			p.knownBlocks.Pop()
		}
		p.knownBlocks.Add(block.Hash())
	default:
		p.Log().Debug("Dropping block announcement", "number", block.NumberU64(), "hash", block.Hash())
	}
}

// SendNewBlock propagates an entire block to a remote peer.
func (p *peer) SendNewBlock(block *types.Block, td *big.Int) error {
	// Mark all the block hash as known, but ensure we don't overflow our limits
	for p.knownBlocks.Cardinality() >= maxKnownBlocks {
		p.knownBlocks.Pop()
	}
	p.knownBlocks.Add(block.Hash())
	return p2p.Send(p.rw, NewBlockMsg, []interface{}{block, td})
}

// AsyncSendNewBlock queues an entire block for propagation to a remote peer. If
// the peer's broadcast queue is full, the event is silently dropped.
func (p *peer) AsyncSendNewBlock(block *types.Block, td *big.Int) {
	select {
	case p.queuedBlocks <- &propEvent{block: block, td: td}:
		// Mark all the block hash as known, but ensure we don't overflow our limits
		for p.knownBlocks.Cardinality() >= maxKnownBlocks {
			p.knownBlocks.Pop()
		}
		p.knownBlocks.Add(block.Hash())
	default:
		p.Log().Debug("Dropping block propagation", "number", block.NumberU64(), "hash", block.Hash())
	}
}

// SendNewPlumoProofs announces the availability of a number of proofs through
// a metadata notification.
func (p *peer) SendNewPlumoProofs(proofsMetadata []types.PlumoProofMetadata) error {
	// Mark all the proofs' metadata as known, but ensure we don't overflow our limits
	for _, metadata := range proofsMetadata {
		p.knownPlumoProofs.Add(metadata)
	}
	return p2p.Send(p.rw, NewPlumoProofsMsg, proofsMetadata)
}

// SendPlumoProof propagates a plumo proof to a remote peer.
func (p *peer) SendPlumoProof(proof *types.PlumoProof) error {
	p.MarkPlumoProof(&proof.Metadata)
	return p2p.Send(p.rw, PlumoProofsMsg, proof)
}

// AsyncSendPlumoProof queues a Plumo proof for propagation to a remote peer.
// If the peer's broadcast queue is full, the event is silently dropped.
func (p *peer) AsyncSendPlumoProof(proof *types.PlumoProof) {
	select {
	case p.queuedPlumoProofs <- proof:
		p.MarkPlumoProof(&proof.Metadata)
	default:
		p.Log().Error("Dropping Plumo proof propagation", "proof", proof.Proof, "Metadata", proof.Metadata)
	}
}

// SendBlockHeaders sends a batch of block headers to the remote peer.
func (p *peer) SendBlockHeaders(headers []*types.Header) error {
	return p2p.Send(p.rw, BlockHeadersMsg, headers)
}

// SendBlockBodiesRLP sends a batch of block contents to the remote peer from
// an already RLP encoded format.
func (p *peer) SendBlockBodiesRLP(bodies []rlp.RawValue) error {
	return p2p.Send(p.rw, BlockBodiesMsg, bodies)
}

// SendNodeDataRLP sends a batch of arbitrary internal data, corresponding to the
// hashes requested.
func (p *peer) SendNodeData(data [][]byte) error {
	return p2p.Send(p.rw, NodeDataMsg, data)
}

// SendReceiptsRLP sends a batch of transaction receipts, corresponding to the
// ones requested from an already RLP encoded format.
func (p *peer) SendReceiptsRLP(receipts []rlp.RawValue) error {
	return p2p.Send(p.rw, ReceiptsMsg, receipts)
}

// SendPlumoProofsRLP sends a batch of plumo proofs to the remote peer from
// an already RLP encoded format
func (p *peer) SendPlumoProofs(proofs []types.PlumoProof) error {
	return p2p.Send(p.rw, PlumoProofsMsg, proofs)
}

// RequestOneHeader is a wrapper around the header query functions to fetch a
// single header. It is used solely by the fetcher.
func (p *peer) RequestOneHeader(hash common.Hash) error {
	p.Log().Debug("Fetching single header", "hash", hash)
	return p2p.Send(p.rw, GetBlockHeadersMsg, &getBlockHeadersData{Origin: hashOrNumber{Hash: hash}, Amount: uint64(1), Skip: uint64(0), Reverse: false})
}

// RequestHeadersByHash fetches a batch of blocks' headers corresponding to the
// specified header query, based on the hash of an origin block.
func (p *peer) RequestHeadersByHash(origin common.Hash, amount int, skip int, reverse bool) error {
	p.Log().Debug("Fetching batch of headers", "count", amount, "fromhash", origin, "skip", skip, "reverse", reverse)
	return p2p.Send(p.rw, GetBlockHeadersMsg, &getBlockHeadersData{Origin: hashOrNumber{Hash: origin}, Amount: uint64(amount), Skip: uint64(skip), Reverse: reverse})
}

// RequestHeadersByNumber fetches a batch of blocks' headers corresponding to the
// specified header query, based on the number of an origin block.
func (p *peer) RequestHeadersByNumber(origin uint64, amount int, skip int, reverse bool) error {
	p.Log().Debug("Fetching batch of headers", "count", amount, "fromnum", origin, "skip", skip, "reverse", reverse)
	return p2p.Send(p.rw, GetBlockHeadersMsg, &getBlockHeadersData{Origin: hashOrNumber{Number: origin}, Amount: uint64(amount), Skip: uint64(skip), Reverse: reverse})
}

// RequestBodies fetches a batch of blocks' bodies corresponding to the hashes
// specified.
func (p *peer) RequestBodies(hashes []common.Hash) error {
	p.Log().Debug("Fetching batch of block bodies", "count", len(hashes))
	return p2p.Send(p.rw, GetBlockBodiesMsg, hashes)
}

// RequestNodeData fetches a batch of arbitrary data from a node's known state
// data, corresponding to the specified hashes.
func (p *peer) RequestNodeData(hashes []common.Hash) error {
	p.Log().Debug("Fetching batch of state data", "count", len(hashes))
	return p2p.Send(p.rw, GetNodeDataMsg, hashes)
}

// RequestReceipts fetches a batch of transaction receipts from a remote node.
func (p *peer) RequestReceipts(hashes []common.Hash) error {
	p.Log().Debug("Fetching batch of receipts", "count", len(hashes))
	return p2p.Send(p.rw, GetReceiptsMsg, hashes)
}

<<<<<<< HEAD
// RequestProof fetches a proof from a remote node
// TODO Should be called `RequestPlumoProofs` to distinguish from `eth`'s.getProof
func (p *peer) RequestProofs(metadata []types.PlumoProofMetadata, complement bool) error {
	// TODO trace
	p.Log().Error("Fetching batch of proofs", "complement", complement)
	return p2p.Send(p.rw, GetPlumoProofsMsg, &getPlumoProofsData{Complement: complement, ProofsMetadata: metadata})
}

func (p *peer) RequestPlumoProofInventory() error {
	panic("RequestPlumoProofInventory not supported unless in lightest sync mode")
}

func (p *peer) RequestPlumoProofsAndHeaders(uint64, int, int, int) error {
	panic("RequestPlumoProofsAndHeaders not supported unless in lightest sync mode")
=======
// RequestTxs fetches a batch of transactions from a remote node.
func (p *peer) RequestTxs(hashes []common.Hash) error {
	p.Log().Debug("Fetching batch of transactions", "count", len(hashes))
	return p2p.Send(p.rw, GetPooledTransactionsMsg, hashes)
>>>>>>> 9d6350e4
}

// Handshake executes the eth protocol handshake, negotiating version number,
// network IDs, difficulties, head and genesis blocks.
func (p *peer) Handshake(network uint64, td *big.Int, head common.Hash, genesis common.Hash, forkID forkid.ID, forkFilter forkid.Filter) error {
	// Send out own handshake in a new thread
	errc := make(chan error, 2)

	var (
		status63 statusData63 // safe to read after two values have been received from errc
		status   statusData   // safe to read after two values have been received from errc
	)
	go func() {
		switch {
		case p.version == istanbul.Celo64:
			errc <- p2p.Send(p.rw, StatusMsg, &statusData63{
				ProtocolVersion: uint32(p.version),
				NetworkId:       network,
				TD:              td,
				CurrentBlock:    head,
				GenesisBlock:    genesis,
			})
		case p.version >= istanbul.Celo65:
			errc <- p2p.Send(p.rw, StatusMsg, &statusData{
				ProtocolVersion: uint32(p.version),
				NetworkID:       network,
				TD:              td,
				Head:            head,
				Genesis:         genesis,
				ForkID:          forkID,
			})
		case p.version == istanbul.Celo66:
			errc <- p2p.Send(p.rw, StatusMsg, &statusData{
				ProtocolVersion: uint32(p.version),
				NetworkID:       network,
				TD:              td,
				Head:            head,
				Genesis:         genesis,
				ForkID:          forkID,
			})
		default:
			panic(fmt.Sprintf("unsupported eth protocol version: %d", p.version))
		}
	}()
	go func() {
		switch {
		case p.version == istanbul.Celo64:
			errc <- p.readStatusLegacy(network, &status63, genesis)
		case p.version >= istanbul.Celo65:
			errc <- p.readStatus(network, &status, genesis, forkFilter)
		case p.version == istanbul.Celo66:
			errc <- p.readStatus(network, &status, genesis, forkFilter)
		default:
			panic(fmt.Sprintf("unsupported eth protocol version: %d", p.version))
		}
	}()
	timeout := time.NewTimer(handshakeTimeout)
	defer timeout.Stop()
	for i := 0; i < 2; i++ {
		select {
		case err := <-errc:
			if err != nil {
				return err
			}
		case <-timeout.C:
			return p2p.DiscReadTimeout
		}
	}
	switch {
	case p.version == istanbul.Celo64:
		p.td, p.head = status63.TD, status63.CurrentBlock
	case p.version >= istanbul.Celo65:
		p.td, p.head = status.TD, status.Head
	case p.version == istanbul.Celo66:
		p.td, p.head = status.TD, status.Head
	default:
		panic(fmt.Sprintf("unsupported eth protocol version: %d", p.version))
	}
	return nil
}

func (p *peer) readStatusLegacy(network uint64, status *statusData63, genesis common.Hash) error {
	msg, err := p.ReadMsg()
	if err != nil {
		return err
	}
	if msg.Code != StatusMsg {
		return errResp(ErrNoStatusMsg, "first msg has code %x (!= %x)", msg.Code, StatusMsg)
	}
	// Decode the handshake and make sure everything matches
	if err := msg.Decode(&status); err != nil {
		return errResp(ErrDecode, "msg %v: %v", msg, err)
	}
	if status.GenesisBlock != genesis {
		return errResp(ErrGenesisMismatch, "peer: %x (local: %x)", status.GenesisBlock[:8], genesis[:8])
	}
	if status.NetworkId != network {
		return errResp(ErrNetworkIDMismatch, "%d (!= %d)", status.NetworkId, network)
	}
	if int(status.ProtocolVersion) != p.version {
		return errResp(ErrProtocolVersionMismatch, "%d (!= %d)", status.ProtocolVersion, p.version)
	}
	return nil
}

func (p *peer) readStatus(network uint64, status *statusData, genesis common.Hash, forkFilter forkid.Filter) error {
	msg, err := p.ReadMsg()
	if err != nil {
		return err
	}
	if msg.Code != StatusMsg {
		return errResp(ErrNoStatusMsg, "first msg has code %x (!= %x)", msg.Code, StatusMsg)
	}
	// Decode the handshake and make sure everything matches
	if err := msg.Decode(&status); err != nil {
		return errResp(ErrDecode, "msg %v: %v", msg, err)
	}
	if status.NetworkID != network {
		return errResp(ErrNetworkIDMismatch, "%d (!= %d)", status.NetworkID, network)
	}
	if int(status.ProtocolVersion) != p.version {
		return errResp(ErrProtocolVersionMismatch, "%d (!= %d)", status.ProtocolVersion, p.version)
	}
	if status.Genesis != genesis {
		return errResp(ErrGenesisMismatch, "peer: %x (local: %x)", status.Genesis, genesis)
	}
	if err := forkFilter(status.ForkID); err != nil {
		return errResp(ErrForkIDRejected, "%v", err)
	}
	return nil
}

func (p *peer) ReadMsg() (p2p.Msg, error) {
	msg, err := p.rw.ReadMsg()
	if err != nil {
		return msg, err
	}
	if msg.Size > protocolMaxMsgSize {
		p.Log().Error("Protocol message too big")
		return msg, errResp(ErrMsgTooLarge, "%v > %v", msg.Size, protocolMaxMsgSize)
	}
	return msg, nil
}

func (p *peer) PurposeIsSet(purpose p2p.PurposeFlag) bool {
	return purpose == p2p.AnyPurpose || p.HasPurpose(purpose)
}

// String implements fmt.Stringer.
func (p *peer) String() string {
	return fmt.Sprintf("Peer %s [%s]", p.id,
		fmt.Sprintf("eth/%2d", p.version),
	)
}

// Version return's the peer's version
func (p *peer) Version() int {
	return p.version
}

// peerSet represents the collection of active peers currently participating in
// the Ethereum sub-protocol.
type peerSet struct {
	peers  map[string]*peer
	lock   sync.RWMutex
	closed bool
}

// newPeerSet creates a new peer set to track the active participants.
func newPeerSet() *peerSet {
	return &peerSet{
		peers: make(map[string]*peer),
	}
}

// Register injects a new peer into the working set, or returns an error if the
// peer is already known. If a new peer it registered, its broadcast loop is also
// started.
func (ps *peerSet) Register(p *peer) error {
	ps.lock.Lock()
	defer ps.lock.Unlock()

	if ps.closed {
		return errClosed
	}
	if _, ok := ps.peers[p.id]; ok {
		return errAlreadyRegistered
	}
	ps.peers[p.id] = p

	go p.broadcastBlocks()
	go p.broadcastTransactions()
	go p.announceTransactions()

	return nil
}

// Unregister removes a remote peer from the active set, disabling any further
// actions to/from that particular entity.
func (ps *peerSet) Unregister(id string) error {
	ps.lock.Lock()
	defer ps.lock.Unlock()

	p, ok := ps.peers[id]
	if !ok {
		return errNotRegistered
	}
	delete(ps.peers, id)
	p.close()

	return nil
}

// Peers returns all registered peers
func (ps *peerSet) Peers() map[string]*peer {
	ps.lock.RLock()
	defer ps.lock.RUnlock()

	set := make(map[string]*peer)
	for id, p := range ps.peers {
		set[id] = p
	}
	return set
}

// Peer retrieves the registered peer with the given id.
func (ps *peerSet) Peer(id string) *peer {
	ps.lock.RLock()
	defer ps.lock.RUnlock()

	return ps.peers[id]
}

// Len returns if the current number of peers in the set.
func (ps *peerSet) Len() int {
	ps.lock.RLock()
	defer ps.lock.RUnlock()

	return len(ps.peers)
}

// PeersWithoutPlumoProof retrieves a list of peers that do not have a given plumo proof (by epochs) in
// their set of known proofs.
func (ps *peerSet) PeersWithoutPlumoProof(plumoProofMetadata *types.PlumoProofMetadata) []*peer {
	ps.lock.RLock()
	defer ps.lock.RUnlock()

	list := make([]*peer, 0, len(ps.peers))
	for _, p := range ps.peers {
		if !p.knownPlumoProofs.Contains(plumoProofMetadata) {
			list = append(list, p)
		}
	}
	return list
}

// PeersWithoutBlock retrieves a list of peers that do not have a given block in
// their set of known hashes.
func (ps *peerSet) PeersWithoutBlock(hash common.Hash) []*peer {
	ps.lock.RLock()
	defer ps.lock.RUnlock()

	list := make([]*peer, 0, len(ps.peers))
	for _, p := range ps.peers {
		if !p.knownBlocks.Contains(hash) {
			list = append(list, p)
		}
	}
	return list
}

// PeersWithoutTx retrieves a list of peers that do not have a given transaction
// in their set of known hashes.
func (ps *peerSet) PeersWithoutTx(hash common.Hash) []*peer {
	ps.lock.RLock()
	defer ps.lock.RUnlock()

	list := make([]*peer, 0, len(ps.peers))
	for _, p := range ps.peers {
		if !p.knownTxs.Contains(hash) {
			list = append(list, p)
		}
	}
	return list
}

// BestPeer retrieves the known peer with the currently highest total difficulty.
func (ps *peerSet) BestPeer() *peer {
	ps.lock.RLock()
	defer ps.lock.RUnlock()

	var (
		bestPeer *peer
		bestTd   *big.Int
	)
	for _, p := range ps.peers {
		if _, td := p.Head(); bestPeer == nil || td.Cmp(bestTd) > 0 {
			bestPeer, bestTd = p, td
		}
	}
	return bestPeer
}

// Close disconnects all peers.
// No new peers can be registered after Close has returned.
func (ps *peerSet) Close() {
	ps.lock.Lock()
	defer ps.lock.Unlock()

	for _, p := range ps.peers {
		p.Disconnect(p2p.DiscQuitting)
	}
	ps.closed = true
}<|MERGE_RESOLUTION|>--- conflicted
+++ resolved
@@ -104,16 +104,6 @@
 	td   *big.Int
 	lock sync.RWMutex
 
-<<<<<<< HEAD
-	knownTxs          mapset.Set                // Set of transaction hashes known to be known by this peer
-	knownBlocks       mapset.Set                // Set of block hashes known to be known by this peer
-	knownPlumoProofs  mapset.Set                // Set of plumo proofs by {firstEpoch, lastEpoch} known to be known by this peer
-	queuedTxs         chan []*types.Transaction // Queue of transactions to broadcast to the peer
-	queuedProps       chan *propEvent           // Queue of blocks to broadcast to the peer
-	queuedAnns        chan *types.Block         // Queue of blocks to announce to the peer
-	queuedPlumoProofs chan *types.PlumoProof    // Queue of proofs to announce to the peer
-	term              chan struct{}             // Termination channel to stop the broadcaster
-=======
 	knownBlocks     mapset.Set        // Set of block hashes known to be known by this peer
 	queuedBlocks    chan *propEvent   // Queue of blocks to broadcast to the peer
 	queuedBlockAnns chan *types.Block // Queue of blocks to announce to the peer
@@ -123,13 +113,14 @@
 	txAnnounce  chan []common.Hash                   // Channel used to queue transaction announcement requests
 	getPooledTx func(common.Hash) *types.Transaction // Callback used to retrieve transaction from txpool
 
+	knownPlumoProofs  mapset.Set             // Set of plumo proofs by {firstEpoch, lastEpoch} known to be known by this peer
+	queuedPlumoProofs chan *types.PlumoProof // Queue of proofs to announce to the peer
+
 	term chan struct{} // Termination channel to stop the broadcaster
->>>>>>> 9d6350e4
 }
 
 func newPeer(version int, p *p2p.Peer, rw p2p.MsgReadWriter, getPooledTx func(hash common.Hash) *types.Transaction) *peer {
 	return &peer{
-<<<<<<< HEAD
 		Peer:              p,
 		rw:                rw,
 		version:           version,
@@ -137,31 +128,13 @@
 		knownTxs:          mapset.NewSet(),
 		knownBlocks:       mapset.NewSet(),
 		knownPlumoProofs:  mapset.NewSet(),
-		queuedTxs:         make(chan []*types.Transaction, maxQueuedTxs),
-		queuedProps:       make(chan *propEvent, maxQueuedProps),
-		queuedAnns:        make(chan *types.Block, maxQueuedAnns),
+		queuedBlocks:      make(chan *propEvent, maxQueuedBlocks),
+		queuedBlockAnns:   make(chan *types.Block, maxQueuedBlockAnns),
+		txBroadcast:       make(chan []common.Hash),
+		txAnnounce:        make(chan []common.Hash),
+		getPooledTx:       getPooledTx,
 		queuedPlumoProofs: make(chan *types.PlumoProof, maxQueuedPlumoProofs),
 		term:              make(chan struct{}),
-	}
-}
-
-// broadcast is a write loop that multiplexes block propagations, announcements
-// and transaction broadcasts into the remote peer. The goal is to have an async
-// writer that does not lock up node internals.
-func (p *peer) broadcast() {
-=======
-		Peer:            p,
-		rw:              rw,
-		version:         version,
-		id:              fmt.Sprintf("%x", p.ID().Bytes()[:8]),
-		knownTxs:        mapset.NewSet(),
-		knownBlocks:     mapset.NewSet(),
-		queuedBlocks:    make(chan *propEvent, maxQueuedBlocks),
-		queuedBlockAnns: make(chan *types.Block, maxQueuedBlockAnns),
-		txBroadcast:     make(chan []common.Hash),
-		txAnnounce:      make(chan []common.Hash),
-		getPooledTx:     getPooledTx,
-		term:            make(chan struct{}),
 	}
 }
 
@@ -169,7 +142,6 @@
 // to the remote peer. The goal is to have an async writer that does not lock up
 // node internals and at the same time rate limits queued data.
 func (p *peer) broadcastBlocks() {
->>>>>>> 9d6350e4
 	for {
 		select {
 		case prop := <-p.queuedBlocks:
@@ -641,7 +613,6 @@
 	return p2p.Send(p.rw, GetReceiptsMsg, hashes)
 }
 
-<<<<<<< HEAD
 // RequestProof fetches a proof from a remote node
 // TODO Should be called `RequestPlumoProofs` to distinguish from `eth`'s.getProof
 func (p *peer) RequestProofs(metadata []types.PlumoProofMetadata, complement bool) error {
@@ -656,12 +627,12 @@
 
 func (p *peer) RequestPlumoProofsAndHeaders(uint64, int, int, int) error {
 	panic("RequestPlumoProofsAndHeaders not supported unless in lightest sync mode")
-=======
+}
+
 // RequestTxs fetches a batch of transactions from a remote node.
 func (p *peer) RequestTxs(hashes []common.Hash) error {
 	p.Log().Debug("Fetching batch of transactions", "count", len(hashes))
 	return p2p.Send(p.rw, GetPooledTransactionsMsg, hashes)
->>>>>>> 9d6350e4
 }
 
 // Handshake executes the eth protocol handshake, negotiating version number,
