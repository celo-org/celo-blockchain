--- conflicted
+++ resolved
@@ -271,19 +271,12 @@
 	}
 }
 
-<<<<<<< HEAD
-// Tests that a fetcher accepts block announcements and initiates retrievals for
-// them, successfully importing into the local chain.
-func TestSequentialAnnouncements64(t *testing.T) { testSequentialAnnouncements(t, 64) }
-func TestSequentialAnnouncements65(t *testing.T) { testSequentialAnnouncements(t, 65) }
-=======
 // verifyChainHeight verifies the chain height is as expected.
 func verifyChainHeight(t *testing.T, fetcher *fetcherTester, height uint64) {
 	if fetcher.chainHeight() != height {
 		t.Fatalf("chain height mismatch, got %d, want %d", fetcher.chainHeight(), height)
 	}
 }
->>>>>>> 28c5a8a5
 
 // Tests that a fetcher accepts block/header announcements and initiates retrievals
 // for them, successfully importing into the local chain.
@@ -324,13 +317,8 @@
 
 // Tests that if blocks are announced by multiple peers (or even the same buggy
 // peer), they will only get downloaded at most once.
-<<<<<<< HEAD
-func TestConcurrentAnnouncements64(t *testing.T) { testConcurrentAnnouncements(t, 64) }
-func TestConcurrentAnnouncements65(t *testing.T) { testConcurrentAnnouncements(t, 65) }
-=======
 func TestFullConcurrentAnnouncements(t *testing.T)  { testConcurrentAnnouncements(t, false) }
 func TestLightConcurrentAnnouncements(t *testing.T) { testConcurrentAnnouncements(t, true) }
->>>>>>> 28c5a8a5
 
 func testConcurrentAnnouncements(t *testing.T, light bool) {
 	// Create a chain of blocks to import
@@ -385,13 +373,8 @@
 
 // Tests that announcements arriving while a previous is being fetched still
 // results in a valid import.
-<<<<<<< HEAD
-func TestOverlappingAnnouncements64(t *testing.T) { testOverlappingAnnouncements(t, 64) }
-func TestOverlappingAnnouncements65(t *testing.T) { testOverlappingAnnouncements(t, 65) }
-=======
 func TestFullOverlappingAnnouncements(t *testing.T)  { testOverlappingAnnouncements(t, false) }
 func TestLightOverlappingAnnouncements(t *testing.T) { testOverlappingAnnouncements(t, true) }
->>>>>>> 28c5a8a5
 
 func testOverlappingAnnouncements(t *testing.T, light bool) {
 	// Create a chain of blocks to import
@@ -436,13 +419,8 @@
 }
 
 // Tests that announces already being retrieved will not be duplicated.
-<<<<<<< HEAD
-func TestPendingDeduplication64(t *testing.T) { testPendingDeduplication(t, 64) }
-func TestPendingDeduplication65(t *testing.T) { testPendingDeduplication(t, 64) }
-=======
 func TestFullPendingDeduplication(t *testing.T)  { testPendingDeduplication(t, false) }
 func TestLightPendingDeduplication(t *testing.T) { testPendingDeduplication(t, true) }
->>>>>>> 28c5a8a5
 
 func testPendingDeduplication(t *testing.T, light bool) {
 	// Create a hash and corresponding block
@@ -489,13 +467,8 @@
 
 // Tests that announcements retrieved in a random order are cached and eventually
 // imported when all the gaps are filled in.
-<<<<<<< HEAD
-func TestRandomArrivalImport64(t *testing.T) { testRandomArrivalImport(t, 64) }
-func TestRandomArrivalImport65(t *testing.T) { testRandomArrivalImport(t, 65) }
-=======
 func TestFullRandomArrivalImport(t *testing.T)  { testRandomArrivalImport(t, false) }
 func TestLightRandomArrivalImport(t *testing.T) { testRandomArrivalImport(t, true) }
->>>>>>> 28c5a8a5
 
 func testRandomArrivalImport(t *testing.T, light bool) {
 	// Create a chain of blocks to import, and choose one to delay
@@ -536,14 +509,7 @@
 
 // Tests that direct block enqueues (due to block propagation vs. hash announce)
 // are correctly schedule, filling and import queue gaps.
-<<<<<<< HEAD
-func TestQueueGapFill64(t *testing.T) { testQueueGapFill(t, 64) }
-func TestQueueGapFill65(t *testing.T) { testQueueGapFill(t, 65) }
-
-func testQueueGapFill(t *testing.T, protocol int) {
-=======
 func TestQueueGapFill(t *testing.T) {
->>>>>>> 28c5a8a5
 	// Create a chain of blocks to import, and choose one to not announce at all
 	targetBlocks := maxQueueDist
 	hashes, blocks := makeChain(targetBlocks, 0, genesis)
@@ -571,14 +537,7 @@
 
 // Tests that blocks arriving from various sources (multiple propagations, hash
 // announces, etc) do not get scheduled for import multiple times.
-<<<<<<< HEAD
-func TestImportDeduplication64(t *testing.T) { testImportDeduplication(t, 64) }
-func TestImportDeduplication65(t *testing.T) { testImportDeduplication(t, 65) }
-
-func testImportDeduplication(t *testing.T, protocol int) {
-=======
 func TestImportDeduplication(t *testing.T) {
->>>>>>> 28c5a8a5
 	// Create two blocks to import (one for duplication, the other for stalling)
 	hashes, blocks := makeChain(2, 0, genesis)
 
@@ -649,13 +608,8 @@
 // Tests that announcements with numbers much lower or higher than out current
 // head get discarded to prevent wasting resources on useless blocks from faulty
 // peers.
-<<<<<<< HEAD
-func TestDistantAnnouncementDiscarding64(t *testing.T) { testDistantAnnouncementDiscarding(t, 64) }
-func TestDistantAnnouncementDiscarding65(t *testing.T) { testDistantAnnouncementDiscarding(t, 65) }
-=======
 func TestFullDistantAnnouncementDiscarding(t *testing.T)  { testDistantAnnouncementDiscarding(t, false) }
 func TestLightDistantAnnouncementDiscarding(t *testing.T) { testDistantAnnouncementDiscarding(t, true) }
->>>>>>> 28c5a8a5
 
 func testDistantAnnouncementDiscarding(t *testing.T, light bool) {
 	// Create a long chain to import and define the discard boundaries
@@ -697,13 +651,8 @@
 
 // Tests that peers announcing blocks with invalid numbers (i.e. not matching
 // the headers provided afterwards) get dropped as malicious.
-<<<<<<< HEAD
-func TestInvalidNumberAnnouncement64(t *testing.T) { testInvalidNumberAnnouncement(t, 64) }
-func TestInvalidNumberAnnouncement65(t *testing.T) { testInvalidNumberAnnouncement(t, 65) }
-=======
 func TestFullInvalidNumberAnnouncement(t *testing.T)  { testInvalidNumberAnnouncement(t, false) }
 func TestLightInvalidNumberAnnouncement(t *testing.T) { testInvalidNumberAnnouncement(t, true) }
->>>>>>> 28c5a8a5
 
 func testInvalidNumberAnnouncement(t *testing.T, light bool) {
 	// Create a single block to import and check numbers against
@@ -755,60 +704,10 @@
 	verifyImportDone(t, imported)
 }
 
-<<<<<<< HEAD
-// Tests that a peer is unable to use unbounded memory with sending infinite
-// block announcements to a node, but that even in the face of such an attack,
-// the fetcher remains operational.
-func TestHashMemoryExhaustionAttack64(t *testing.T) { testHashMemoryExhaustionAttack(t, 64) }
-func TestHashMemoryExhaustionAttack65(t *testing.T) { testHashMemoryExhaustionAttack(t, 65) }
-
-func testHashMemoryExhaustionAttack(t *testing.T, protocol int) {
-=======
-// Tests that if a block is empty (i.e. header only), no body request should be
-// made, and instead the header should be assembled into a whole block in itself.
-func TestEmptyBlockShortCircuit(t *testing.T) {
-	// Create a chain of blocks to import
-	hashes, blocks := makeChain(32, 0, genesis)
-
-	tester := newTester(false)
-	headerFetcher := tester.makeHeaderFetcher("valid", blocks, -gatherSlack)
-	bodyFetcher := tester.makeBodyFetcher("valid", blocks, 0)
-
-	// Add a monitoring hook for all internal events
-	fetching := make(chan []common.Hash)
-	tester.fetcher.fetchingHook = func(hashes []common.Hash) { fetching <- hashes }
-
-	completing := make(chan []common.Hash)
-	tester.fetcher.completingHook = func(hashes []common.Hash) { completing <- hashes }
-
-	imported := make(chan interface{})
-	tester.fetcher.importedHook = func(header *types.Header, block *types.Block) {
-		if block == nil {
-			t.Fatalf("Fetcher try to import empty block")
-		}
-		imported <- block
-	}
-	// Iteratively announce blocks until all are imported
-	for i := len(hashes) - 2; i >= 0; i-- {
-		tester.fetcher.Notify("valid", hashes[i], uint64(len(hashes)-i-1), time.Now().Add(-arriveTimeout), headerFetcher, bodyFetcher)
-
-		// All announces should fetch the header
-		verifyFetchingEvent(t, fetching, true)
-
-		// Only blocks with data contents should request bodies
-		verifyCompletingEvent(t, completing, len(blocks[hashes[i]].Transactions()) > 0 || len(blocks[hashes[i]].Uncles()) > 0)
-
-		// Irrelevant of the construct, import should succeed
-		verifyImportEvent(t, imported, true)
-	}
-	verifyImportDone(t, imported)
-}
-
 // Tests that a peer is unable to use unbounded memory with sending infinite
 // block announcements to a node, but that even in the face of such an attack,
 // the fetcher remains operational.
 func TestHashMemoryExhaustionAttack(t *testing.T) {
->>>>>>> 28c5a8a5
 	// Create a tester with instrumented import hooks
 	tester := newTester(false)
 
