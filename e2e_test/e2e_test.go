package e2e_test

import (
	"context"
	"errors"
	"fmt"
<<<<<<< HEAD
	"sync"
=======
	"math/big"
>>>>>>> c78a51f5
	"testing"
	"time"

	"github.com/celo-org/celo-blockchain/common/hexutil"
	"github.com/celo-org/celo-blockchain/core/types"
	"github.com/celo-org/celo-blockchain/log"
	"github.com/celo-org/celo-blockchain/node"
	"github.com/celo-org/celo-blockchain/rpc"
	"github.com/celo-org/celo-blockchain/test"
	"github.com/stretchr/testify/assert"
	"github.com/stretchr/testify/require"
)

func init() {
	// This statement is commented out but left here since its very useful for
	// debugging problems and its non trivial to construct.
	//
	// log.Root().SetHandler(log.LvlFilterHandler(log.LvlTrace, log.StreamHandler(os.Stdout, log.TerminalFormat(true))))

	// This disables all logging which in general we want, because there is a lot
	log.Root().SetHandler(log.DiscardHandler())
}

// This test starts a network submits a transaction and waits for the whole
// network to process the transaction.
func TestSendCelo(t *testing.T) {
	ac := test.AccountConfig(3, 2)
	gc, ec, err := test.BuildConfig(ac)
	require.NoError(t, err)
	network, shutdown, err := test.NewNetwork(ac, gc, ec)
	require.NoError(t, err)
	defer shutdown()
	ctx, cancel := context.WithTimeout(context.Background(), time.Second*30)
	defer cancel()

	accounts := test.Accounts(ac.DeveloperAccounts(), gc.ChainConfig())

	// Send one celo from external account 0 to 1 via node 0.
	tx, err := accounts[0].SendCelo(ctx, accounts[1].Address, 1, network[0])
	require.NoError(t, err)

	// Wait for the whole network to process the transaction.
	err = network.AwaitTransactions(ctx, tx)
	require.NoError(t, err)
}

// This test is intended to ensure that epoch blocks can be correctly marshalled.
// We previously had an open bug for this https://github.com/celo-org/celo-blockchain/issues/1574
func TestEpochBlockMarshaling(t *testing.T) {
	accounts := test.AccountConfig(1, 0)
	gc, ec, err := test.BuildConfig(accounts)
	require.NoError(t, err)

	// Configure the shortest possible epoch, uptimeLookbackWindow minimum is 3
	// and it needs to be < (epoch -2).
	ec.Istanbul.Epoch = 6
	ec.Istanbul.DefaultLookbackWindow = 3
	network, shutdown, err := test.NewNetwork(accounts, gc, ec)
	require.NoError(t, err)
	defer shutdown()
	ctx, cancel := context.WithTimeout(context.Background(), time.Second*30)
	defer cancel()

	// Wait for the whole network to process the transaction.
	err = network.AwaitBlock(ctx, 6)
	require.NoError(t, err)
	b := network[0].Tracker.GetProcessedBlock(6)

	// Check that epoch snark data was actually unmarshalled, I.E there was
	// something there.
	assert.True(t, len(b.EpochSnarkData().Signature) > 0)
	assert.True(t, b.EpochSnarkData().Bitmap.Uint64() > 0)
}

// This test checks that a network can have validators shut down mid operation
// and that it can continue to function, it also checks that if more than f
// validators are shut down, when they restart the network is able to continue.
func TestStartStopValidators(t *testing.T) {
	ac := test.AccountConfig(4, 2)
	gc, ec, err := test.BuildConfig(ac)
	require.NoError(t, err)
	network, _, err := test.NewNetwork(ac, gc, ec)
	require.NoError(t, err)

	// We define our own shutdown function because we don't want to print
	// errors about already stopped nodes. Since this test can fail while we
	// have stopped nodes.
	defer func() {
		for _, err := range network.Shutdown() {
			if !errors.Is(err, test.ErrTrackerAlreadyStopped) && !errors.Is(err, node.ErrNodeStopped) {
				fmt.Println(err.Error())
			}
		}
	}()

	ctx, cancel := context.WithTimeout(context.Background(), time.Second*40)
	defer cancel()

	var txs []*types.Transaction

	accounts := test.Accounts(ac.DeveloperAccounts(), gc.ChainConfig())

	// Send one celo from external account 0 to 1 via node 0.
	tx, err := accounts[0].SendCelo(ctx, accounts[1].Address, 1, network[0])
	require.NoError(t, err)
	txs = append(txs, tx)

	// Wait for the whole network to process the transaction.
	err = network.AwaitTransactions(ctx, txs...)
	require.NoError(t, err)

	// Stop one node, the rest of the network should still be able to progress
	err = network[3].Close()
	require.NoError(t, err)

	// Send one celo from external account 0 to 1 via node 0.
	tx, err = accounts[0].SendCelo(ctx, accounts[1].Address, 1, network[0])
	require.NoError(t, err)
	txs = append(txs, tx)

	// Check that the remaining network can still process this transction.
	err = network[:3].AwaitTransactions(ctx, txs...)
	require.NoError(t, err)

	// Stop another node, the network should now be stuck
	err = network[2].Close()
	require.NoError(t, err)

	// Now we will check that the network does not process transactions in this
	// state, by waiting for a reasonable amount of time for it to process a
	// transaction and assuming it is not processing transactions if we time out.
	shortCtx, cancel := context.WithTimeout(context.Background(), time.Second*2)
	defer cancel()
	// Send one celo from external account 0 to 1 via node 0.
	tx, err = accounts[0].SendCelo(ctx, accounts[1].Address, 1, network[0])
	require.NoError(t, err)
	txs = append(txs, tx)

	err = network[:2].AwaitTransactions(shortCtx, txs...)
	// Expect DeadlineExceeded error
	if !errors.Is(err, context.DeadlineExceeded) {
		t.Fatalf("expecting %q, instead got: %v ", context.DeadlineExceeded.Error(), err)
	}

	// Start the last stopped node
	err = network[2].Start()
	require.NoError(t, err)

	// Connect last stopped node to running nodes
	network[2].AddPeers(network[:2]...)
	time.Sleep(25 * time.Millisecond)
	for _, n := range network[:3] {
		err = n.GossipEnodeCertificatge()
		require.NoError(t, err)
	}

	// Check that the  network now processes the previous transaction.
	err = network[:3].AwaitTransactions(ctx, txs...)
	require.NoError(t, err)

	// Check that the network now quickly processes incoming transactions.
	// Send one celo from external account 0 to 1 via node 0.
	tx, err = accounts[0].SendCelo(ctx, accounts[1].Address, 1, network[0])
	require.NoError(t, err)
	txs = append(txs, tx)

	err = network[:3].AwaitTransactions(ctx, txs...)
	require.NoError(t, err)

	// Start the first stopped node
	err = network[3].Start()
	require.NoError(t, err)

	// Connect final node to rest of network
	network[3].AddPeers(network[:3]...)
	time.Sleep(25 * time.Millisecond)
	for _, n := range network {
		err = n.GossipEnodeCertificatge()
		require.NoError(t, err)
	}

	// Check that the network continues to quickly processes incoming transactions.
	// Send one celo from external account 0 to 1 via node 0.
	tx, err = accounts[0].SendCelo(ctx, accounts[1].Address, 1, network[0])
	require.NoError(t, err)
	txs = append(txs, tx)

	err = network.AwaitTransactions(ctx, txs...)
	require.NoError(t, err)

}

<<<<<<< HEAD
// This test was created to reproduce the concurrent map access error in
// https://github.com/celo-org/celo-blockchain/issues/1799
//
// It does this by calling debug_traceBlockByNumber a number of times since the
// trace block code was the source of the concurrent map access.
func TestBlockTracingConcurrentMapAccess(t *testing.T) {
	ac := test.AccountConfig(1, 2)
=======
type rpcCustomTransaction struct {
	BlockNumber *hexutil.Big `json:"blockNumber"`
	GasPrice    *hexutil.Big `json:"gasPrice"`
}

// TestRPCDynamicTxGasPriceWithBigFeeCap test that after a dynamic tx
// was added to a block, the rpc sends in the gasPrice the actual consumed
// price by the tx, which could be less than the feeCap (as in this example)
func TestRPCDynamicTxGasPriceWithBigFeeCap(t *testing.T) {
	ac := test.AccountConfig(3, 2)
>>>>>>> c78a51f5
	gc, ec, err := test.BuildConfig(ac)
	require.NoError(t, err)
	network, shutdown, err := test.NewNetwork(ac, gc, ec)
	require.NoError(t, err)
	defer shutdown()
<<<<<<< HEAD
	ctx, cancel := context.WithTimeout(context.Background(), time.Second*60)
	defer cancel()

	n := network[0]

	accounts := test.Accounts(ac.DeveloperAccounts(), gc.ChainConfig())

	var txs []*types.Transaction
	// Send one celo from external account 0 to 1 via node 0.
	for i := 0; i < 10; i++ {
		tx, err := accounts[0].SendCelo(ctx, accounts[1].Address, 1, n)
		require.NoError(t, err)
		txs = append(txs, tx)
	}

	// Wait for the whole network to process the transactions.
	err = network.AwaitTransactions(ctx, txs...)
	require.NoError(t, err)

	lastTx := txs[len(txs)-1]

	b := n.Tracker.GetProcessedBlockForTx(lastTx.Hash())

	var wg sync.WaitGroup
	for i := 1; i < +int(b.NumberU64()); i++ {
		wg.Add(1)
		num := i
		go func() {
			defer wg.Done()
			c, err := rpc.DialContext(ctx, n.WSEndpoint())
			require.NoError(t, err)

			var result []interface{}
			err = c.CallContext(ctx, &result, "debug_traceBlockByNumber", hexutil.EncodeUint64(uint64(num)))
			require.NoError(t, err)
		}()

	}
	wg.Wait()
=======
	ctx, cancel := context.WithTimeout(context.Background(), time.Second*30)
	defer cancel()

	accounts := test.Accounts(ac.DeveloperAccounts(), gc.ChainConfig())

	suggestedGasPrice, err := network[0].WsClient.SuggestGasPrice(ctx)
	require.NoError(t, err)
	gasFeeCap := big.NewInt(0).Mul(suggestedGasPrice, big.NewInt(90))
	gasTipCap := big.NewInt(0).Mul(suggestedGasPrice, big.NewInt(2))

	// Send one celo from external account 0 to 1 via node 0.
	tx, err := accounts[0].SendCeloWithDynamicFee(ctx, accounts[1].Address, 1, gasFeeCap, gasTipCap, network[0])
	require.NoError(t, err)

	// Wait for the whole network to process the transaction.
	err = network.AwaitTransactions(ctx, tx)
	require.NoError(t, err)

	var json *rpcCustomTransaction
	err = network[0].WsClient.GetRPCClient().CallContext(ctx, &json, "eth_getTransactionByHash", tx.Hash())
	require.NoError(t, err)
	require.NotNil(t, json.BlockNumber)
	gasPrice := json.GasPrice.ToInt()
	require.NotNil(t, json.GasPrice)
	require.Greater(t, gasPrice.Int64(), gasTipCap.Int64())
	require.Less(t, gasPrice.Int64(), gasFeeCap.Int64())
}

// TestRPCDynamicTxGasPriceWithState aims to test the scenario where a
// an old dynamic tx is requested via rpc, to an archive node.
// As right now on Celo, we are not storing the baseFee in the header (as ethereum does),
// to know the exactly gasPrice expent in a dynamic tx, depends on consuming the
// GasPriceMinimum contract
func TestRPCDynamicTxGasPriceWithState(t *testing.T) {
	ac := test.AccountConfig(3, 2)
	gc, ec, err := test.BuildConfig(ac)
	ec.TxLookupLimit = 0
	ec.NoPruning = true
	require.NoError(t, err)
	network, shutdown, err := test.NewNetwork(ac, gc, ec)
	require.NoError(t, err)
	defer shutdown()
	ctx, cancel := context.WithTimeout(context.Background(), time.Second*90)
	defer cancel()

	accounts := test.Accounts(ac.DeveloperAccounts(), gc.ChainConfig())

	suggestedGasPrice, err := network[0].WsClient.SuggestGasPrice(ctx)
	require.NoError(t, err)
	gasFeeCap := big.NewInt(0).Mul(suggestedGasPrice, big.NewInt(90))
	gasTipCap := big.NewInt(0).Mul(suggestedGasPrice, big.NewInt(2))

	// Send one celo from external account 0 to 1 via node 0.
	tx, err := accounts[0].SendCeloWithDynamicFee(ctx, accounts[1].Address, 1, gasFeeCap, gasTipCap, network[0])
	require.NoError(t, err)

	// Wait for the whole network to process the transaction.
	err = network.AwaitTransactions(ctx, tx)
	require.NoError(t, err)

	var json *rpcCustomTransaction
	// Check that the transaction can be retrieved via the rpc api
	err = network[0].WsClient.GetRPCClient().CallContext(ctx, &json, "eth_getTransactionByHash", tx.Hash())
	require.NoError(t, err)
	// Blocknumber != nil it means that it eas already processed
	require.NotNil(t, json.BlockNumber)

	// Wait until the state is prunned in the case of a full node.
	// For this we create blocks with at least 1 tx
	for i := 0; i < 200; i++ {
		_, err := accounts[0].SendCeloTracked(ctx, accounts[1].Address, 1, network[0])
		require.NoError(t, err)
	}

	var json2 *rpcCustomTransaction
	// Check that the transaction can still be retrieved via the rpc api
	err = network[0].WsClient.GetRPCClient().CallContext(ctx, &json2, "eth_getTransactionByHash", tx.Hash())
	require.NoError(t, err)
	// if the object is nil, it means that was not found
	require.NotNil(t, json2)
	// Blocknumber != nil it means that it eas already processed
	require.NotNil(t, json2.BlockNumber)
	require.Equal(t, json.GasPrice, json2.GasPrice)
}

// TestRPCDynamicTxGasPriceWithoutState aims to test the scenario where a
// an old dynamic tx is requested via rpc, to a full node that does not have
// the state anymore.
// As right now on Celo, we are not storing the baseFee in the header (as ethereum does),
// to know the exactly gasPrice expent in a dynamic tx, depends on consuming the
// GasPriceMinimum contract
func TestRPCDynamicTxGasPriceWithoutState(t *testing.T) {
	ac := test.AccountConfig(3, 2)
	gc, ec, err := test.BuildConfig(ac)
	ec.TrieDirtyCache = 5
	require.NoError(t, err)
	network, shutdown, err := test.NewNetwork(ac, gc, ec)
	require.NoError(t, err)
	defer shutdown()
	ctx, cancel := context.WithTimeout(context.Background(), time.Second*90)
	defer cancel()

	accounts := test.Accounts(ac.DeveloperAccounts(), gc.ChainConfig())

	suggestedGasPrice, err := network[0].WsClient.SuggestGasPrice(ctx)
	require.NoError(t, err)
	gasFeeCap := big.NewInt(0).Mul(suggestedGasPrice, big.NewInt(90))
	gasTipCap := big.NewInt(0).Mul(suggestedGasPrice, big.NewInt(2))

	// Send one celo from external account 0 to 1 via node 0.
	tx, err := accounts[0].SendCeloWithDynamicFee(ctx, accounts[1].Address, 1, gasFeeCap, gasTipCap, network[0])
	require.NoError(t, err)

	// Wait for the whole network to process the transaction.
	err = network.AwaitTransactions(ctx, tx)
	require.NoError(t, err)

	var json *rpcCustomTransaction
	// Check that the transaction can be retrieved via the rpc api
	err = network[0].WsClient.GetRPCClient().CallContext(ctx, &json, "eth_getTransactionByHash", tx.Hash())
	require.NoError(t, err)
	// Blocknumber != nil it means that it eas already processed
	require.NotNil(t, json.BlockNumber)

	// Wait until the state is prunned. For this we create blocks with at least 1 tx
	for i := 0; i < 200; i++ {
		_, err := accounts[0].SendCeloTracked(ctx, accounts[1].Address, 1, network[0])
		require.NoError(t, err)
	}

	var json2 *rpcCustomTransaction
	// Check that the transaction can still be retrieved via the rpc api
	err = network[0].WsClient.GetRPCClient().CallContext(ctx, &json2, "eth_getTransactionByHash", tx.Hash())
	require.NoError(t, err)
	// if the object is nil, it means that was not found
	require.NotNil(t, json2)
	// Blocknumber != nil it means that it eas already processed
	require.NotNil(t, json2.BlockNumber)

	require.Nil(t, json2.GasPrice)
>>>>>>> c78a51f5
}<|MERGE_RESOLUTION|>--- conflicted
+++ resolved
@@ -4,11 +4,8 @@
 	"context"
 	"errors"
 	"fmt"
-<<<<<<< HEAD
+	"math/big"
 	"sync"
-=======
-	"math/big"
->>>>>>> c78a51f5
 	"testing"
 	"time"
 
@@ -201,7 +198,6 @@
 
 }
 
-<<<<<<< HEAD
 // This test was created to reproduce the concurrent map access error in
 // https://github.com/celo-org/celo-blockchain/issues/1799
 //
@@ -209,24 +205,11 @@
 // trace block code was the source of the concurrent map access.
 func TestBlockTracingConcurrentMapAccess(t *testing.T) {
 	ac := test.AccountConfig(1, 2)
-=======
-type rpcCustomTransaction struct {
-	BlockNumber *hexutil.Big `json:"blockNumber"`
-	GasPrice    *hexutil.Big `json:"gasPrice"`
-}
-
-// TestRPCDynamicTxGasPriceWithBigFeeCap test that after a dynamic tx
-// was added to a block, the rpc sends in the gasPrice the actual consumed
-// price by the tx, which could be less than the feeCap (as in this example)
-func TestRPCDynamicTxGasPriceWithBigFeeCap(t *testing.T) {
-	ac := test.AccountConfig(3, 2)
->>>>>>> c78a51f5
 	gc, ec, err := test.BuildConfig(ac)
 	require.NoError(t, err)
 	network, shutdown, err := test.NewNetwork(ac, gc, ec)
 	require.NoError(t, err)
 	defer shutdown()
-<<<<<<< HEAD
 	ctx, cancel := context.WithTimeout(context.Background(), time.Second*60)
 	defer cancel()
 
@@ -266,7 +249,23 @@
 
 	}
 	wg.Wait()
-=======
+}
+
+type rpcCustomTransaction struct {
+	BlockNumber *hexutil.Big `json:"blockNumber"`
+	GasPrice    *hexutil.Big `json:"gasPrice"`
+}
+
+// TestRPCDynamicTxGasPriceWithBigFeeCap test that after a dynamic tx
+// was added to a block, the rpc sends in the gasPrice the actual consumed
+// price by the tx, which could be less than the feeCap (as in this example)
+func TestRPCDynamicTxGasPriceWithBigFeeCap(t *testing.T) {
+	ac := test.AccountConfig(3, 2)
+	gc, ec, err := test.BuildConfig(ac)
+	require.NoError(t, err)
+	network, shutdown, err := test.NewNetwork(ac, gc, ec)
+	require.NoError(t, err)
+	defer shutdown()
 	ctx, cancel := context.WithTimeout(context.Background(), time.Second*30)
 	defer cancel()
 
@@ -407,5 +406,4 @@
 	require.NotNil(t, json2.BlockNumber)
 
 	require.Nil(t, json2.GasPrice)
->>>>>>> c78a51f5
 }