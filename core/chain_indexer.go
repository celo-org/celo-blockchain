--- conflicted
+++ resolved
@@ -94,13 +94,9 @@
 	throttling time.Duration // Disk throttling to prevent a heavy upgrade from hogging resources
 
 	log  log.Logger
-<<<<<<< HEAD
-	lock sync.RWMutex
+	lock sync.Mutex
 	// True in all sync modes except LightestSync
 	fullHeaderChainDownloaded bool
-=======
-	lock sync.Mutex
->>>>>>> e7872729
 }
 
 // NewChainIndexer creates a new chain indexer to do background processing on
