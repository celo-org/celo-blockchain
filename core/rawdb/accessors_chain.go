// Copyright 2018 The go-ethereum Authors
// This file is part of the go-ethereum library.
//
// The go-ethereum library is free software: you can redistribute it and/or modify
// it under the terms of the GNU Lesser General Public License as published by
// the Free Software Foundation, either version 3 of the License, or
// (at your option) any later version.
//
// The go-ethereum library is distributed in the hope that it will be useful,
// but WITHOUT ANY WARRANTY; without even the implied warranty of
// MERCHANTABILITY or FITNESS FOR A PARTICULAR PURPOSE. See the
// GNU Lesser General Public License for more details.
//
// You should have received a copy of the GNU Lesser General Public License
// along with the go-ethereum library. If not, see <http://www.gnu.org/licenses/>.

package rawdb

import (
	"bytes"
	"encoding/binary"
	"math/big"

	"github.com/ethereum/go-ethereum/common"
	"github.com/ethereum/go-ethereum/consensus/istanbul"
	"github.com/ethereum/go-ethereum/core/types"
	"github.com/ethereum/go-ethereum/log"
	"github.com/ethereum/go-ethereum/rlp"
)

// ReadCanonicalHash retrieves the hash assigned to a canonical block number.
func ReadCanonicalHash(db DatabaseReader, number uint64) common.Hash {
	data, _ := db.Get(headerHashKey(number))
	if len(data) == 0 {
		return common.Hash{}
	}
	return common.BytesToHash(data)
}

// WriteCanonicalHash stores the hash assigned to a canonical block number.
func WriteCanonicalHash(db DatabaseWriter, hash common.Hash, number uint64) {
	if err := db.Put(headerHashKey(number), hash.Bytes()); err != nil {
		log.Crit("Failed to store number to hash mapping", "err", err)
	}
}

// DeleteCanonicalHash removes the number to hash canonical mapping.
func DeleteCanonicalHash(db DatabaseDeleter, number uint64) {
	if err := db.Delete(headerHashKey(number)); err != nil {
		log.Crit("Failed to delete number to hash mapping", "err", err)
	}
}

// ReadHeaderNumber returns the header number assigned to a hash.
func ReadHeaderNumber(db DatabaseReader, hash common.Hash) *uint64 {
	data, _ := db.Get(headerNumberKey(hash))
	if len(data) != 8 {
		return nil
	}
	number := binary.BigEndian.Uint64(data)
	return &number
}

// ReadHeadHeaderHash retrieves the hash of the current canonical head header.
func ReadHeadHeaderHash(db DatabaseReader) common.Hash {
	data, _ := db.Get(headHeaderKey)
	if len(data) == 0 {
		return common.Hash{}
	}
	return common.BytesToHash(data)
}

// WriteHeadHeaderHash stores the hash of the current canonical head header.
func WriteHeadHeaderHash(db DatabaseWriter, hash common.Hash) {
	if err := db.Put(headHeaderKey, hash.Bytes()); err != nil {
		log.Crit("Failed to store last header's hash", "err", err)
	}
}

// ReadHeadBlockHash retrieves the hash of the current canonical head block.
func ReadHeadBlockHash(db DatabaseReader) common.Hash {
	data, _ := db.Get(headBlockKey)
	if len(data) == 0 {
		return common.Hash{}
	}
	return common.BytesToHash(data)
}

// WriteHeadBlockHash stores the head block's hash.
func WriteHeadBlockHash(db DatabaseWriter, hash common.Hash) {
	if err := db.Put(headBlockKey, hash.Bytes()); err != nil {
		log.Crit("Failed to store last block's hash", "err", err)
	}
}

// ReadHeadFastBlockHash retrieves the hash of the current fast-sync head block.
func ReadHeadFastBlockHash(db DatabaseReader) common.Hash {
	data, _ := db.Get(headFastBlockKey)
	if len(data) == 0 {
		return common.Hash{}
	}
	return common.BytesToHash(data)
}

// WriteHeadFastBlockHash stores the hash of the current fast-sync head block.
func WriteHeadFastBlockHash(db DatabaseWriter, hash common.Hash) {
	if err := db.Put(headFastBlockKey, hash.Bytes()); err != nil {
		log.Crit("Failed to store last fast block's hash", "err", err)
	}
}

// ReadFastTrieProgress retrieves the number of tries nodes fast synced to allow
// reporting correct numbers across restarts.
func ReadFastTrieProgress(db DatabaseReader) uint64 {
	data, _ := db.Get(fastTrieProgressKey)
	if len(data) == 0 {
		return 0
	}
	return new(big.Int).SetBytes(data).Uint64()
}

// WriteFastTrieProgress stores the fast sync trie process counter to support
// retrieving it across restarts.
func WriteFastTrieProgress(db DatabaseWriter, count uint64) {
	if err := db.Put(fastTrieProgressKey, new(big.Int).SetUint64(count).Bytes()); err != nil {
		log.Crit("Failed to store fast sync trie progress", "err", err)
	}
}

// ReadHeaderRLP retrieves a block header in its raw RLP database encoding.
func ReadHeaderRLP(db DatabaseReader, hash common.Hash, number uint64) rlp.RawValue {
	data, _ := db.Get(headerKey(number, hash))
	return data
}

// HasHeader verifies the existence of a block header corresponding to the hash.
func HasHeader(db DatabaseReader, hash common.Hash, number uint64) bool {
	if has, err := db.Has(headerKey(number, hash)); !has || err != nil {
		return false
	}
	return true
}

// ReadHeader retrieves the block header corresponding to the hash.
func ReadHeader(db DatabaseReader, hash common.Hash, number uint64) *types.Header {
	data := ReadHeaderRLP(db, hash, number)
	if len(data) == 0 {
		return nil
	}
	header := new(types.Header)
	if err := rlp.Decode(bytes.NewReader(data), header); err != nil {
		log.Error("Invalid block header RLP", "hash", hash, "err", err)
		return nil
	}
	return header
}

// WriteHeader stores a block header into the database and also stores the hash-
// to-number mapping.
func WriteHeader(db DatabaseWriter, header *types.Header) {
	// Write the hash -> number mapping
	var (
		hash    = header.Hash()
		number  = header.Number.Uint64()
		encoded = encodeBlockNumber(number)
	)
	key := headerNumberKey(hash)
	if err := db.Put(key, encoded); err != nil {
		log.Crit("Failed to store hash to number mapping", "err", err)
	}
	// Write the encoded header
	data, err := rlp.EncodeToBytes(header)
	if err != nil {
		log.Crit("Failed to RLP encode header", "err", err)
	}
	key = headerKey(number, hash)
	if err := db.Put(key, data); err != nil {
		log.Crit("Failed to store header", "err", err)
	}
}

// DeleteHeader removes all block header data associated with a hash.
func DeleteHeader(db DatabaseDeleter, hash common.Hash, number uint64) {
	if err := db.Delete(headerKey(number, hash)); err != nil {
		log.Crit("Failed to delete header", "err", err)
	}
	if err := db.Delete(headerNumberKey(hash)); err != nil {
		log.Crit("Failed to delete hash to number mapping", "err", err)
	}
}

// ReadBodyRLP retrieves the block body (transactions and uncles) in RLP encoding.
func ReadBodyRLP(db DatabaseReader, hash common.Hash, number uint64) rlp.RawValue {
	data, _ := db.Get(blockBodyKey(number, hash))
	return data
}

// WriteBodyRLP stores an RLP encoded block body into the database.
func WriteBodyRLP(db DatabaseWriter, hash common.Hash, number uint64, rlp rlp.RawValue) {
	if err := db.Put(blockBodyKey(number, hash), rlp); err != nil {
		log.Crit("Failed to store block body", "err", err)
	}
}

// HasBody verifies the existence of a block body corresponding to the hash.
func HasBody(db DatabaseReader, hash common.Hash, number uint64) bool {
	if has, err := db.Has(blockBodyKey(number, hash)); !has || err != nil {
		return false
	}
	return true
}

// ReadBody retrieves the block body corresponding to the hash.
func ReadBody(db DatabaseReader, hash common.Hash, number uint64) *types.Body {
	data := ReadBodyRLP(db, hash, number)
	if len(data) == 0 {
		return nil
	}
	body := new(types.Body)
	if err := rlp.Decode(bytes.NewReader(data), body); err != nil {
		log.Error("Invalid block body RLP", "hash", hash, "err", err)
		return nil
	}
	return body
}

// WriteBody storea a block body into the database.
func WriteBody(db DatabaseWriter, hash common.Hash, number uint64, body *types.Body) {
	data, err := rlp.EncodeToBytes(body)
	if err != nil {
		log.Crit("Failed to RLP encode body", "err", err)
	}
	WriteBodyRLP(db, hash, number, data)
}

// DeleteBody removes all block body data associated with a hash.
func DeleteBody(db DatabaseDeleter, hash common.Hash, number uint64) {
	if err := db.Delete(blockBodyKey(number, hash)); err != nil {
		log.Crit("Failed to delete block body", "err", err)
	}
}

// ReadTd retrieves a block's total difficulty corresponding to the hash.
func ReadTd(db DatabaseReader, hash common.Hash, number uint64) *big.Int {
	data, _ := db.Get(headerTDKey(number, hash))
	if len(data) == 0 {
		return nil
	}
	td := new(big.Int)
	if err := rlp.Decode(bytes.NewReader(data), td); err != nil {
		log.Error("Invalid block total difficulty RLP", "hash", hash, "err", err)
		return nil
	}
	return td
}

// ReadAccumulatedEpochUptime retrieves the so-far accumulated uptime array for the validators of the specified epoch
func ReadAccumulatedEpochUptime(db DatabaseReader, epoch uint64) []istanbul.Uptime {
<<<<<<< HEAD
	log.Debug("uptime-trace: ReadAccumulatedEpochUptime", "epoch", epoch)
	data, _ := db.Get(uptimeKey(epoch))
	if len(data) == 0 {
=======
	data, _ := db.Get(uptimeKey(epoch))
	if len(data) == 0 {
		log.Debug("uptime-trace: ReadAccumulatedEpochUptime = EMPTY", "epoch", epoch)
>>>>>>> 68dd946e
		return nil
	}
	uptime := new([]istanbul.Uptime)
	if err := rlp.Decode(bytes.NewReader(data), uptime); err != nil {
		log.Error("Invalid uptime RLP", "err", err)
		return nil
	}
	log.Debug("uptime-trace: ReadAccumulatedEpochUptime(ret)", "epoch", epoch, "uptime", uptime)

	return *uptime
}

// WriteAccumulatedEpochUptime updates the accumulated uptime array for the validators of the specified epoch
func WriteAccumulatedEpochUptime(db DatabaseWriter, epoch uint64, uptime []istanbul.Uptime) {
	log.Debug("uptime-trace: WriteAccumulatedEpochUptime", "epoch", epoch, "uptime", uptime)
	data, err := rlp.EncodeToBytes(uptime)
	if err != nil {
		log.Crit("Failed to RLP encode updated uptime", "err", err)
	}
	if err := db.Put(uptimeKey(epoch), data); err != nil {
		log.Crit("Failed to store updated uptime", "err", err)
	}
}

// DeleteAccumulatedEpochUptime removes all accumulated uptime data for that epoch
func DeleteAccumulatedEpochUptime(db DatabaseDeleter, epoch uint64) {
	log.Debug("uptime-trace: DeleteAccumulatedEpochUptime", "epoch", epoch)
	if err := db.Delete(uptimeKey(epoch)); err != nil {
		log.Crit("Failed to delete stored uptime of validators", "err", err)
	}
}

// WriteTd stores the total difficulty of a block into the database.
func WriteTd(db DatabaseWriter, hash common.Hash, number uint64, td *big.Int) {
	data, err := rlp.EncodeToBytes(td)
	if err != nil {
		log.Crit("Failed to RLP encode block total difficulty", "err", err)
	}
	if err := db.Put(headerTDKey(number, hash), data); err != nil {
		log.Crit("Failed to store block total difficulty", "err", err)
	}
}

// DeleteTd removes all block total difficulty data associated with a hash.
func DeleteTd(db DatabaseDeleter, hash common.Hash, number uint64) {
	if err := db.Delete(headerTDKey(number, hash)); err != nil {
		log.Crit("Failed to delete block total difficulty", "err", err)
	}
}

// HasReceipts verifies the existence of all the transaction receipts belonging
// to a block.
func HasReceipts(db DatabaseReader, hash common.Hash, number uint64) bool {
	if has, err := db.Has(blockReceiptsKey(number, hash)); !has || err != nil {
		return false
	}
	return true
}

// ReadReceipts retrieves all the transaction receipts belonging to a block.
func ReadReceipts(db DatabaseReader, hash common.Hash, number uint64) types.Receipts {
	// Retrieve the flattened receipt slice
	data, _ := db.Get(blockReceiptsKey(number, hash))
	if len(data) == 0 {
		return nil
	}
	// Convert the receipts from their storage form to their internal representation
	storageReceipts := []*types.ReceiptForStorage{}
	if err := rlp.DecodeBytes(data, &storageReceipts); err != nil {
		log.Error("Invalid receipt array RLP", "hash", hash, "err", err)
		return nil
	}
	receipts := make(types.Receipts, len(storageReceipts))
	for i, receipt := range storageReceipts {
		receipts[i] = (*types.Receipt)(receipt)
	}
	return receipts
}

// WriteReceipts stores all the transaction receipts belonging to a block.
func WriteReceipts(db DatabaseWriter, hash common.Hash, number uint64, receipts types.Receipts) {
	// Convert the receipts into their storage form and serialize them
	storageReceipts := make([]*types.ReceiptForStorage, len(receipts))
	for i, receipt := range receipts {
		storageReceipts[i] = (*types.ReceiptForStorage)(receipt)
	}
	bytes, err := rlp.EncodeToBytes(storageReceipts)
	if err != nil {
		log.Crit("Failed to encode block receipts", "err", err)
	}
	// Store the flattened receipt slice
	if err := db.Put(blockReceiptsKey(number, hash), bytes); err != nil {
		log.Crit("Failed to store block receipts", "err", err)
	}
}

// DeleteReceipts removes all receipt data associated with a block hash.
func DeleteReceipts(db DatabaseDeleter, hash common.Hash, number uint64) {
	if err := db.Delete(blockReceiptsKey(number, hash)); err != nil {
		log.Crit("Failed to delete block receipts", "err", err)
	}
}

// ReadBlock retrieves an entire block corresponding to the hash, assembling it
// back from the stored header and body. If either the header or body could not
// be retrieved nil is returned.
//
// Note, due to concurrent download of header and block body the header and thus
// canonical hash can be stored in the database but the body data not (yet).
func ReadBlock(db DatabaseReader, hash common.Hash, number uint64) *types.Block {
	header := ReadHeader(db, hash, number)
	if header == nil {
		return nil
	}
	body := ReadBody(db, hash, number)
	if body == nil {
		return nil
	}
	return types.NewBlockWithHeader(header).WithBody(body.Transactions, body.Uncles, body.Randomness)
}

// WriteBlock serializes a block into the database, header and body separately.
func WriteBlock(db DatabaseWriter, block *types.Block) {
	WriteBody(db, block.Hash(), block.NumberU64(), block.Body())
	WriteHeader(db, block.Header())
}

// DeleteBlock removes all block data associated with a hash.
func DeleteBlock(db DatabaseDeleter, hash common.Hash, number uint64) {
	DeleteReceipts(db, hash, number)
	DeleteHeader(db, hash, number)
	DeleteBody(db, hash, number)
	DeleteTd(db, hash, number)
}

// FindCommonAncestor returns the last common ancestor of two block headers
func FindCommonAncestor(db DatabaseReader, a, b *types.Header) *types.Header {
	for bn := b.Number.Uint64(); a.Number.Uint64() > bn; {
		a = ReadHeader(db, a.ParentHash, a.Number.Uint64()-1)
		if a == nil {
			return nil
		}
	}
	for an := a.Number.Uint64(); an < b.Number.Uint64(); {
		b = ReadHeader(db, b.ParentHash, b.Number.Uint64()-1)
		if b == nil {
			return nil
		}
	}
	for a.Hash() != b.Hash() {
		a = ReadHeader(db, a.ParentHash, a.Number.Uint64()-1)
		if a == nil {
			return nil
		}
		b = ReadHeader(db, b.ParentHash, b.Number.Uint64()-1)
		if b == nil {
			return nil
		}
	}
	return a
}<|MERGE_RESOLUTION|>--- conflicted
+++ resolved
@@ -256,15 +256,9 @@
 
 // ReadAccumulatedEpochUptime retrieves the so-far accumulated uptime array for the validators of the specified epoch
 func ReadAccumulatedEpochUptime(db DatabaseReader, epoch uint64) []istanbul.Uptime {
-<<<<<<< HEAD
-	log.Debug("uptime-trace: ReadAccumulatedEpochUptime", "epoch", epoch)
 	data, _ := db.Get(uptimeKey(epoch))
 	if len(data) == 0 {
-=======
-	data, _ := db.Get(uptimeKey(epoch))
-	if len(data) == 0 {
 		log.Debug("uptime-trace: ReadAccumulatedEpochUptime = EMPTY", "epoch", epoch)
->>>>>>> 68dd946e
 		return nil
 	}
 	uptime := new([]istanbul.Uptime)
