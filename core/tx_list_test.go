// Copyright 2016 The go-ethereum Authors
// This file is part of the go-ethereum library.
//
// The go-ethereum library is free software: you can redistribute it and/or modify
// it under the terms of the GNU Lesser General Public License as published by
// the Free Software Foundation, either version 3 of the License, or
// (at your option) any later version.
//
// The go-ethereum library is distributed in the hope that it will be useful,
// but WITHOUT ANY WARRANTY; without even the implied warranty of
// MERCHANTABILITY or FITNESS FOR A PARTICULAR PURPOSE. See the
// GNU Lesser General Public License for more details.
//
// You should have received a copy of the GNU Lesser General Public License
// along with the go-ethereum library. If not, see <http://www.gnu.org/licenses/>.

package core

import (
	"math/rand"
	"testing"

	"github.com/celo-org/celo-blockchain/core/types"
	"github.com/celo-org/celo-blockchain/crypto"
)

// Tests that transactions can be added to strict lists and list contents and
// nonce boundaries are correctly maintained.
func TestStrictTxListAdd(t *testing.T) {
	// Generate a list of transactions to insert
	key, _ := crypto.GenerateKey()

	txs := make(types.Transactions, 1024)
	for i := 0; i < len(txs); i++ {
		txs[i] = transaction(uint64(i), 0, key)
	}
	// Insert the transactions in a random order
	list := newTxList(true, nil)
	for _, v := range rand.Perm(len(txs)) {
		list.Add(txs[v], DefaultTxPoolConfig.PriceBump)
	}
	// Verify internal state
	if len(list.txs.items) != len(txs) {
		t.Errorf("transaction count mismatch: have %d, want %d", len(list.txs.items), len(txs))
	}
	for i, tx := range txs {
		if list.txs.items[tx.Nonce()] != tx {
			t.Errorf("item %d: transaction mismatch: have %v, want %v", i, list.txs.items[tx.Nonce()], tx)
		}
	}
}

func BenchmarkTxListAdd(b *testing.B) {
	// Generate a list of transactions to insert
	key, _ := crypto.GenerateKey()

	txs := make(types.Transactions, 2000)
	for i := 0; i < len(txs); i++ {
		txs[i] = transaction(uint64(i), 0, key)
	}
	// Insert the transactions in a random order
<<<<<<< HEAD
	list := newTxList(true, nil)
	priceLimit := big.NewInt(int64(DefaultTxPoolConfig.PriceLimit))
	t.ResetTimer()
	for _, v := range rand.Perm(len(txs)) {
		list.Add(txs[v], DefaultTxPoolConfig.PriceBump)
		list.Filter(priceLimit, nil, DefaultTxPoolConfig.PriceBump)
=======
	b.ResetTimer()
	priceLimit := DefaultTxPoolConfig.PriceLimit
	for i := 0; i < b.N; i++ {
		list := newTxList(true)
		for _, v := range rand.Perm(len(txs)) {
			list.Add(txs[v], DefaultTxPoolConfig.PriceBump)
			list.Filter(priceLimit, DefaultTxPoolConfig.PriceBump)
		}
>>>>>>> af5c97ae
	}
}<|MERGE_RESOLUTION|>--- conflicted
+++ resolved
@@ -59,22 +59,13 @@
 		txs[i] = transaction(uint64(i), 0, key)
 	}
 	// Insert the transactions in a random order
-<<<<<<< HEAD
-	list := newTxList(true, nil)
-	priceLimit := big.NewInt(int64(DefaultTxPoolConfig.PriceLimit))
-	t.ResetTimer()
-	for _, v := range rand.Perm(len(txs)) {
-		list.Add(txs[v], DefaultTxPoolConfig.PriceBump)
-		list.Filter(priceLimit, nil, DefaultTxPoolConfig.PriceBump)
-=======
 	b.ResetTimer()
 	priceLimit := DefaultTxPoolConfig.PriceLimit
 	for i := 0; i < b.N; i++ {
-		list := newTxList(true)
+		list := newTxList(true, nil)
 		for _, v := range rand.Perm(len(txs)) {
 			list.Add(txs[v], DefaultTxPoolConfig.PriceBump)
-			list.Filter(priceLimit, DefaultTxPoolConfig.PriceBump)
+			list.Filter(priceLimit, nil, DefaultTxPoolConfig.PriceBump)
 		}
->>>>>>> af5c97ae
 	}
 }