// Copyright 2015 The go-ethereum Authors
// This file is part of the go-ethereum library.
//
// The go-ethereum library is free software: you can redistribute it and/or modify
// it under the terms of the GNU Lesser General Public License as published by
// the Free Software Foundation, either version 3 of the License, or
// (at your option) any later version.
//
// The go-ethereum library is distributed in the hope that it will be useful,
// but WITHOUT ANY WARRANTY; without even the implied warranty of
// MERCHANTABILITY or FITNESS FOR A PARTICULAR PURPOSE. See the
// GNU Lesser General Public License for more details.
//
// You should have received a copy of the GNU Lesser General Public License
// along with the go-ethereum library. If not, see <http://www.gnu.org/licenses/>.

package core

import (
  "math/big"

	"github.com/ethereum/go-ethereum/common"
	"github.com/ethereum/go-ethereum/consensus"
	"github.com/ethereum/go-ethereum/consensus/misc"
	"github.com/ethereum/go-ethereum/core/state"
	"github.com/ethereum/go-ethereum/core/types"
	"github.com/ethereum/go-ethereum/core/vm"
	"github.com/ethereum/go-ethereum/eth/gasprice"
	"github.com/ethereum/go-ethereum/crypto"
	"github.com/ethereum/go-ethereum/params"
)

// StateProcessor is a basic Processor, which takes care of transitioning
// state from one point to another.
//
// StateProcessor implements Processor.
type StateProcessor struct {
	config *params.ChainConfig // Chain configuration options
	bc     *BlockChain         // Canonical block chain
	engine consensus.Engine    // Consensus engine used for block rewards

	// The state processor will need to refresh the cache for the gas currency white list and registered addresses right before it processes a block
	gcWl   *GasCurrencyWhitelist
	regAdd *RegisteredAddresses
	random *Random
}

// NewStateProcessor initialises a new StateProcessor.
func NewStateProcessor(config *params.ChainConfig, bc *BlockChain, engine consensus.Engine) *StateProcessor {
	return &StateProcessor{
		config: config,
		bc:     bc,
		engine: engine,
	}
}

func (p *StateProcessor) SetGasCurrencyWhitelist(gcWl *GasCurrencyWhitelist) {
	p.gcWl = gcWl
}

func (p *StateProcessor) SetRegisteredAddresses(regAdd *RegisteredAddresses) {
	p.regAdd = regAdd
}

func (p *StateProcessor) SetRandom(random *Random) {
	p.random = random
}

// Process processes the state changes according to the Ethereum rules by running
// the transaction messages using the statedb and applying any rewards to both
// the processor (coinbase) and any included uncles.
//
// Process returns the receipts and logs accumulated during the process and
// returns the amount of gas that was used in the process. If any of the
// transactions failed to execute due to insufficient gas it will return an error.
func (p *StateProcessor) Process(block *types.Block, statedb *state.StateDB, cfg vm.Config) (types.Receipts, []*types.Log, uint64, error) {
	var (
		receipts types.Receipts
		usedGas  = new(uint64)
		header   = block.Header()
		allLogs  []*types.Log
		gp       = new(GasPool).AddGas(block.GasLimit())
	)
	// Mutate the block and state according to any hard-fork specs
	if p.config.DAOForkSupport && p.config.DAOForkBlock != nil && p.config.DAOForkBlock.Cmp(block.Number()) == 0 {
		misc.ApplyDAOHardFork(statedb)
	}

	// Refresh the registered addresses cache right before processing the block's transactions
	if p.gcWl != nil {
		p.regAdd.RefreshAddresses()
	}

	// Refresh the gas currency whitelist cache right before processing the block's transactions
	if p.gcWl != nil {
		p.gcWl.RefreshWhitelist()
	}

	var iEvmH *InternalEVMHandler
	if p.gcWl == nil{
    iEvmH = nil
	} else {
    iEvmH = p.gcWl.iEvmH
  }

  infraFraction, _ := gasprice.GetInfrastructureFraction(iEvmH, p.regAdd)

	// Iterate over and process the individual transactions
	for i, tx := range block.Transactions() {
<<<<<<< HEAD
    gasPriceFloor, err := gasprice.GetGasPriceFloor(iEvmH, p.regAdd, tx.GasCurrency())
		statedb.Prepare(tx.Hash(), block.Hash(), i)
		receipt, _, err := ApplyTransaction(p.config, p.bc, nil, gp, statedb, header, tx, usedGas, cfg, p.gcWl, p.regAdd, gasPriceFloor, infraFraction)
=======
		var receipt *types.Receipt
		var err error
		if i == 0 && p.random != nil && p.random.Running() {
			var randomness, newCommitment [32]byte
			copy(randomness[:], tx.Data()[:32])
			copy(newCommitment[:], tx.Data()[32:])
			receipt, err = p.random.RevealAndCommit(randomness, newCommitment, block.Header().Coinbase, block.Header(), statedb)
		} else {
			statedb.Prepare(tx.Hash(), block.Hash(), i)
			receipt, _, err = ApplyTransaction(p.config, p.bc, nil, gp, statedb, header, tx, usedGas, cfg, p.gcWl, p.regAdd)
		}
>>>>>>> 107bb48d
		if err != nil {
			return nil, nil, 0, err
		}
		receipts = append(receipts, receipt)
		allLogs = append(allLogs, receipt.Logs...)
	}
	// Finalize the block, applying any consensus engine specific extras (e.g. block rewards)
	p.engine.Finalize(p.bc, header, statedb, block.Transactions(), block.Uncles(), receipts)

	return receipts, allLogs, *usedGas, nil
}

// ApplyTransaction attempts to apply a transaction to the given state database
// and uses the input parameters for its environment. It returns the receipt
// for the transaction, gas used and an error if the transaction failed,
// indicating the block was invalid.
func ApplyTransaction(config *params.ChainConfig, bc ChainContext, author *common.Address, gp *GasPool, statedb *state.StateDB, header *types.Header, tx *types.Transaction, usedGas *uint64, cfg vm.Config, gcWl *GasCurrencyWhitelist, regAdd *RegisteredAddresses, gasPriceFloor *big.Int, infraFraction *gasprice.InfrastructureFraction) (*types.Receipt, uint64, error) {
	msg, err := tx.AsMessage(types.MakeSigner(config, header.Number))
	if err != nil {
		return nil, 0, err
	}

	// Create a new context to be used in the EVM environment
	context := NewEVMContext(msg, header, bc, author, regAdd)
	// Create a new environment which holds all relevant information
	// about the transaction and calling mechanisms.
	vmenv := vm.NewEVM(context, statedb, config, cfg)
	// Apply the transaction to the current state (included in the env)
	_, gas, failed, err := ApplyMessage(vmenv, msg, gp, gcWl, gasPriceFloor, infraFraction)
	if err != nil {
		return nil, 0, err
	}
	// Update the state with pending changes
	var root []byte
	if config.IsByzantium(header.Number) {
		statedb.Finalise(true)
	} else {
		root = statedb.IntermediateRoot(config.IsEIP158(header.Number)).Bytes()
	}
	*usedGas += gas

	// Create a new receipt for the transaction, storing the intermediate root and gas used by the tx
	// based on the eip phase, we're passing whether the root touch-delete accounts.
	receipt := types.NewReceipt(root, failed, *usedGas)
	receipt.TxHash = tx.Hash()
	receipt.GasUsed = gas
	// if the transaction created a contract, store the creation address in the receipt.
	if msg.To() == nil {
		receipt.ContractAddress = crypto.CreateAddress(vmenv.Context.Origin, tx.Nonce())
	}
	receipt.AttestationRequests = vmenv.AttestationRequests
	// Set the receipt logs and create a bloom for filtering
	receipt.Logs = statedb.GetLogs(tx.Hash())
	receipt.Bloom = types.CreateBloom(types.Receipts{receipt})
	return receipt, gas, err
}<|MERGE_RESOLUTION|>--- conflicted
+++ resolved
@@ -107,11 +107,6 @@
 
 	// Iterate over and process the individual transactions
 	for i, tx := range block.Transactions() {
-<<<<<<< HEAD
-    gasPriceFloor, err := gasprice.GetGasPriceFloor(iEvmH, p.regAdd, tx.GasCurrency())
-		statedb.Prepare(tx.Hash(), block.Hash(), i)
-		receipt, _, err := ApplyTransaction(p.config, p.bc, nil, gp, statedb, header, tx, usedGas, cfg, p.gcWl, p.regAdd, gasPriceFloor, infraFraction)
-=======
 		var receipt *types.Receipt
 		var err error
 		if i == 0 && p.random != nil && p.random.Running() {
@@ -121,9 +116,9 @@
 			receipt, err = p.random.RevealAndCommit(randomness, newCommitment, block.Header().Coinbase, block.Header(), statedb)
 		} else {
 			statedb.Prepare(tx.Hash(), block.Hash(), i)
-			receipt, _, err = ApplyTransaction(p.config, p.bc, nil, gp, statedb, header, tx, usedGas, cfg, p.gcWl, p.regAdd)
+      gasPriceFloor, _ := gasprice.GetGasPriceFloor(iEvmH, p.regAdd, tx.GasCurrency())
+      receipt, _, err = ApplyTransaction(p.config, p.bc, nil, gp, statedb, header, tx, usedGas, cfg, p.gcWl, p.regAdd, gasPriceFloor, infraFraction)
 		}
->>>>>>> 107bb48d
 		if err != nil {
 			return nil, nil, 0, err
 		}
