// Copyright 2015 The go-ethereum Authors
// This file is part of the go-ethereum library.
//
// The go-ethereum library is free software: you can redistribute it and/or modify
// it under the terms of the GNU Lesser General Public License as published by
// the Free Software Foundation, either version 3 of the License, or
// (at your option) any later version.
//
// The go-ethereum library is distributed in the hope that it will be useful,
// but WITHOUT ANY WARRANTY; without even the implied warranty of
// MERCHANTABILITY or FITNESS FOR A PARTICULAR PURPOSE. See the
// GNU Lesser General Public License for more details.
//
// You should have received a copy of the GNU Lesser General Public License
// along with the go-ethereum library. If not, see <http://www.gnu.org/licenses/>.

package core

import (
	"github.com/ethereum/go-ethereum/common"
	"github.com/ethereum/go-ethereum/consensus"
	"github.com/ethereum/go-ethereum/consensus/misc"
	"github.com/ethereum/go-ethereum/contract_comm/random"
	"github.com/ethereum/go-ethereum/core/state"
	"github.com/ethereum/go-ethereum/core/types"
	"github.com/ethereum/go-ethereum/core/vm"
	"github.com/ethereum/go-ethereum/crypto"
	"github.com/ethereum/go-ethereum/params"
)

// StateProcessor is a basic Processor, which takes care of transitioning
// state from one point to another.
//
// StateProcessor implements Processor.
type StateProcessor struct {
	config *params.ChainConfig // Chain configuration options
	bc     *BlockChain         // Canonical block chain
	engine consensus.Engine    // Consensus engine used for block rewards
}

// NewStateProcessor initialises a new StateProcessor.
func NewStateProcessor(config *params.ChainConfig, bc *BlockChain, engine consensus.Engine) *StateProcessor {
	return &StateProcessor{
		config: config,
		bc:     bc,
		engine: engine,
	}
}

// Process processes the state changes according to the Ethereum rules by running
// the transaction messages using the statedb and applying any rewards to both
// the processor (coinbase) and any included uncles.
//
// Process returns the receipts and logs accumulated during the process and
// returns the amount of gas that was used in the process. If any of the
// transactions failed to execute due to insufficient gas it will return an error.
func (p *StateProcessor) Process(block *types.Block, statedb *state.StateDB, cfg vm.Config) (types.Receipts, []*types.Log, uint64, error) {
	var (
		receipts types.Receipts
		usedGas  = new(uint64)
		header   = block.Header()
		allLogs  []*types.Log
		gp       = new(GasPool).AddGas(block.GasLimit())
	)
	// Mutate the block and state according to any hard-fork specs
	if p.config.DAOForkSupport && p.config.DAOForkBlock != nil && p.config.DAOForkBlock.Cmp(block.Number()) == 0 {
		misc.ApplyDAOHardFork(statedb)
	}

	if random.IsRunning() {
		err := random.RevealAndCommit(block.Randomness().Revealed, block.Randomness().Committed, header.Coinbase, header, statedb)
		if err != nil {
			return nil, nil, 0, err
		}
	}
	// Iterate over and process the individual transactions
	for i, tx := range block.Transactions() {
		statedb.Prepare(tx.Hash(), block.Hash(), i)
		receipt, err := ApplyTransaction(p.config, p.bc, nil, gp, statedb, header, tx, usedGas, cfg)
		if err != nil {
			return nil, nil, 0, err
		}
		receipts = append(receipts, receipt)
		allLogs = append(allLogs, receipt.Logs...)
	}
	// Finalize the block, applying any consensus engine specific extras (e.g. block rewards)
	statedb.Prepare(common.Hash{}, block.Hash(), len(block.Transactions()))
	p.engine.Finalize(p.bc, header, statedb, block.Transactions(), block.Uncles())

	if len(statedb.GetLogs(common.Hash{})) > 0 {
		receipt := types.NewReceipt(nil, false, 0)
		receipt.Logs = statedb.GetLogs(common.Hash{})
		receipt.Bloom = types.CreateBloom(types.Receipts{receipt})
		for i := range receipt.Logs {
			receipt.Logs[i].TxIndex = uint(len(receipts))
			receipt.Logs[i].TxHash = block.Hash()
		}
		receipts = append(receipts, receipt)
	}

	return receipts, allLogs, *usedGas, nil
}

// ApplyTransaction attempts to apply a transaction to the given state database
// and uses the input parameters for its environment. It returns the receipt
// for the transaction, gas used and an error if the transaction failed,
// indicating the block was invalid.
<<<<<<< HEAD
func ApplyTransaction(config *params.ChainConfig, bc ChainContext, author *common.Address, gp *GasPool, statedb *state.StateDB, header *types.Header, tx *types.Transaction, usedGas *uint64, cfg vm.Config) (*types.Receipt, error) {
=======
func ApplyTransaction(config *params.ChainConfig, bc vm.ChainContext, author *common.Address, gp *GasPool, header *types.Header, statedb *state.StateDB, tx *types.Transaction, usedGas *uint64, cfg vm.Config) (*types.Receipt, uint64, error) {
>>>>>>> a90c7a46
	msg, err := tx.AsMessage(types.MakeSigner(config, header.Number))
	if err != nil {
		return nil, err
	}

	// Create a new context to be used in the EVM environment
	context := vm.NewEVMContext(msg, header, bc, author)
	// Create a new environment which holds all relevant information
	// about the transaction and calling mechanisms.
	vmenv := vm.NewEVM(context, statedb, config, cfg)

	// Apply the transaction to the current state (included in the env)
	_, gas, failed, err := ApplyMessage(vmenv, msg, gp)
	if err != nil {
		return nil, err
	}
	// Update the state with pending changes
	var root []byte
	if config.IsByzantium(header.Number) {
		statedb.Finalise(true)
	} else {
		root = statedb.IntermediateRoot(config.IsEIP158(header.Number)).Bytes()
	}
	*usedGas += gas

	// Create a new receipt for the transaction, storing the intermediate root and gas used by the tx
	// based on the eip phase, we're passing whether the root touch-delete accounts.
	receipt := types.NewReceipt(root, failed, *usedGas)
	receipt.TxHash = tx.Hash()
	receipt.GasUsed = gas
	// if the transaction created a contract, store the creation address in the receipt.
	if msg.To() == nil {
		receipt.ContractAddress = crypto.CreateAddress(vmenv.Context.Origin, tx.Nonce())
	}
	// Set the receipt logs and create a bloom for filtering
	receipt.Logs = statedb.GetLogs(tx.Hash())
	receipt.Bloom = types.CreateBloom(types.Receipts{receipt})
	receipt.BlockHash = statedb.BlockHash()
	receipt.BlockNumber = header.Number
	receipt.TransactionIndex = uint(statedb.TxIndex())

	return receipt, err
}<|MERGE_RESOLUTION|>--- conflicted
+++ resolved
@@ -105,11 +105,7 @@
 // and uses the input parameters for its environment. It returns the receipt
 // for the transaction, gas used and an error if the transaction failed,
 // indicating the block was invalid.
-<<<<<<< HEAD
-func ApplyTransaction(config *params.ChainConfig, bc ChainContext, author *common.Address, gp *GasPool, statedb *state.StateDB, header *types.Header, tx *types.Transaction, usedGas *uint64, cfg vm.Config) (*types.Receipt, error) {
-=======
-func ApplyTransaction(config *params.ChainConfig, bc vm.ChainContext, author *common.Address, gp *GasPool, header *types.Header, statedb *state.StateDB, tx *types.Transaction, usedGas *uint64, cfg vm.Config) (*types.Receipt, uint64, error) {
->>>>>>> a90c7a46
+func ApplyTransaction(config *params.ChainConfig, bc vm.ChainContext, author *common.Address, gp *GasPool, statedb *state.StateDB, header *types.Header, tx *types.Transaction, usedGas *uint64, cfg vm.Config) (*types.Receipt, error) {
 	msg, err := tx.AsMessage(types.MakeSigner(config, header.Number))
 	if err != nil {
 		return nil, err
