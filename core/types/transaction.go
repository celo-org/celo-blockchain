// Copyright 2014 The go-ethereum Authors
// This file is part of the go-ethereum library.
//
// The go-ethereum library is free software: you can redistribute it and/or modify
// it under the terms of the GNU Lesser General Public License as published by
// the Free Software Foundation, either version 3 of the License, or
// (at your option) any later version.
//
// The go-ethereum library is distributed in the hope that it will be useful,
// but WITHOUT ANY WARRANTY; without even the implied warranty of
// MERCHANTABILITY or FITNESS FOR A PARTICULAR PURPOSE. See the
// GNU Lesser General Public License for more details.
//
// You should have received a copy of the GNU Lesser General Public License
// along with the go-ethereum library. If not, see <http://www.gnu.org/licenses/>.

package types

import (
	"container/heap"
	"errors"
	"io"
	"math/big"
	"sync/atomic"

	"github.com/celo-org/celo-blockchain/common"
	"github.com/celo-org/celo-blockchain/common/hexutil"
	"github.com/celo-org/celo-blockchain/crypto"
	"github.com/celo-org/celo-blockchain/rlp"
)

//go:generate gencodec -type txdata -field-override txdataMarshaling -out gen_tx_json.go

const (
	ethCompatibleTxNumFields = 9
)

var (
	ErrInvalidSig = errors.New("invalid transaction v, r, s values")
	// ErrEthCompatibleTransactionIsntCompatible is returned if the transaction has EthCompatible: true
	// but has non-nil-or-0 values for some of the Celo-only fields
	ErrEthCompatibleTransactionIsntCompatible = errors.New("ethCompatible is true, but non-eth-compatible fields are present")
)

type Transaction struct {
	data txdata
	// caches
	hash atomic.Value
	size atomic.Value
	from atomic.Value
}

type txdata struct {
	AccountNonce        uint64          `json:"nonce"    gencodec:"required"`
	Price               *big.Int        `json:"gasPrice" gencodec:"required"`
	GasLimit            uint64          `json:"gas"      gencodec:"required"`
	FeeCurrency         *common.Address `json:"feeCurrency" rlp:"nil"`         // nil means native currency
	GatewayFeeRecipient *common.Address `json:"gatewayFeeRecipient" rlp:"nil"` // nil means no gateway fee is paid
	GatewayFee          *big.Int        `json:"gatewayFee"`
	Recipient           *common.Address `json:"to"       rlp:"nil"` // nil means contract creation
	Amount              *big.Int        `json:"value"    gencodec:"required"`
	Payload             []byte          `json:"input"    gencodec:"required"`

	// Signature values
	V *big.Int `json:"v" gencodec:"required"`
	R *big.Int `json:"r" gencodec:"required"`
	S *big.Int `json:"s" gencodec:"required"`

	// This is only used when marshaling to JSON.
	Hash *common.Hash `json:"hash" rlp:"-"`

	// Whether this is an ethereum-compatible transaction (i.e. with FeeCurrency, GatewayFeeRecipient and GatewayFee omitted)
	EthCompatible bool `json:"ethCompatible" rlp:"-"`
}

type txdataMarshaling struct {
	AccountNonce        hexutil.Uint64
	Price               *hexutil.Big
	GasLimit            hexutil.Uint64
	FeeCurrency         *common.Address
	GatewayFeeRecipient *common.Address
	GatewayFee          *hexutil.Big
	Amount              *hexutil.Big
	Payload             hexutil.Bytes
	V                   *hexutil.Big
	R                   *hexutil.Big
	S                   *hexutil.Big
	EthCompatible       bool
}

// ethCompatibleTxRlpList is used for RLP encoding/decoding of eth-compatible transactions.
// As such, it:
// (a) excludes the Celo-only fields,
// (b) doesn't need the Hash or EthCompatible fields, and
// (c) doesn't need the `json` or `gencodec` tags
type ethCompatibleTxRlpList struct {
	AccountNonce uint64
	Price        *big.Int
	GasLimit     uint64
	Recipient    *common.Address `rlp:"nil"` // nil means contract creation
	Amount       *big.Int
	Payload      []byte
	V            *big.Int
	R            *big.Int
	S            *big.Int
}

func toEthCompatibleRlpList(data txdata) ethCompatibleTxRlpList {
	return ethCompatibleTxRlpList{
		AccountNonce: data.AccountNonce,
		Price:        data.Price,
		GasLimit:     data.GasLimit,
		Recipient:    data.Recipient,
		Amount:       data.Amount,
		Payload:      data.Payload,
		V:            data.V,
		R:            data.R,
		S:            data.S,
	}
}

func fromEthCompatibleRlpList(data ethCompatibleTxRlpList) txdata {
	return txdata{
		AccountNonce:        data.AccountNonce,
		Price:               data.Price,
		GasLimit:            data.GasLimit,
		FeeCurrency:         nil,
		GatewayFeeRecipient: nil,
		GatewayFee:          big.NewInt(0),
		Recipient:           data.Recipient,
		Amount:              data.Amount,
		Payload:             data.Payload,
		V:                   data.V,
		R:                   data.R,
		S:                   data.S,
		Hash:                nil, // txdata.Hash is calculated and saved inside tx.Hash()
		EthCompatible:       true,
	}
}

func NewTransaction(nonce uint64, to common.Address, amount *big.Int, gasLimit uint64, gasPrice *big.Int, feeCurrency, gatewayFeeRecipient *common.Address, gatewayFee *big.Int, data []byte) *Transaction {
	return newTransaction(nonce, &to, amount, gasLimit, gasPrice, feeCurrency, gatewayFeeRecipient, gatewayFee, data)
}

func NewTransactionEthCompatible(nonce uint64, to common.Address, amount *big.Int, gasLimit uint64, gasPrice *big.Int, data []byte) *Transaction {
	tx := newTransaction(nonce, &to, amount, gasLimit, gasPrice, nil, nil, nil, data)
	tx.data.EthCompatible = true
	return tx
}

func NewContractCreation(nonce uint64, amount *big.Int, gasLimit uint64, gasPrice *big.Int, feeCurrency, gatewayFeeRecipient *common.Address, gatewayFee *big.Int, data []byte) *Transaction {
	return newTransaction(nonce, nil, amount, gasLimit, gasPrice, feeCurrency, gatewayFeeRecipient, gatewayFee, data)
}

func NewContractCreationEthCompatible(nonce uint64, amount *big.Int, gasLimit uint64, gasPrice *big.Int, data []byte) *Transaction {
	tx := newTransaction(nonce, nil, amount, gasLimit, gasPrice, nil, nil, nil, data)
	tx.data.EthCompatible = true
	return tx
}

func newTransaction(nonce uint64, to *common.Address, amount *big.Int, gasLimit uint64, gasPrice *big.Int, feeCurrency, gatewayFeeRecipient *common.Address, gatewayFee *big.Int, data []byte) *Transaction {
	if len(data) > 0 {
		data = common.CopyBytes(data)
	}
	d := txdata{
		AccountNonce:        nonce,
		Recipient:           to,
		Payload:             data,
		Amount:              new(big.Int),
		GasLimit:            gasLimit,
		FeeCurrency:         feeCurrency,
		GatewayFeeRecipient: gatewayFeeRecipient,
		GatewayFee:          new(big.Int),
		Price:               new(big.Int),
		V:                   new(big.Int),
		R:                   new(big.Int),
		S:                   new(big.Int),
	}
	if amount != nil {
		d.Amount.Set(amount)
	}
	if gatewayFee != nil {
		d.GatewayFee.Set(gatewayFee)
	}
	if gasPrice != nil {
		d.Price.Set(gasPrice)
	}

	return &Transaction{data: d}
}

// ChainId returns which chain id this transaction was signed for (if at all)
func (tx *Transaction) ChainId() *big.Int {
	return deriveChainId(tx.data.V)
}

// Protected returns whether the transaction is protected from replay protection.
func (tx *Transaction) Protected() bool {
	return isProtectedV(tx.data.V)
}

func isProtectedV(V *big.Int) bool {
	if V.BitLen() <= 8 {
		v := V.Uint64()
		return v != 27 && v != 28
	}
	// anything not 27 or 28 is considered protected
	return true
}

// EncodeRLP implements rlp.Encoder
func (tx *Transaction) EncodeRLP(w io.Writer) error {
	if tx.data.EthCompatible {
		return rlp.Encode(w, toEthCompatibleRlpList(tx.data))
	} else {
		return rlp.Encode(w, &tx.data)
	}
}

// DecodeRLP implements rlp.Decoder
func (tx *Transaction) DecodeRLP(s *rlp.Stream) (err error) {
	_, size, _ := s.Kind()
	var raw rlp.RawValue
	err = s.Decode(&raw)
	if err != nil {
		return err
	}
	headerSize := len(raw) - int(size)
	numElems, err := rlp.CountValues(raw[headerSize:])
	if err != nil {
		return err
	}
	if numElems == ethCompatibleTxNumFields {
		rlpList := ethCompatibleTxRlpList{}
		err = rlp.DecodeBytes(raw, &rlpList)
		tx.data = fromEthCompatibleRlpList(rlpList)
	} else {
		err = rlp.DecodeBytes(raw, &tx.data)
	}
	if err == nil {
		tx.size.Store(common.StorageSize(rlp.ListSize(size)))
	}

	return err
}

// MarshalJSON encodes the web3 RPC transaction format.
func (tx *Transaction) MarshalJSON() ([]byte, error) {
	hash := tx.Hash()
	data := tx.data
	data.Hash = &hash
	return data.MarshalJSON()
}

// UnmarshalJSON decodes the web3 RPC transaction format.
func (tx *Transaction) UnmarshalJSON(input []byte) error {
	var dec txdata
	if err := dec.UnmarshalJSON(input); err != nil {
		return err
	}

	withSignature := dec.V.Sign() != 0 || dec.R.Sign() != 0 || dec.S.Sign() != 0
	if withSignature {
		var V byte
		if isProtectedV(dec.V) {
			chainID := deriveChainId(dec.V).Uint64()
			V = byte(dec.V.Uint64() - 35 - 2*chainID)
		} else {
			V = byte(dec.V.Uint64() - 27)
		}
		if !crypto.ValidateSignatureValues(V, dec.R, dec.S, false) {
			return ErrInvalidSig
		}
	}

	*tx = Transaction{data: dec}
	return nil
}

func (tx *Transaction) Data() []byte                         { return common.CopyBytes(tx.data.Payload) }
func (tx *Transaction) Gas() uint64                          { return tx.data.GasLimit }
func (tx *Transaction) GasPrice() *big.Int                   { return new(big.Int).Set(tx.data.Price) }
func (tx *Transaction) FeeCurrency() *common.Address         { return tx.data.FeeCurrency }
func (tx *Transaction) GatewayFeeRecipient() *common.Address { return tx.data.GatewayFeeRecipient }
func (tx *Transaction) GatewayFee() *big.Int                 { return tx.data.GatewayFee }
func (tx *Transaction) Value() *big.Int                      { return new(big.Int).Set(tx.data.Amount) }
func (tx *Transaction) Nonce() uint64                        { return tx.data.AccountNonce }
func (tx *Transaction) CheckNonce() bool                     { return true }
<<<<<<< HEAD
func (tx *Transaction) EthCompatible() bool                  { return tx.data.EthCompatible }
=======
func (tx *Transaction) Fee() *big.Int {
	gasFee := new(big.Int).Mul(tx.data.Price, big.NewInt(int64(tx.data.GasLimit)))
	return gasFee.Add(gasFee, tx.data.GatewayFee)
}
>>>>>>> 60c3de24

// To returns the recipient address of the transaction.
// It returns nil if the transaction is a contract creation.
func (tx *Transaction) To() *common.Address {
	if tx.data.Recipient == nil {
		return nil
	}
	to := *tx.data.Recipient
	return &to
}

// Hash hashes the RLP encoding of tx.
// It uniquely identifies the transaction.
func (tx *Transaction) Hash() common.Hash {
	if hash := tx.hash.Load(); hash != nil {
		return hash.(common.Hash)
	}
	v := rlpHash(tx)
	tx.hash.Store(v)
	return v
}

// Size returns the true RLP encoded storage size of the transaction, either by
// encoding and returning it, or returning a previsouly cached value.
func (tx *Transaction) Size() common.StorageSize {
	if size := tx.size.Load(); size != nil {
		return size.(common.StorageSize)
	}
	c := writeCounter(0)
	rlp.Encode(&c, &tx.data)
	tx.size.Store(common.StorageSize(c))
	return common.StorageSize(c)
}

// CheckEthCompatibility checks that the Celo-only fields are nil-or-0 if EthCompatible is true
func (tx *Transaction) CheckEthCompatibility() error {
	if tx.EthCompatible() && !(tx.FeeCurrency() == nil && tx.GatewayFeeRecipient() == nil && tx.GatewayFee().Sign() == 0) {
		return ErrEthCompatibleTransactionIsntCompatible
	}
	return nil
}

// AsMessage returns the transaction as a core.Message.
//
// AsMessage requires a signer to derive the sender.
//
// XXX Rename message to something less arbitrary?
func (tx *Transaction) AsMessage(s Signer) (Message, error) {
	msg := Message{
		nonce:               tx.data.AccountNonce,
		gasLimit:            tx.data.GasLimit,
		gasPrice:            new(big.Int).Set(tx.data.Price),
		feeCurrency:         tx.data.FeeCurrency,
		gatewayFeeRecipient: tx.data.GatewayFeeRecipient,
		gatewayFee:          tx.data.GatewayFee,
		to:                  tx.data.Recipient,
		amount:              tx.data.Amount,
		data:                tx.data.Payload,
		checkNonce:          true,
		ethCompatible:       tx.data.EthCompatible,
	}

	var err error
	msg.from, err = Sender(s, tx)
	return msg, err
}

// WithSignature returns a new transaction with the given signature.
// This signature needs to be in the [R || S || V] format where V is 0 or 1.
func (tx *Transaction) WithSignature(signer Signer, sig []byte) (*Transaction, error) {
	r, s, v, err := signer.SignatureValues(tx, sig)
	if err != nil {
		return nil, err
	}
	cpy := &Transaction{data: tx.data}
	cpy.data.R, cpy.data.S, cpy.data.V = r, s, v
	return cpy, nil
}

// Cost returns amount + gasprice * gaslimit + gatewayfee.
func (tx *Transaction) Cost() *big.Int {
	total := new(big.Int).Mul(tx.data.Price, new(big.Int).SetUint64(tx.data.GasLimit))
	total.Add(total, tx.data.Amount)
	total.Add(total, tx.data.GatewayFee)
	return total
}

// RawSignatureValues returns the V, R, S signature values of the transaction.
// The return values should not be modified by the caller.
func (tx *Transaction) RawSignatureValues() (v, r, s *big.Int) {
	return tx.data.V, tx.data.R, tx.data.S
}

// Transactions is a Transaction slice type for basic sorting.
type Transactions []*Transaction

// Len returns the length of s.
func (s Transactions) Len() int { return len(s) }

// Swap swaps the i'th and the j'th element in s.
func (s Transactions) Swap(i, j int) { s[i], s[j] = s[j], s[i] }

// GetRlp implements Rlpable and returns the i'th element of s in rlp.
func (s Transactions) GetRlp(i int) []byte {
	enc, _ := rlp.EncodeToBytes(s[i])
	return enc
}

// TxDifference returns a new set which is the difference between a and b.
func TxDifference(a, b Transactions) Transactions {
	keep := make(Transactions, 0, len(a))

	remove := make(map[common.Hash]struct{})
	for _, tx := range b {
		remove[tx.Hash()] = struct{}{}
	}

	for _, tx := range a {
		if _, ok := remove[tx.Hash()]; !ok {
			keep = append(keep, tx)
		}
	}

	return keep
}

// TxByNonce implements the sort interface to allow sorting a list of transactions
// by their nonces. This is usually only useful for sorting transactions from a
// single account, otherwise a nonce comparison doesn't make much sense.
type TxByNonce Transactions

func (s TxByNonce) Len() int           { return len(s) }
func (s TxByNonce) Less(i, j int) bool { return s[i].data.AccountNonce < s[j].data.AccountNonce }
func (s TxByNonce) Swap(i, j int)      { s[i], s[j] = s[j], s[i] }

// TxByPrice implements both the sort and the heap interface, making it useful
// for all at once sorting as well as individually adding and removing elements.
type TxByPrice struct {
	txs       Transactions
	txCmpFunc func(tx1, tx2 *Transaction) int
}

func (s TxByPrice) Len() int           { return len(s.txs) }
func (s TxByPrice) Less(i, j int) bool { return s.txCmpFunc(s.txs[i], s.txs[j]) > 0 }
func (s TxByPrice) Swap(i, j int)      { s.txs[i], s.txs[j] = s.txs[j], s.txs[i] }

func (s *TxByPrice) Push(x interface{}) {
	s.txs = append(s.txs, x.(*Transaction))
}

func (s *TxByPrice) Pop() interface{} {
	old := s.txs
	n := len(old)
	x := old[n-1]
	s.txs = old[0 : n-1]
	return x
}

func (s *TxByPrice) Peek() *Transaction {
	return s.txs[0]
}

func (s *TxByPrice) Add(tx *Transaction) {
	s.txs[0] = tx
}

// TransactionsByPriceAndNonce represents a set of transactions that can return
// transactions in a profit-maximizing sorted order, while supporting removing
// entire batches of transactions for non-executable accounts.
type TransactionsByPriceAndNonce struct {
	txs    map[common.Address]Transactions // Per account nonce-sorted list of transactions
	heads  TxByPrice                       // Next transaction for each unique account (price heap)
	signer Signer                          // Signer for the set of transactions
}

// NewTransactionsByPriceAndNonce creates a transaction set that can retrieve
// price sorted transactions in a nonce-honouring way.
//
// Note, the input map is reowned so the caller should not interact any more with
// if after providing it to the constructor.
func NewTransactionsByPriceAndNonce(signer Signer, txs map[common.Address]Transactions, txCmpFunc func(tx1, tx2 *Transaction) int) *TransactionsByPriceAndNonce {
	// Initialize a price based heap with the head transactions
	heads := TxByPrice{
		txs:       make(Transactions, 0, len(txs)),
		txCmpFunc: txCmpFunc,
	}
	for from, accTxs := range txs {
		heads.Push(accTxs[0])
		// Ensure the sender address is from the signer
		acc, _ := Sender(signer, accTxs[0])
		txs[acc] = accTxs[1:]
		if from != acc {
			delete(txs, from)
		}
	}
	heap.Init(&heads)

	// Assemble and return the transaction set
	return &TransactionsByPriceAndNonce{
		txs:    txs,
		heads:  heads,
		signer: signer,
	}
}

// Peek returns the next transaction by price.
func (t *TransactionsByPriceAndNonce) Peek() *Transaction {
	if t.heads.Len() == 0 {
		return nil
	}
	return t.heads.Peek()
}

// Shift replaces the current best head with the next one from the same account.
func (t *TransactionsByPriceAndNonce) Shift() {
	acc, _ := Sender(t.signer, t.heads.Peek())
	if txs, ok := t.txs[acc]; ok && len(txs) > 0 {
		next := txs[0]
		t.txs[acc] = txs[1:]
		t.heads.Add(next)
		heap.Fix(&t.heads, 0)
	} else {
		heap.Pop(&t.heads)
	}
}

// Pop removes the best transaction, *not* replacing it with the next one from
// the same account. This should be used when a transaction cannot be executed
// and hence all subsequent ones should be discarded from the same account.
func (t *TransactionsByPriceAndNonce) Pop() {
	heap.Pop(&t.heads)
}

// Message is a fully derived transaction and implements core.Message
//
// NOTE: In a future PR this will be removed.
type Message struct {
	to                  *common.Address
	from                common.Address
	nonce               uint64
	amount              *big.Int
	gasLimit            uint64
	gasPrice            *big.Int
	feeCurrency         *common.Address
	gatewayFeeRecipient *common.Address
	gatewayFee          *big.Int
	data                []byte
	ethCompatible       bool
	checkNonce          bool
}

func NewMessage(from common.Address, to *common.Address, nonce uint64, amount *big.Int, gasLimit uint64, gasPrice *big.Int, feeCurrency, gatewayFeeRecipient *common.Address, gatewayFee *big.Int, data []byte, ethCompatible, checkNonce bool) Message {
	return Message{
		from:                from,
		to:                  to,
		nonce:               nonce,
		amount:              amount,
		gasLimit:            gasLimit,
		gasPrice:            gasPrice,
		feeCurrency:         feeCurrency,
		gatewayFeeRecipient: gatewayFeeRecipient,
		gatewayFee:          gatewayFee,
		data:                data,
		ethCompatible:       ethCompatible,
		checkNonce:          checkNonce,
	}
}

func (m Message) From() common.Address                 { return m.from }
func (m Message) To() *common.Address                  { return m.to }
func (m Message) GasPrice() *big.Int                   { return m.gasPrice }
func (m Message) EthCompatible() bool                  { return m.ethCompatible }
func (m Message) FeeCurrency() *common.Address         { return m.feeCurrency }
func (m Message) GatewayFeeRecipient() *common.Address { return m.gatewayFeeRecipient }
func (m Message) GatewayFee() *big.Int                 { return m.gatewayFee }
func (m Message) Value() *big.Int                      { return m.amount }
func (m Message) Gas() uint64                          { return m.gasLimit }
func (m Message) Nonce() uint64                        { return m.nonce }
func (m Message) Data() []byte                         { return m.data }
func (m Message) CheckNonce() bool                     { return m.checkNonce }
func (m Message) Fee() *big.Int {
	gasFee := new(big.Int).Mul(m.gasPrice, big.NewInt(int64(m.gasLimit)))
	return gasFee.Add(gasFee, m.gatewayFee)
}<|MERGE_RESOLUTION|>--- conflicted
+++ resolved
@@ -286,14 +286,11 @@
 func (tx *Transaction) Value() *big.Int                      { return new(big.Int).Set(tx.data.Amount) }
 func (tx *Transaction) Nonce() uint64                        { return tx.data.AccountNonce }
 func (tx *Transaction) CheckNonce() bool                     { return true }
-<<<<<<< HEAD
 func (tx *Transaction) EthCompatible() bool                  { return tx.data.EthCompatible }
-=======
 func (tx *Transaction) Fee() *big.Int {
 	gasFee := new(big.Int).Mul(tx.data.Price, big.NewInt(int64(tx.data.GasLimit)))
 	return gasFee.Add(gasFee, tx.data.GatewayFee)
 }
->>>>>>> 60c3de24
 
 // To returns the recipient address of the transaction.
 // It returns nil if the transaction is a contract creation.
