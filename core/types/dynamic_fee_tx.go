// Copyright 2021 The go-ethereum Authors
// This file is part of the go-ethereum library.
//
// The go-ethereum library is free software: you can redistribute it and/or modify
// it under the terms of the GNU Lesser General Public License as published by
// the Free Software Foundation, either version 3 of the License, or
// (at your option) any later version.
//
// The go-ethereum library is distributed in the hope that it will be useful,
// but WITHOUT ANY WARRANTY; without even the implied warranty of
// MERCHANTABILITY or FITNESS FOR A PARTICULAR PURPOSE. See the
// GNU Lesser General Public License for more details.
//
// You should have received a copy of the GNU Lesser General Public License
// along with the go-ethereum library. If not, see <http://www.gnu.org/licenses/>.

package types

import (
	"math/big"

	"github.com/celo-org/celo-blockchain/common"
)

type DynamicFeeTx struct {
	ChainID    *big.Int
	Nonce      uint64
	GasTipCap  *big.Int
	GasFeeCap  *big.Int
	Gas        uint64
	To         *common.Address `rlp:"nil"` // nil means contract creation
	Value      *big.Int
	Data       []byte
	AccessList AccessList

	// Signature values
	V *big.Int `json:"v" gencodec:"required"`
	R *big.Int `json:"r" gencodec:"required"`
	S *big.Int `json:"s" gencodec:"required"`
}

// copy creates a deep copy of the transaction data and initializes all fields.
func (tx *DynamicFeeTx) copy() TxData {
	cpy := &DynamicFeeTx{
		Nonce: tx.Nonce,
		To:    copyAddressPtr(tx.To),
		Data:  common.CopyBytes(tx.Data),
		Gas:   tx.Gas,
		// These are copied below.
		AccessList: make(AccessList, len(tx.AccessList)),
		Value:      new(big.Int),
		ChainID:    new(big.Int),
		GasTipCap:  new(big.Int),
		GasFeeCap:  new(big.Int),
		V:          new(big.Int),
		R:          new(big.Int),
		S:          new(big.Int),
	}
	copy(cpy.AccessList, tx.AccessList)
	if tx.Value != nil {
		cpy.Value.Set(tx.Value)
	}
	if tx.ChainID != nil {
		cpy.ChainID.Set(tx.ChainID)
	}
	if tx.GasTipCap != nil {
		cpy.GasTipCap.Set(tx.GasTipCap)
	}
	if tx.GasFeeCap != nil {
		cpy.GasFeeCap.Set(tx.GasFeeCap)
	}
	if tx.V != nil {
		cpy.V.Set(tx.V)
	}
	if tx.R != nil {
		cpy.R.Set(tx.R)
	}
	if tx.S != nil {
		cpy.S.Set(tx.S)
	}
	return cpy
}

// accessors for innerTx.
<<<<<<< HEAD
func (tx *DynamicFeeTx) txType() byte                         { return DynamicFeeTxType }
func (tx *DynamicFeeTx) chainID() *big.Int                    { return tx.ChainID }
func (tx *DynamicFeeTx) accessList() AccessList               { return tx.AccessList }
func (tx *DynamicFeeTx) data() []byte                         { return tx.Data }
func (tx *DynamicFeeTx) gas() uint64                          { return tx.Gas }
func (tx *DynamicFeeTx) gasFeeCap() *big.Int                  { return tx.GasFeeCap }
func (tx *DynamicFeeTx) gasTipCap() *big.Int                  { return tx.GasTipCap }
func (tx *DynamicFeeTx) gasPrice() *big.Int                   { return tx.GasFeeCap }
func (tx *DynamicFeeTx) value() *big.Int                      { return tx.Value }
func (tx *DynamicFeeTx) nonce() uint64                        { return tx.Nonce }
func (tx *DynamicFeeTx) to() *common.Address                  { return tx.To }
func (tx *DynamicFeeTx) feeCurrency() *common.Address         { return nil }
func (tx *DynamicFeeTx) gatewayFeeRecipient() *common.Address { return nil }
func (tx *DynamicFeeTx) gatewayFee() *big.Int                 { return nil }
func (tx *DynamicFeeTx) ethCompatible() bool                  { return false }
=======
func (tx *DynamicFeeTx) txType() byte           { return DynamicFeeTxType }
func (tx *DynamicFeeTx) chainID() *big.Int      { return tx.ChainID }
func (tx *DynamicFeeTx) protected() bool        { return true }
func (tx *DynamicFeeTx) accessList() AccessList { return tx.AccessList }
func (tx *DynamicFeeTx) data() []byte           { return tx.Data }
func (tx *DynamicFeeTx) gas() uint64            { return tx.Gas }
func (tx *DynamicFeeTx) gasFeeCap() *big.Int    { return tx.GasFeeCap }
func (tx *DynamicFeeTx) gasTipCap() *big.Int    { return tx.GasTipCap }
func (tx *DynamicFeeTx) gasPrice() *big.Int     { return tx.GasFeeCap }
func (tx *DynamicFeeTx) value() *big.Int        { return tx.Value }
func (tx *DynamicFeeTx) nonce() uint64          { return tx.Nonce }
func (tx *DynamicFeeTx) to() *common.Address    { return tx.To }
>>>>>>> 05b05ca9

func (tx *DynamicFeeTx) rawSignatureValues() (v, r, s *big.Int) {
	return tx.V, tx.R, tx.S
}

func (tx *DynamicFeeTx) setSignatureValues(chainID, v, r, s *big.Int) {
	tx.ChainID, tx.V, tx.R, tx.S = chainID, v, r, s
}

func (tx *DynamicFeeTx) feeCurrency() *common.Address         { return nil }
func (tx *DynamicFeeTx) gatewayFeeRecipient() *common.Address { return nil }
func (tx *DynamicFeeTx) gatewayFee() *big.Int                 { return nil }
func (tx *DynamicFeeTx) ethCompatible() bool                  { return false }<|MERGE_RESOLUTION|>--- conflicted
+++ resolved
@@ -82,23 +82,6 @@
 }
 
 // accessors for innerTx.
-<<<<<<< HEAD
-func (tx *DynamicFeeTx) txType() byte                         { return DynamicFeeTxType }
-func (tx *DynamicFeeTx) chainID() *big.Int                    { return tx.ChainID }
-func (tx *DynamicFeeTx) accessList() AccessList               { return tx.AccessList }
-func (tx *DynamicFeeTx) data() []byte                         { return tx.Data }
-func (tx *DynamicFeeTx) gas() uint64                          { return tx.Gas }
-func (tx *DynamicFeeTx) gasFeeCap() *big.Int                  { return tx.GasFeeCap }
-func (tx *DynamicFeeTx) gasTipCap() *big.Int                  { return tx.GasTipCap }
-func (tx *DynamicFeeTx) gasPrice() *big.Int                   { return tx.GasFeeCap }
-func (tx *DynamicFeeTx) value() *big.Int                      { return tx.Value }
-func (tx *DynamicFeeTx) nonce() uint64                        { return tx.Nonce }
-func (tx *DynamicFeeTx) to() *common.Address                  { return tx.To }
-func (tx *DynamicFeeTx) feeCurrency() *common.Address         { return nil }
-func (tx *DynamicFeeTx) gatewayFeeRecipient() *common.Address { return nil }
-func (tx *DynamicFeeTx) gatewayFee() *big.Int                 { return nil }
-func (tx *DynamicFeeTx) ethCompatible() bool                  { return false }
-=======
 func (tx *DynamicFeeTx) txType() byte           { return DynamicFeeTxType }
 func (tx *DynamicFeeTx) chainID() *big.Int      { return tx.ChainID }
 func (tx *DynamicFeeTx) protected() bool        { return true }
@@ -111,7 +94,6 @@
 func (tx *DynamicFeeTx) value() *big.Int        { return tx.Value }
 func (tx *DynamicFeeTx) nonce() uint64          { return tx.Nonce }
 func (tx *DynamicFeeTx) to() *common.Address    { return tx.To }
->>>>>>> 05b05ca9
 
 func (tx *DynamicFeeTx) rawSignatureValues() (v, r, s *big.Int) {
 	return tx.V, tx.R, tx.S
