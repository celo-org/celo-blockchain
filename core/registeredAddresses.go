// Copyright 2017 The Celo Authors
// This file is part of the celo library.
//
// The celo library is free software: you can redistribute it and/or modify
// it under the terms of the GNU Lesser General Public License as published by
// the Free Software Foundation, either version 3 of the License, or
// (at your option) any later version.
//
// The celo library is distributed in the hope that it will be useful,
// but WITHOUT ANY WARRANTY; without even the implied warranty of
// MERCHANTABILITY or FITNESS FOR A PARTICULAR PURPOSE. See the
// GNU Lesser General Public License for more details.
//
// You should have received a copy of the GNU Lesser General Public License
// along with the celo library. If not, see <http://www.gnu.org/licenses/>.

package core

import (
	"errors"
	"strings"
	"sync"

	"github.com/ethereum/go-ethereum/accounts/abi"
	"github.com/ethereum/go-ethereum/common"
	"github.com/ethereum/go-ethereum/core/state"
	"github.com/ethereum/go-ethereum/core/types"
	"github.com/ethereum/go-ethereum/log"
	"github.com/ethereum/go-ethereum/params"
)

// ErrSmartContractNotDeployed is returned when the RegisteredAddresses mapping does not contain the specified contract
var ErrSmartContractNotDeployed = errors.New("registry contract not deployed")

const (
	// This is taken from celo-monorepo/packages/protocol/build/<env>/contracts/Registry.json
	getAddressForABI = `[{"constant": true,
                              "inputs": [
                                   {
                                       "name": "identifier",
                                       "type": "string"
                                   }
                              ],
                              "name": "getAddressFor",
                              "outputs": [
                                   {
                                       "name": "",
                                       "type": "address"
                                   }
                              ],
                              "payable": false,
                              "stateMutability": "view",
                              "type": "function"
                             }]`
)

var (
	registrySmartContractAddress = common.HexToAddress("0x000000000000000000000000000000000000ce10")
	registeredContractIds        = []string{
		params.AttestationsRegistryId,
		params.BondedDepositsRegistryId,
		params.GasCurrencyWhitelistRegistryId,
		params.GasPriceMinimumRegistryId,
		params.GoldTokenRegistryId,
		params.GovernanceRegistryId,
		params.RandomRegistryId,
		params.ReserveRegistryId,
		params.SortedOraclesRegistryId,
		params.ValidatorsRegistryId,
	}
	getAddressForFuncABI, _ = abi.JSON(strings.NewReader(getAddressForABI))
)

type RegisteredAddresses struct {
	registeredAddresses   map[string]common.Address
	registeredAddressesMu sync.RWMutex
	iEvmH                 *InternalEVMHandler
}

func (ra *RegisteredAddresses) retrieveRegisteredAddresses(state *state.StateDB, header *types.Header) map[string]common.Address {
	log.Trace("RegisteredAddresses.retrieveRegisteredAddresses called")

	returnMap := make(map[string]common.Address)

	for _, contractRegistryId := range registeredContractIds {
		var contractAddress common.Address
		if leftoverGas, err := ra.iEvmH.MakeStaticCall(registrySmartContractAddress, getAddressForFuncABI, "getAddressFor", []interface{}{contractRegistryId}, &contractAddress, 20000, header, state); err != nil {
			log.Error("Registry.getAddressFor invocation error", "registryId", contractRegistryId, "leftoverGas", leftoverGas, "err", err)
			continue
		} else {
			log.Debug("Registry.getAddressFor invocation success", "registryId", contractRegistryId, "contractAddress", contractAddress.Hex(), "leftoverGas", leftoverGas)

			if contractAddress != common.ZeroAddress {
				returnMap[contractRegistryId] = contractAddress
			}
		}
	}

	return returnMap
}

func (ra *RegisteredAddresses) RefreshAddressesAtStateAndHeader(state *state.StateDB, header *types.Header) {
	ra.refreshAddresses(state, header)
}

func (ra *RegisteredAddresses) RefreshAddressesAtCurrentHeader() {
	ra.refreshAddresses(nil, nil)
}

func (ra *RegisteredAddresses) refreshAddresses(state *state.StateDB, header *types.Header) {
	registeredAddresses := ra.retrieveRegisteredAddresses(state, header)

	ra.registeredAddressesMu.Lock()
	ra.registeredAddresses = registeredAddresses
	ra.registeredAddressesMu.Unlock()
}

func (ra *RegisteredAddresses) GetRegisteredAddress(registryId string) (*common.Address, error) {
<<<<<<< HEAD
	log.Trace("RegisteredAddresses.GetRegisteredAddress called for", "registryId", registryId)
	if ra == nil {
		return nil, errors.New("Method called on nil interface of type RegisteredAddresses")
	}

	if len(ra.registeredAddresses) == 0 { // This refresh is for a light client that failed to refresh (did not have a network connection) during node construction
		ra.RefreshAddresses()
	}
=======
	ra.RefreshAddressesAtCurrentHeader()
>>>>>>> 654e9998

	ra.registeredAddressesMu.RLock()
	defer ra.registeredAddressesMu.RUnlock()

	if address, ok := ra.registeredAddresses[registryId]; !ok {
		return nil, ErrSmartContractNotDeployed
	} else {
		return &address, nil
	}
}

func (ra *RegisteredAddresses) GetRegisteredAddressMap() map[string]*common.Address {
	returnMap := make(map[string]*common.Address)

	ra.registeredAddressesMu.RLock()
	defer ra.registeredAddressesMu.RUnlock()

	for _, registryId := range registeredContractIds {
		if address, ok := ra.registeredAddresses[registryId]; !ok {
			returnMap[registryId] = nil
		} else {
			returnMap[registryId] = &address
		}
	}

	return returnMap
}

func NewRegisteredAddresses(iEvmH *InternalEVMHandler) *RegisteredAddresses {
	ra := &RegisteredAddresses{
		registeredAddresses: make(map[string]common.Address),
		iEvmH:               iEvmH,
	}

	return ra
}<|MERGE_RESOLUTION|>--- conflicted
+++ resolved
@@ -116,7 +116,6 @@
 }
 
 func (ra *RegisteredAddresses) GetRegisteredAddress(registryId string) (*common.Address, error) {
-<<<<<<< HEAD
 	log.Trace("RegisteredAddresses.GetRegisteredAddress called for", "registryId", registryId)
 	if ra == nil {
 		return nil, errors.New("Method called on nil interface of type RegisteredAddresses")
@@ -125,10 +124,8 @@
 	if len(ra.registeredAddresses) == 0 { // This refresh is for a light client that failed to refresh (did not have a network connection) during node construction
 		ra.RefreshAddresses()
 	}
-=======
-	ra.RefreshAddressesAtCurrentHeader()
->>>>>>> 654e9998
 
+  ra.RefreshAddressesAtCurrentHeader()
 	ra.registeredAddressesMu.RLock()
 	defer ra.registeredAddressesMu.RUnlock()
 
