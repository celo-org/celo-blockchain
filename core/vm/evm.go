// Copyright 2014 The go-ethereum Authors
// This file is part of the go-ethereum library.
//
// The go-ethereum library is free software: you can redistribute it and/or modify
// it under the terms of the GNU Lesser General Public License as published by
// the Free Software Foundation, either version 3 of the License, or
// (at your option) any later version.
//
// The go-ethereum library is distributed in the hope that it will be useful,
// but WITHOUT ANY WARRANTY; without even the implied warranty of
// MERCHANTABILITY or FITNESS FOR A PARTICULAR PURPOSE. See the
// GNU Lesser General Public License for more details.
//
// You should have received a copy of the GNU Lesser General Public License
// along with the go-ethereum library. If not, see <http://www.gnu.org/licenses/>.

package vm

import (
	"bytes"
	"encoding/binary"
<<<<<<< HEAD
	"errors"
=======
	goerrors "errors"
>>>>>>> 90aae206
	"math/big"
	"sync/atomic"
	"time"

	abipkg "github.com/ethereum/go-ethereum/accounts/abi"
	"github.com/ethereum/go-ethereum/common"
	"github.com/ethereum/go-ethereum/common/hexutil"
	"github.com/ethereum/go-ethereum/consensus"
	contract_errors "github.com/ethereum/go-ethereum/contract_comm/errors"
	"github.com/ethereum/go-ethereum/core/types"
	"github.com/ethereum/go-ethereum/crypto"
	"github.com/ethereum/go-ethereum/log"
	"github.com/ethereum/go-ethereum/params"
)

// emptyCodeHash is used by create to ensure deployment is disallowed to already
// deployed contract addresses (relevant after the account abstraction).
var emptyCodeHash = crypto.Keccak256Hash(nil)

// systemCaller is the caller when the EVM is invoked from the within the blockchain system.
var systemCaller = AccountRef(common.HexToAddress("0x0"))

type (
	// CanTransferFunc is the signature of a transfer guard function
	CanTransferFunc func(StateDB, common.Address, *big.Int) bool
	// TransferFunc is the signature of a transfer function
	TransferFunc func(StateDB, common.Address, common.Address, *big.Int)
	// GetHashFunc returns the n'th block hash in the blockchain
	// and is used by the BLOCKHASH EVM op code.
	GetHashFunc func(uint64) common.Hash
	// GetHeaderByNumber returns the header of the nth block in the chain.
	GetHeaderByNumberFunc func(uint64) *types.Header
	// VerifySealFunc returns true if the given header contains a valid seal
	// according to the engine's consensus rules.
	VerifySealFunc func(*types.Header) bool
)

// run runs the given contract and takes care of running precompiles with a fallback to the byte code interpreter.
func run(evm *EVM, contract *Contract, input []byte, readOnly bool) ([]byte, error) {
	if contract.CodeAddr != nil {
		precompiles := PrecompiledContractsHomestead
		if evm.chainRules.IsByzantium {
			precompiles = PrecompiledContractsByzantium
		}
		if evm.chainRules.IsIstanbul {
			precompiles = PrecompiledContractsIstanbul
		}
		if p := precompiles[*contract.CodeAddr]; p != nil {
			return RunPrecompiledContract(p, input, contract, evm)
		}
	}
	for _, interpreter := range evm.interpreters {
		if interpreter.CanRun(contract.Code) {
			if evm.interpreter != interpreter {
				// Ensure that the interpreter pointer is set back
				// to its current value upon return.
				defer func(i Interpreter) {
					evm.interpreter = i
				}(evm.interpreter)
				evm.interpreter = interpreter
			}
			return interpreter.Run(contract, input, readOnly)
		}
	}
	return nil, ErrNoCompatibleInterpreter
}

// Context provides the EVM with auxiliary information. Once provided
// it shouldn't be modified.
type Context struct {
	// CanTransfer returns whether the account contains
	// sufficient ether to transfer the value
	CanTransfer CanTransferFunc
	// Transfer transfers ether from one account to the other
	Transfer TransferFunc
	// GetHash returns the hash corresponding to n
	GetHash GetHashFunc
	// GetParentSealBitmap returns the parent seal bitmap corresponding to n
	GetHeaderByNumber GetHeaderByNumberFunc
	// VerifySeal verifies or returns an error for the given header
	VerifySeal VerifySealFunc

	// Message information
	Origin   common.Address // Provides information for ORIGIN
	GasPrice *big.Int       // Provides information for GASPRICE

	// Block information
	Coinbase    common.Address // Provides information for COINBASE
	BlockNumber *big.Int       // Provides information for NUMBER
	Time        *big.Int       // Provides information for TIME

	Header *types.Header

	Engine consensus.Engine
}

// EVM is the Ethereum Virtual Machine base object and provides
// the necessary tools to run a contract on the given state with
// the provided context. It should be noted that any error
// generated through any of the calls should be considered a
// revert-state-and-consume-all-gas operation, no checks on
// specific errors should ever be performed. The interpreter makes
// sure that any errors generated are to be considered faulty code.
//
// The EVM should never be reused and is not thread safe.
type EVM struct {
	// Context provides auxiliary blockchain related information
	Context
	// StateDB gives access to the underlying state
	StateDB StateDB

	// Depth is the current call stack
	depth int

	// chainConfig contains information about the current chain
	chainConfig *params.ChainConfig
	// chain rules contains the chain rules for the current epoch
	chainRules params.Rules
	// virtual machine configuration options used to initialise the
	// evm.
	vmConfig Config
	// global (to this context) ethereum virtual machine
	// used throughout the execution of the tx.
	interpreters []Interpreter
	interpreter  Interpreter
	// abort is used to abort the EVM calling operations
	// NOTE: must be set atomically
	abort int32
	// callGasTemp holds the gas available for the current call. This is needed because the
	// available gas is calculated in gasCall* according to the 63/64 rule and later
	// applied in opCall*.
	callGasTemp uint64

	DontMeterGas bool
}

// NewEVM returns a new EVM. The returned EVM is not thread safe and should
// only ever be used *once*.
func NewEVM(ctx Context, statedb StateDB, chainConfig *params.ChainConfig, vmConfig Config) *EVM {
	evm := &EVM{
		Context:      ctx,
		StateDB:      statedb,
		vmConfig:     vmConfig,
		chainConfig:  chainConfig,
		chainRules:   chainConfig.Rules(ctx.BlockNumber),
		interpreters: make([]Interpreter, 0, 1),
		DontMeterGas: false,
	}

	if chainConfig.IsEWASM(ctx.BlockNumber) {
		// to be implemented by EVM-C and Wagon PRs.
		// if vmConfig.EWASMInterpreter != "" {
		//  extIntOpts := strings.Split(vmConfig.EWASMInterpreter, ":")
		//  path := extIntOpts[0]
		//  options := []string{}
		//  if len(extIntOpts) > 1 {
		//    options = extIntOpts[1..]
		//  }
		//  evm.interpreters = append(evm.interpreters, NewEVMVCInterpreter(evm, vmConfig, options))
		// } else {
		// 	evm.interpreters = append(evm.interpreters, NewEWASMInterpreter(evm, vmConfig))
		// }
		panic("No supported ewasm interpreter yet.")
	}

	// vmConfig.EVMInterpreter will be used by EVM-C, it won't be checked here
	// as we always want to have the built-in EVM as the failover option.
	evm.interpreters = append(evm.interpreters, NewEVMInterpreter(evm, &evm.vmConfig))
	evm.interpreter = evm.interpreters[0]

	return evm
}

// Cancel cancels any running EVM operation. This may be called concurrently and
// it's safe to be called multiple times.
func (evm *EVM) Cancel() {
	atomic.StoreInt32(&evm.abort, 1)
}

// Cancelled returns true if Cancel has been called
func (evm *EVM) Cancelled() bool {
	return atomic.LoadInt32(&evm.abort) == 1
}

// Interpreter returns the current interpreter
func (evm *EVM) Interpreter() Interpreter {
	return evm.interpreter
}

func (evm *EVM) GetStateDB() StateDB {
	return evm.StateDB
}

func (evm *EVM) GetHeader() *types.Header {
	return evm.Context.Header
}

func (evm *EVM) GetDebug() bool {
	return evm.vmConfig.Debug
}

func (evm *EVM) SetDebug(value bool) {
	evm.vmConfig.Debug = value
}

// Call executes the contract associated with the addr with the given input as
// parameters. It also handles any necessary value transfer required and takes
// the necessary steps to create accounts and reverses the state in case of an
// execution error or failed value transfer.
func (evm *EVM) Call(caller ContractRef, addr common.Address, input []byte, gas uint64, value *big.Int) (ret []byte, leftOverGas uint64, err error) {
	if evm.vmConfig.NoRecursion && evm.depth > 0 {
		return nil, gas, nil
	}

	// Fail if we're trying to execute above the call depth limit
	if evm.depth > int(params.CallCreateDepth) {
		return nil, gas, ErrDepth
	}
	// Fail if we're trying to transfer more than the available balance
	if !evm.Context.CanTransfer(evm.StateDB, caller.Address(), value) {
		return nil, gas, ErrInsufficientBalance
	}

	var (
		to       = AccountRef(addr)
		snapshot = evm.StateDB.Snapshot()
	)
	if !evm.StateDB.Exist(addr) {
		precompiles := PrecompiledContractsHomestead
		if evm.chainRules.IsByzantium {
			precompiles = PrecompiledContractsByzantium
		}
		if evm.chainRules.IsIstanbul {
			precompiles = PrecompiledContractsIstanbul
		}
		if precompiles[addr] == nil && evm.chainRules.IsEIP158 && value.Sign() == 0 {
			// Calling a non existing account, don't do anything, but ping the tracer
			if evm.vmConfig.Debug && evm.depth == 0 {
				evm.vmConfig.Tracer.CaptureStart(caller.Address(), addr, false, input, gas, value)
				evm.vmConfig.Tracer.CaptureEnd(ret, 0, 0, nil)
			}
			return nil, gas, nil
		}
		evm.StateDB.CreateAccount(addr)
	}
	gas, err = evm.TobinTransfer(evm.StateDB, caller.Address(), to.Address(), gas, value)
	if err != nil {
		log.Error("Failed to transfer with tobin tax", "err", err)
		return nil, gas, err
	}
	// Initialise a new contract and set the code that is to be used by the EVM.
	// The contract is a scoped environment for this execution context only.
	contract := NewContract(caller, to, value, gas)
	contract.SetCallCode(&addr, evm.StateDB.GetCodeHash(addr), evm.StateDB.GetCode(addr))

	// Even if the account has no code, we need to continue because it might be a precompile
	start := time.Now()

	// Capture the tracer start/end events in debug mode
	if evm.vmConfig.Debug && evm.depth == 0 {
		evm.vmConfig.Tracer.CaptureStart(caller.Address(), addr, false, input, gas, value)

		defer func() { // Lazy evaluation of the parameters
			evm.vmConfig.Tracer.CaptureEnd(ret, gas-contract.Gas, time.Since(start), err)
		}()
	}
	ret, err = run(evm, contract, input, false)

	// When an error was returned by the EVM or when setting the creation code
	// above we revert to the snapshot and consume any gas remaining. Additionally
	// when we're in homestead this also counts for code storage gas errors.
	if err != nil {
		evm.StateDB.RevertToSnapshot(snapshot)
		if err != errExecutionReverted {
			contract.UseGas(contract.Gas)
		}
	}
	return ret, contract.Gas, err
}

// CallCode executes the contract associated with the addr with the given input
// as parameters. It also handles any necessary value transfer required and takes
// the necessary steps to create accounts and reverses the state in case of an
// execution error or failed value transfer.
//
// CallCode differs from Call in the sense that it executes the given address'
// code with the caller as context.
func (evm *EVM) CallCode(caller ContractRef, addr common.Address, input []byte, gas uint64, value *big.Int) (ret []byte, leftOverGas uint64, err error) {
	if evm.vmConfig.NoRecursion && evm.depth > 0 {
		return nil, gas, nil
	}

	// Fail if we're trying to execute above the call depth limit
	if evm.depth > int(params.CallCreateDepth) {
		return nil, gas, ErrDepth
	}
	// Fail if we're trying to transfer more than the available balance
	if !evm.CanTransfer(evm.StateDB, caller.Address(), value) {
		return nil, gas, ErrInsufficientBalance
	}

	var (
		snapshot = evm.StateDB.Snapshot()
		to       = AccountRef(caller.Address())
	)
	// Initialise a new contract and set the code that is to be used by the EVM.
	// The contract is a scoped environment for this execution context only.
	contract := NewContract(caller, to, value, gas)
	contract.SetCallCode(&addr, evm.StateDB.GetCodeHash(addr), evm.StateDB.GetCode(addr))

	ret, err = run(evm, contract, input, false)
	if err != nil {
		evm.StateDB.RevertToSnapshot(snapshot)
		if err != errExecutionReverted {
			contract.UseGas(contract.Gas)
		}
	}
	return ret, contract.Gas, err
}

// DelegateCall executes the contract associated with the addr with the given input
// as parameters. It reverses the state in case of an execution error.
//
// DelegateCall differs from CallCode in the sense that it executes the given address'
// code with the caller as context and the caller is set to the caller of the caller.
func (evm *EVM) DelegateCall(caller ContractRef, addr common.Address, input []byte, gas uint64) (ret []byte, leftOverGas uint64, err error) {
	if evm.vmConfig.NoRecursion && evm.depth > 0 {
		return nil, gas, nil
	}
	// Fail if we're trying to execute above the call depth limit
	if evm.depth > int(params.CallCreateDepth) {
		return nil, gas, ErrDepth
	}

	var (
		snapshot = evm.StateDB.Snapshot()
		to       = AccountRef(caller.Address())
	)

	// Initialise a new contract and make initialise the delegate values
	contract := NewContract(caller, to, nil, gas).AsDelegate()
	contract.SetCallCode(&addr, evm.StateDB.GetCodeHash(addr), evm.StateDB.GetCode(addr))

	ret, err = run(evm, contract, input, false)
	if err != nil {
		evm.StateDB.RevertToSnapshot(snapshot)
		if err != errExecutionReverted {
			contract.UseGas(contract.Gas)
		}
	}
	return ret, contract.Gas, err
}

// StaticCall executes the contract associated with the addr with the given input
// as parameters while disallowing any modifications to the state during the call.
// Opcodes that attempt to perform such modifications will result in exceptions
// instead of performing the modifications.
func (evm *EVM) StaticCall(caller ContractRef, addr common.Address, input []byte, gas uint64) (ret []byte, leftOverGas uint64, err error) {
	if evm.vmConfig.NoRecursion && evm.depth > 0 {
		return nil, gas, nil
	}
	// Fail if we're trying to execute above the call depth limit
	if evm.depth > int(params.CallCreateDepth) {
		return nil, gas, ErrDepth
	}

	var (
		to       = AccountRef(addr)
		snapshot = evm.StateDB.Snapshot()
	)
	// Initialise a new contract and set the code that is to be used by the EVM.
	// The contract is a scoped environment for this execution context only.
	contract := NewContract(caller, to, new(big.Int), gas)
	contract.SetCallCode(&addr, evm.StateDB.GetCodeHash(addr), evm.StateDB.GetCode(addr))

	// We do an AddBalance of zero here, just in order to trigger a touch.
	// This doesn't matter on Mainnet, where all empties are gone at the time of Byzantium,
	// but is the correct thing to do and matters on other networks, in tests, and potential
	// future scenarios
	evm.StateDB.AddBalance(addr, bigZero)

	// When an error was returned by the EVM or when setting the creation code
	// above we revert to the snapshot and consume any gas remaining. Additionally
	// when we're in Homestead this also counts for code storage gas errors.
	ret, err = run(evm, contract, input, true)
	if err != nil {
		evm.StateDB.RevertToSnapshot(snapshot)
		if err != errExecutionReverted {
			contract.UseGas(contract.Gas)
		}
	}
	return ret, contract.Gas, err
}

type codeAndHash struct {
	code []byte
	hash common.Hash
}

func (c *codeAndHash) Hash() common.Hash {
	if c.hash == (common.Hash{}) {
		c.hash = crypto.Keccak256Hash(c.code)
	}
	return c.hash
}

// create creates a new contract using code as deployment code.
func (evm *EVM) create(caller ContractRef, codeAndHash *codeAndHash, gas uint64, value *big.Int, address common.Address) ([]byte, common.Address, uint64, error) {
	// Depth check execution. Fail if we're trying to execute above the
	// limit.
	if evm.depth > int(params.CallCreateDepth) {
		return nil, common.Address{}, gas, ErrDepth
	}
	if !evm.CanTransfer(evm.StateDB, caller.Address(), value) {
		return nil, common.Address{}, gas, ErrInsufficientBalance
	}
	nonce := evm.StateDB.GetNonce(caller.Address())
	evm.StateDB.SetNonce(caller.Address(), nonce+1)

	// Ensure there's no existing contract already at the designated address
	contractHash := evm.StateDB.GetCodeHash(address)
	if evm.StateDB.GetNonce(address) != 0 || (contractHash != (common.Hash{}) && contractHash != emptyCodeHash) {
		return nil, common.Address{}, 0, ErrContractAddressCollision
	}
	// Create a new account on the state
	snapshot := evm.StateDB.Snapshot()
	evm.StateDB.CreateAccount(address)
	if evm.chainRules.IsEIP158 {
		evm.StateDB.SetNonce(address, 1)
	}
	gas, err := evm.TobinTransfer(evm.StateDB, caller.Address(), address, gas, value)
	if err != nil {
		log.Error("Failed to transfer with tobin tax", "err", err)
		return nil, address, gas, err
	}

	// Initialise a new contract and set the code that is to be used by the EVM.
	// The contract is a scoped environment for this execution context only.
	contract := NewContract(caller, AccountRef(address), value, gas)
	contract.SetCodeOptionalHash(&address, codeAndHash)

	if evm.vmConfig.NoRecursion && evm.depth > 0 {
		return nil, address, gas, nil
	}

	if evm.vmConfig.Debug && evm.depth == 0 {
		evm.vmConfig.Tracer.CaptureStart(caller.Address(), address, true, codeAndHash.code, gas, value)
	}
	start := time.Now()

	ret, err := run(evm, contract, nil, false)

	// check whether the max code size has been exceeded
	maxCodeSizeExceeded := evm.chainRules.IsEIP158 && len(ret) > params.MaxCodeSize
	// if the contract creation ran successfully and no errors were returned
	// calculate the gas required to store the code. If the code could not
	// be stored due to not enough gas set an error and let it be handled
	// by the error checking condition below.
	if err == nil && !maxCodeSizeExceeded {
		createDataGas := uint64(len(ret)) * params.CreateDataGas
		if contract.UseGas(createDataGas) {
			evm.StateDB.SetCode(address, ret)
		} else {
			err = ErrCodeStoreOutOfGas
		}
	}

	// When an error was returned by the EVM or when setting the creation code
	// above we revert to the snapshot and consume any gas remaining. Additionally
	// when we're in homestead this also counts for code storage gas errors.
	if maxCodeSizeExceeded || (err != nil && (evm.chainRules.IsHomestead || err != ErrCodeStoreOutOfGas)) {
		evm.StateDB.RevertToSnapshot(snapshot)
		if err != errExecutionReverted {
			contract.UseGas(contract.Gas)
		}
	}
	// Assign err if contract code size exceeds the max while the err is still empty.
	if maxCodeSizeExceeded && err == nil {
		err = errMaxCodeSizeExceeded
	}
	if evm.vmConfig.Debug && evm.depth == 0 {
		evm.vmConfig.Tracer.CaptureEnd(ret, gas-contract.Gas, time.Since(start), err)
	}
	return ret, address, contract.Gas, err

}

// Create creates a new contract using code as deployment code.
func (evm *EVM) Create(caller ContractRef, code []byte, gas uint64, value *big.Int) (ret []byte, contractAddr common.Address, leftOverGas uint64, err error) {
	contractAddr = crypto.CreateAddress(caller.Address(), evm.StateDB.GetNonce(caller.Address()))
	return evm.create(caller, &codeAndHash{code: code}, gas, value, contractAddr)
}

// Create2 creates a new contract using code as deployment code.
//
// The different between Create2 with Create is Create2 uses sha3(0xff ++ msg.sender ++ salt ++ sha3(init_code))[12:]
// instead of the usual sender-and-nonce-hash as the address where the contract is initialized at.
func (evm *EVM) Create2(caller ContractRef, code []byte, gas uint64, endowment *big.Int, salt *big.Int) (ret []byte, contractAddr common.Address, leftOverGas uint64, err error) {
	codeAndHash := &codeAndHash{code: code}
	contractAddr = crypto.CreateAddress2(caller.Address(), common.BigToHash(salt), codeAndHash.Hash().Bytes())
	return evm.create(caller, codeAndHash, gas, endowment, contractAddr)
}

// ChainConfig returns the environment's chain configuration
func (evm *EVM) ChainConfig() *params.ChainConfig { return evm.chainConfig }

// TobinTransfer performs a transfer that may take a tax from the sent amount and give it to the reserve.
// If the calculation or transfer of the tax amount fails for any reason, the regular transfer goes ahead.
// NB: Gas is not charged or accounted for this calculation.
func (evm *EVM) TobinTransfer(db StateDB, sender, recipient common.Address, gas uint64, amount *big.Int) (leftOverGas uint64, err error) {
	// Run only primary evm.Call() with tracer
	if evm.GetDebug() {
		evm.SetDebug(false)
		defer func() { evm.SetDebug(true) }()
	}

	if amount.Cmp(big.NewInt(0)) != 0 {
		reserveAddress, err := GetRegisteredAddressWithEvm(params.ReserveRegistryId, evm)
		if err != nil && err != contract_errors.ErrSmartContractNotDeployed && err != contract_errors.ErrRegistryContractNotDeployed {
			log.Trace("TobinTransfer: Error fetching Reserve address", "error", err)
		}

		if err == nil {
			ret, _, err := evm.Call(AccountRef(sender), *reserveAddress, params.TobinTaxFunctionSelector, params.MaxGasForGetOrComputeTobinTax, big.NewInt(0))
			parseTobinTax := func(ret []byte) (*big.Int, *big.Int, error) {
				// Expected size of ret is 64 bytes because getOrComputeTobinTax() returns two uint256 values,
				// each of which is equivalent to 32 bytes
				if binary.Size(ret) != 64 {
					return nil, nil, errors.New("Length of tobin tax not equal to 64 bytes")
				}
				numerator := new(big.Int).SetBytes(ret[0:32])
				denominator := new(big.Int).SetBytes(ret[32:64])
				if big.NewInt(0).Cmp(denominator) == 0 {
					return nil, nil, errors.New("Tobin tax denominator equal to zero")
				}
				if numerator.Cmp(denominator) == 1 {
					return nil, nil, errors.New("Tobin tax numerator greater than denominator")
				}
				return numerator, denominator, nil
			}

			if err != nil {
				// Errors are expected before contract deployment.
				log.Trace("TobinTransfer: Error calling getOrComputeTobinTaxFunctionSelector", "error", err)
			} else {
				numerator, denominator, err := parseTobinTax(ret)
				if err != nil {
					// The Tobin Tax should always be parsable.
					log.Error("TobinTransfer: Error calling getOrComputeTobinTaxFunctionSelector", "error", err, "ret", ret)
				} else {
					tobinTax := new(big.Int).Div(new(big.Int).Mul(numerator, amount), denominator)
					evm.Context.Transfer(db, sender, recipient, new(big.Int).Sub(amount, tobinTax))
					evm.Context.Transfer(db, sender, *reserveAddress, tobinTax)
					return gas, nil
				}
			}
		}
	}

	// Complete a normal transfer if the amount is 0 or the tobin tax value is unable to be fetched and parsed.
	// We transfer even when the amount is 0 because state trie clearing [EIP161] is necessary at the end of a transaction
	evm.Context.Transfer(db, sender, recipient, amount)
	return gas, nil
}

func (evm *EVM) StaticCallFromSystem(contractAddress common.Address, abi abipkg.ABI, funcName string, args []interface{}, returnObj interface{}, gas uint64) (uint64, error) {
	staticCall := func(transactionData []byte) ([]byte, uint64, error) {
		return evm.StaticCall(systemCaller, contractAddress, transactionData, gas)
	}

	return evm.handleABICall(abi, funcName, args, returnObj, staticCall)
}

func (evm *EVM) CallFromSystem(contractAddress common.Address, abi abipkg.ABI, funcName string, args []interface{}, returnObj interface{}, gas uint64, value *big.Int) (uint64, error) {
	call := func(transactionData []byte) ([]byte, uint64, error) {
		return evm.Call(systemCaller, contractAddress, transactionData, gas, value)
	}
	return evm.handleABICall(abi, funcName, args, returnObj, call)
}

var (
	errorSig     = []byte{0x08, 0xc3, 0x79, 0xa0} // Keccak256("Error(string)")[:4]
	abiString, _ = abipkg.NewType("string", "", nil)
)

func unpackError(result []byte) (string, error) {
	if len(result) < 4 || !bytes.Equal(result[:4], errorSig) {
		return "<tx result not Error(string)>", goerrors.New("TX result not of type Error(string)")
	}
	vs, err := abipkg.Arguments{{Type: abiString}}.UnpackValues(result[4:])
	if err != nil {
		return "<invalid tx result>", err
	}
	return vs[0].(string), nil
}

func (evm *EVM) handleABICall(abi abipkg.ABI, funcName string, args []interface{}, returnObj interface{}, call func([]byte) ([]byte, uint64, error)) (uint64, error) {
	transactionData, err := abi.Pack(funcName, args...)
	if err != nil {
		log.Error("Error in generating the ABI encoding for the function call", "err", err, "funcName", funcName, "args", args)
		return 0, err
	}

	ret, leftoverGas, err := call(transactionData)

	if err != nil {
		msg, _ := unpackError(ret)
		// Do not log execution reverted as error for getAddressFor. This only happens before the Registry is deployed.
		// TODO(nategraf): Find a more generic and complete solution to the problem of logging tolerated EVM call failures.
		if funcName == "getAddressFor" {
			log.Trace("Error in calling the EVM", "funcName", funcName, "transactionData", hexutil.Encode(transactionData), "err", err, "msg", msg)
		} else {
			log.Error("Error in calling the EVM", "funcName", funcName, "transactionData", hexutil.Encode(transactionData), "err", err, "msg", msg)
		}
		return leftoverGas, err
	}

	log.Trace("EVM call successful", "funcName", funcName, "transactionData", hexutil.Encode(transactionData), "ret", hexutil.Encode(ret))

	if returnObj != nil {
		if err := abi.Unpack(returnObj, funcName, ret); err != nil {

			// TODO (mcortesi) Remove ErrEmptyArguments check after we change Proxy to fail on unset impl
			// `ErrEmptyArguments` is expected when when syncing & importing blocks
			// before a contract has been deployed
			if err == abipkg.ErrEmptyArguments {
				log.Trace("Error in unpacking EVM call return bytes", "err", err)
			} else {
				log.Error("Error in unpacking EVM call return bytes", "err", err)
			}
			return leftoverGas, err
		}
	}

	return leftoverGas, nil
}<|MERGE_RESOLUTION|>--- conflicted
+++ resolved
@@ -19,11 +19,7 @@
 import (
 	"bytes"
 	"encoding/binary"
-<<<<<<< HEAD
-	"errors"
-=======
 	goerrors "errors"
->>>>>>> 90aae206
 	"math/big"
 	"sync/atomic"
 	"time"
