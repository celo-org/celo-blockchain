// Copyright 2014 The go-ethereum Authors
// This file is part of the go-ethereum library.
//
// The go-ethereum library is free software: you can redistribute it and/or modify
// it under the terms of the GNU Lesser General Public License as published by
// the Free Software Foundation, either version 3 of the License, or
// (at your option) any later version.
//
// The go-ethereum library is distributed in the hope that it will be useful,
// but WITHOUT ANY WARRANTY; without even the implied warranty of
// MERCHANTABILITY or FITNESS FOR A PARTICULAR PURPOSE. See the
// GNU Lesser General Public License for more details.
//
// You should have received a copy of the GNU Lesser General Public License
// along with the go-ethereum library. If not, see <http://www.gnu.org/licenses/>.

package vm

import (
	"bytes"
	"encoding/binary"
<<<<<<< HEAD
	"errors"
=======
	goerrors "errors"
>>>>>>> d42b9979
	"math/big"
	"sync/atomic"
	"time"

	abipkg "github.com/ethereum/go-ethereum/accounts/abi"
	"github.com/ethereum/go-ethereum/common"
	"github.com/ethereum/go-ethereum/common/hexutil"
	"github.com/ethereum/go-ethereum/consensus"
	contract_errors "github.com/ethereum/go-ethereum/contract_comm/errors"
	"github.com/ethereum/go-ethereum/core/types"
	"github.com/ethereum/go-ethereum/crypto"
	"github.com/ethereum/go-ethereum/log"
	"github.com/ethereum/go-ethereum/params"
)

// emptyCodeHash is used by create to ensure deployment is disallowed to already
// deployed contract addresses (relevant after the account abstraction).
var emptyCodeHash = crypto.Keccak256Hash(nil)

// systemCaller is the caller when the EVM is invoked from the within the blockchain system.
var systemCaller = AccountRef(common.HexToAddress("0x0"))

type (
	// CanTransferFunc is the signature of a transfer guard function
	CanTransferFunc func(StateDB, common.Address, *big.Int) bool
	// TransferFunc is the signature of a transfer function
	TransferFunc func(StateDB, common.Address, common.Address, *big.Int)
	// GetHashFunc returns the n'th block hash in the blockchain
	// and is used by the BLOCKHASH EVM op code.
	GetHashFunc func(uint64) common.Hash
	// GetHeaderByNumber returns the header of the nth block in the chain.
	GetHeaderByNumberFunc func(uint64) *types.Header
	// VerifySealFunc returns true if the given header contains a valid seal
	// according to the engine's consensus rules.
	VerifySealFunc func(*types.Header) bool
)

// run runs the given contract and takes care of running precompiles with a fallback to the byte code interpreter.
func run(evm *EVM, contract *Contract, input []byte, readOnly bool) ([]byte, error) {
	if contract.CodeAddr != nil {
		precompiles := PrecompiledContractsHomestead
		if evm.chainRules.IsByzantium {
			precompiles = PrecompiledContractsByzantium
		}
		if evm.chainRules.IsIstanbul {
			precompiles = PrecompiledContractsIstanbul
		}
		if p := precompiles[*contract.CodeAddr]; p != nil {
			return RunPrecompiledContract(p, input, contract, evm)
		}
	}
	for _, interpreter := range evm.interpreters {
		if interpreter.CanRun(contract.Code) {
			if evm.interpreter != interpreter {
				// Ensure that the interpreter pointer is set back
				// to its current value upon return.
				defer func(i Interpreter) {
					evm.interpreter = i
				}(evm.interpreter)
				evm.interpreter = interpreter
			}
			return interpreter.Run(contract, input, readOnly)
		}
	}
	return nil, ErrNoCompatibleInterpreter
}

// Context provides the EVM with auxiliary information. Once provided
// it shouldn't be modified.
type Context struct {
	// CanTransfer returns whether the account contains
	// sufficient ether to transfer the value
	CanTransfer CanTransferFunc
	// Transfer transfers ether from one account to the other
	Transfer TransferFunc
	// GetHash returns the hash corresponding to n
	GetHash GetHashFunc
	// GetParentSealBitmap returns the parent seal bitmap corresponding to n
	GetHeaderByNumber GetHeaderByNumberFunc
	// VerifySeal verifies or returns an error for the given header
	VerifySeal VerifySealFunc

	// Message information
	Origin   common.Address // Provides information for ORIGIN
	GasPrice *big.Int       // Provides information for GASPRICE

	// Block information
	Coinbase    common.Address // Provides information for COINBASE
	BlockNumber *big.Int       // Provides information for NUMBER
	Time        *big.Int       // Provides information for TIME

	Header *types.Header

	Engine consensus.Engine
}

// EVM is the Ethereum Virtual Machine base object and provides
// the necessary tools to run a contract on the given state with
// the provided context. It should be noted that any error
// generated through any of the calls should be considered a
// revert-state-and-consume-all-gas operation, no checks on
// specific errors should ever be performed. The interpreter makes
// sure that any errors generated are to be considered faulty code.
//
// The EVM should never be reused and is not thread safe.
type EVM struct {
	// Context provides auxiliary blockchain related information
	Context
	// StateDB gives access to the underlying state
	StateDB StateDB

	// Depth is the current call stack
	depth int

	// chainConfig contains information about the current chain
	chainConfig *params.ChainConfig
	// chain rules contains the chain rules for the current epoch
	chainRules params.Rules
	// virtual machine configuration options used to initialise the
	// evm.
	vmConfig Config
	// global (to this context) ethereum virtual machine
	// used throughout the execution of the tx.
	interpreters []Interpreter
	interpreter  Interpreter
	// abort is used to abort the EVM calling operations
	// NOTE: must be set atomically
	abort int32
	// callGasTemp holds the gas available for the current call. This is needed because the
	// available gas is calculated in gasCall* according to the 63/64 rule and later
	// applied in opCall*.
	callGasTemp uint64

	DontMeterGas bool
}

// NewEVM returns a new EVM. The returned EVM is not thread safe and should
// only ever be used *once*.
func NewEVM(ctx Context, statedb StateDB, chainConfig *params.ChainConfig, vmConfig Config) *EVM {
	evm := &EVM{
		Context:      ctx,
		StateDB:      statedb,
		vmConfig:     vmConfig,
		chainConfig:  chainConfig,
		chainRules:   chainConfig.Rules(ctx.BlockNumber),
		interpreters: make([]Interpreter, 0, 1),
		DontMeterGas: false,
	}

	if chainConfig.IsEWASM(ctx.BlockNumber) {
		// to be implemented by EVM-C and Wagon PRs.
		// if vmConfig.EWASMInterpreter != "" {
		//  extIntOpts := strings.Split(vmConfig.EWASMInterpreter, ":")
		//  path := extIntOpts[0]
		//  options := []string{}
		//  if len(extIntOpts) > 1 {
		//    options = extIntOpts[1..]
		//  }
		//  evm.interpreters = append(evm.interpreters, NewEVMVCInterpreter(evm, vmConfig, options))
		// } else {
		// 	evm.interpreters = append(evm.interpreters, NewEWASMInterpreter(evm, vmConfig))
		// }
		panic("No supported ewasm interpreter yet.")
	}

	// vmConfig.EVMInterpreter will be used by EVM-C, it won't be checked here
	// as we always want to have the built-in EVM as the failover option.
	evm.interpreters = append(evm.interpreters, NewEVMInterpreter(evm, &evm.vmConfig))
	evm.interpreter = evm.interpreters[0]

	return evm
}

// Cancel cancels any running EVM operation. This may be called concurrently and
// it's safe to be called multiple times.
func (evm *EVM) Cancel() {
	atomic.StoreInt32(&evm.abort, 1)
}

// Cancelled returns true if Cancel has been called
func (evm *EVM) Cancelled() bool {
	return atomic.LoadInt32(&evm.abort) == 1
}

// Interpreter returns the current interpreter
func (evm *EVM) Interpreter() Interpreter {
	return evm.interpreter
}

func (evm *EVM) GetStateDB() StateDB {
	return evm.StateDB
}

func (evm *EVM) GetHeader() *types.Header {
	return evm.Context.Header
}

func (evm *EVM) GetDebug() bool {
	return evm.vmConfig.Debug
}

func (evm *EVM) SetDebug(value bool) {
	evm.vmConfig.Debug = value
}

// Call executes the contract associated with the addr with the given input as
// parameters. It also handles any necessary value transfer required and takes
// the necessary steps to create accounts and reverses the state in case of an
// execution error or failed value transfer.
func (evm *EVM) Call(caller ContractRef, addr common.Address, input []byte, gas uint64, value *big.Int) (ret []byte, leftOverGas uint64, err error) {
	if evm.vmConfig.NoRecursion && evm.depth > 0 {
		return nil, gas, nil
	}

	// Fail if we're trying to execute above the call depth limit
	if evm.depth > int(params.CallCreateDepth) {
		return nil, gas, ErrDepth
	}
	// Fail if we're trying to transfer more than the available balance
	if !evm.Context.CanTransfer(evm.StateDB, caller.Address(), value) {
		return nil, gas, ErrInsufficientBalance
	}

	var (
		to       = AccountRef(addr)
		snapshot = evm.StateDB.Snapshot()
	)
	if !evm.StateDB.Exist(addr) {
		precompiles := PrecompiledContractsHomestead
		if evm.chainRules.IsByzantium {
			precompiles = PrecompiledContractsByzantium
		}
		if evm.chainRules.IsIstanbul {
			precompiles = PrecompiledContractsIstanbul
		}
		if precompiles[addr] == nil && evm.chainRules.IsEIP158 && value.Sign() == 0 {
			// Calling a non existing account, don't do anything, but ping the tracer
			if evm.vmConfig.Debug && evm.depth == 0 {
				evm.vmConfig.Tracer.CaptureStart(caller.Address(), addr, false, input, gas, value)
				evm.vmConfig.Tracer.CaptureEnd(ret, 0, 0, nil)
			}
			return nil, gas, nil
		}
		evm.StateDB.CreateAccount(addr)
	}
	gas, err = evm.TobinTransfer(evm.StateDB, caller.Address(), to.Address(), gas, value)
	if err != nil {
		log.Error("Failed to transfer with tobin tax", "err", err)
		return nil, gas, err
	}
	// Initialise a new contract and set the code that is to be used by the EVM.
	// The contract is a scoped environment for this execution context only.
	contract := NewContract(caller, to, value, gas)
	contract.SetCallCode(&addr, evm.StateDB.GetCodeHash(addr), evm.StateDB.GetCode(addr))

	// Even if the account has no code, we need to continue because it might be a precompile
	start := time.Now()

	// Capture the tracer start/end events in debug mode
	if evm.vmConfig.Debug && evm.depth == 0 {
		evm.vmConfig.Tracer.CaptureStart(caller.Address(), addr, false, input, gas, value)

		defer func() { // Lazy evaluation of the parameters
			evm.vmConfig.Tracer.CaptureEnd(ret, gas-contract.Gas, time.Since(start), err)
		}()
	}
	ret, err = run(evm, contract, input, false)

	// When an error was returned by the EVM or when setting the creation code
	// above we revert to the snapshot and consume any gas remaining. Additionally
	// when we're in homestead this also counts for code storage gas errors.
	if err != nil {
		evm.StateDB.RevertToSnapshot(snapshot)
		if err != errExecutionReverted {
			contract.UseGas(contract.Gas)
		}
	}
	return ret, contract.Gas, err
}

// CallCode executes the contract associated with the addr with the given input
// as parameters. It also handles any necessary value transfer required and takes
// the necessary steps to create accounts and reverses the state in case of an
// execution error or failed value transfer.
//
// CallCode differs from Call in the sense that it executes the given address'
// code with the caller as context.
func (evm *EVM) CallCode(caller ContractRef, addr common.Address, input []byte, gas uint64, value *big.Int) (ret []byte, leftOverGas uint64, err error) {
	if evm.vmConfig.NoRecursion && evm.depth > 0 {
		return nil, gas, nil
	}

	// Fail if we're trying to execute above the call depth limit
	if evm.depth > int(params.CallCreateDepth) {
		return nil, gas, ErrDepth
	}
	// Fail if we're trying to transfer more than the available balance
	if !evm.CanTransfer(evm.StateDB, caller.Address(), value) {
		return nil, gas, ErrInsufficientBalance
	}

	var (
		snapshot = evm.StateDB.Snapshot()
		to       = AccountRef(caller.Address())
	)
	// Initialise a new contract and set the code that is to be used by the EVM.
	// The contract is a scoped environment for this execution context only.
	contract := NewContract(caller, to, value, gas)
	contract.SetCallCode(&addr, evm.StateDB.GetCodeHash(addr), evm.StateDB.GetCode(addr))

	ret, err = run(evm, contract, input, false)
	if err != nil {
		evm.StateDB.RevertToSnapshot(snapshot)
		if err != errExecutionReverted {
			contract.UseGas(contract.Gas)
		}
	}
	return ret, contract.Gas, err
}

// DelegateCall executes the contract associated with the addr with the given input
// as parameters. It reverses the state in case of an execution error.
//
// DelegateCall differs from CallCode in the sense that it executes the given address'
// code with the caller as context and the caller is set to the caller of the caller.
func (evm *EVM) DelegateCall(caller ContractRef, addr common.Address, input []byte, gas uint64) (ret []byte, leftOverGas uint64, err error) {
	if evm.vmConfig.NoRecursion && evm.depth > 0 {
		return nil, gas, nil
	}
	// Fail if we're trying to execute above the call depth limit
	if evm.depth > int(params.CallCreateDepth) {
		return nil, gas, ErrDepth
	}

	var (
		snapshot = evm.StateDB.Snapshot()
		to       = AccountRef(caller.Address())
	)

	// Initialise a new contract and make initialise the delegate values
	contract := NewContract(caller, to, nil, gas).AsDelegate()
	contract.SetCallCode(&addr, evm.StateDB.GetCodeHash(addr), evm.StateDB.GetCode(addr))

	ret, err = run(evm, contract, input, false)
	if err != nil {
		evm.StateDB.RevertToSnapshot(snapshot)
		if err != errExecutionReverted {
			contract.UseGas(contract.Gas)
		}
	}
	return ret, contract.Gas, err
}

// StaticCall executes the contract associated with the addr with the given input
// as parameters while disallowing any modifications to the state during the call.
// Opcodes that attempt to perform such modifications will result in exceptions
// instead of performing the modifications.
func (evm *EVM) StaticCall(caller ContractRef, addr common.Address, input []byte, gas uint64) (ret []byte, leftOverGas uint64, err error) {
	if evm.vmConfig.NoRecursion && evm.depth > 0 {
		return nil, gas, nil
	}
	// Fail if we're trying to execute above the call depth limit
	if evm.depth > int(params.CallCreateDepth) {
		return nil, gas, ErrDepth
	}

	var (
		to       = AccountRef(addr)
		snapshot = evm.StateDB.Snapshot()
	)
	// Initialise a new contract and set the code that is to be used by the EVM.
	// The contract is a scoped environment for this execution context only.
	contract := NewContract(caller, to, new(big.Int), gas)
	contract.SetCallCode(&addr, evm.StateDB.GetCodeHash(addr), evm.StateDB.GetCode(addr))

	// We do an AddBalance of zero here, just in order to trigger a touch.
	// This doesn't matter on Mainnet, where all empties are gone at the time of Byzantium,
	// but is the correct thing to do and matters on other networks, in tests, and potential
	// future scenarios
	evm.StateDB.AddBalance(addr, bigZero)

	// When an error was returned by the EVM or when setting the creation code
	// above we revert to the snapshot and consume any gas remaining. Additionally
	// when we're in Homestead this also counts for code storage gas errors.
	ret, err = run(evm, contract, input, true)
	if err != nil {
		evm.StateDB.RevertToSnapshot(snapshot)
		if err != errExecutionReverted {
			contract.UseGas(contract.Gas)
		}
	}
	return ret, contract.Gas, err
}

type codeAndHash struct {
	code []byte
	hash common.Hash
}

func (c *codeAndHash) Hash() common.Hash {
	if c.hash == (common.Hash{}) {
		c.hash = crypto.Keccak256Hash(c.code)
	}
	return c.hash
}

// create creates a new contract using code as deployment code.
func (evm *EVM) create(caller ContractRef, codeAndHash *codeAndHash, gas uint64, value *big.Int, address common.Address) ([]byte, common.Address, uint64, error) {
	// Depth check execution. Fail if we're trying to execute above the
	// limit.
	if evm.depth > int(params.CallCreateDepth) {
		return nil, common.Address{}, gas, ErrDepth
	}
	if !evm.CanTransfer(evm.StateDB, caller.Address(), value) {
		return nil, common.Address{}, gas, ErrInsufficientBalance
	}
	nonce := evm.StateDB.GetNonce(caller.Address())
	evm.StateDB.SetNonce(caller.Address(), nonce+1)

	// Ensure there's no existing contract already at the designated address
	contractHash := evm.StateDB.GetCodeHash(address)
	if evm.StateDB.GetNonce(address) != 0 || (contractHash != (common.Hash{}) && contractHash != emptyCodeHash) {
		return nil, common.Address{}, 0, ErrContractAddressCollision
	}
	// Create a new account on the state
	snapshot := evm.StateDB.Snapshot()
	evm.StateDB.CreateAccount(address)
	if evm.chainRules.IsEIP158 {
		evm.StateDB.SetNonce(address, 1)
	}
	gas, err := evm.TobinTransfer(evm.StateDB, caller.Address(), address, gas, value)
	if err != nil {
		log.Error("Failed to transfer with tobin tax", "err", err)
		return nil, address, gas, err
	}

	// Initialise a new contract and set the code that is to be used by the EVM.
	// The contract is a scoped environment for this execution context only.
	contract := NewContract(caller, AccountRef(address), value, gas)
	contract.SetCodeOptionalHash(&address, codeAndHash)

	if evm.vmConfig.NoRecursion && evm.depth > 0 {
		return nil, address, gas, nil
	}

	if evm.vmConfig.Debug && evm.depth == 0 {
		evm.vmConfig.Tracer.CaptureStart(caller.Address(), address, true, codeAndHash.code, gas, value)
	}
	start := time.Now()

	ret, err := run(evm, contract, nil, false)

	// check whether the max code size has been exceeded
	maxCodeSizeExceeded := evm.chainRules.IsEIP158 && len(ret) > params.MaxCodeSize
	// if the contract creation ran successfully and no errors were returned
	// calculate the gas required to store the code. If the code could not
	// be stored due to not enough gas set an error and let it be handled
	// by the error checking condition below.
	if err == nil && !maxCodeSizeExceeded {
		createDataGas := uint64(len(ret)) * params.CreateDataGas
		if contract.UseGas(createDataGas) {
			evm.StateDB.SetCode(address, ret)
		} else {
			err = ErrCodeStoreOutOfGas
		}
	}

	// When an error was returned by the EVM or when setting the creation code
	// above we revert to the snapshot and consume any gas remaining. Additionally
	// when we're in homestead this also counts for code storage gas errors.
	if maxCodeSizeExceeded || (err != nil && (evm.chainRules.IsHomestead || err != ErrCodeStoreOutOfGas)) {
		evm.StateDB.RevertToSnapshot(snapshot)
		if err != errExecutionReverted {
			contract.UseGas(contract.Gas)
		}
	}
	// Assign err if contract code size exceeds the max while the err is still empty.
	if maxCodeSizeExceeded && err == nil {
		err = errMaxCodeSizeExceeded
	}
	if evm.vmConfig.Debug && evm.depth == 0 {
		evm.vmConfig.Tracer.CaptureEnd(ret, gas-contract.Gas, time.Since(start), err)
	}
	return ret, address, contract.Gas, err

}

// Create creates a new contract using code as deployment code.
func (evm *EVM) Create(caller ContractRef, code []byte, gas uint64, value *big.Int) (ret []byte, contractAddr common.Address, leftOverGas uint64, err error) {
	contractAddr = crypto.CreateAddress(caller.Address(), evm.StateDB.GetNonce(caller.Address()))
	return evm.create(caller, &codeAndHash{code: code}, gas, value, contractAddr)
}

// Create2 creates a new contract using code as deployment code.
//
// The different between Create2 with Create is Create2 uses sha3(0xff ++ msg.sender ++ salt ++ sha3(init_code))[12:]
// instead of the usual sender-and-nonce-hash as the address where the contract is initialized at.
func (evm *EVM) Create2(caller ContractRef, code []byte, gas uint64, endowment *big.Int, salt *big.Int) (ret []byte, contractAddr common.Address, leftOverGas uint64, err error) {
	codeAndHash := &codeAndHash{code: code}
	contractAddr = crypto.CreateAddress2(caller.Address(), common.BigToHash(salt), codeAndHash.Hash().Bytes())
	return evm.create(caller, codeAndHash, gas, endowment, contractAddr)
}

// ChainConfig returns the environment's chain configuration
func (evm *EVM) ChainConfig() *params.ChainConfig { return evm.chainConfig }

// TobinTransfer performs a transfer that may take a tax from the sent amount and give it to the reserve.
// If the calculation or transfer of the tax amount fails for any reason, the regular transfer goes ahead.
// NB: Gas is not charged or accounted for this calculation.
func (evm *EVM) TobinTransfer(db StateDB, sender, recipient common.Address, gas uint64, amount *big.Int) (leftOverGas uint64, err error) {
	// Run only primary evm.Call() with tracer
	if evm.GetDebug() {
		evm.SetDebug(false)
		defer func() { evm.SetDebug(true) }()
	}

	if amount.Cmp(big.NewInt(0)) != 0 {
		reserveAddress, err := GetRegisteredAddressWithEvm(params.ReserveRegistryId, evm)
		if err != nil && err != contract_errors.ErrSmartContractNotDeployed && err != contract_errors.ErrRegistryContractNotDeployed {
			log.Trace("TobinTransfer: Error fetching Reserve address", "error", err)
		}

		if err == nil {
			ret, _, err := evm.Call(AccountRef(sender), *reserveAddress, params.TobinTaxFunctionSelector, params.MaxGasForGetOrComputeTobinTax, big.NewInt(0))
			parseTobinTax := func(ret []byte) (*big.Int, *big.Int, error) {
				// Expected size of ret is 64 bytes because getOrComputeTobinTax() returns two uint256 values,
				// each of which is equivalent to 32 bytes
				if binary.Size(ret) != 64 {
					return nil, nil, errors.New("Length of tobin tax not equal to 64 bytes")
				}
				numerator := new(big.Int).SetBytes(ret[0:32])
				denominator := new(big.Int).SetBytes(ret[32:64])
				if big.NewInt(0).Cmp(denominator) == 0 {
					return nil, nil, errors.New("Tobin tax denominator equal to zero")
				}
				if numerator.Cmp(denominator) == 1 {
					return nil, nil, errors.New("Tobin tax numerator greater than denominator")
				}
				return numerator, denominator, nil
			}

			if err != nil {
				// Errors are expected before contract deployment.
				log.Trace("TobinTransfer: Error calling getOrComputeTobinTaxFunctionSelector", "error", err)
			} else {
				numerator, denominator, err := parseTobinTax(ret)
				if err != nil {
					// The Tobin Tax should always be parsable.
					log.Error("TobinTransfer: Error calling getOrComputeTobinTaxFunctionSelector", "error", err, "ret", ret)
				} else {
					tobinTax := new(big.Int).Div(new(big.Int).Mul(numerator, amount), denominator)
					evm.Context.Transfer(db, sender, recipient, new(big.Int).Sub(amount, tobinTax))
					evm.Context.Transfer(db, sender, *reserveAddress, tobinTax)
					return gas, nil
				}
			}
		}
	}

	// Complete a normal transfer if the amount is 0 or the tobin tax value is unable to be fetched and parsed.
	// We transfer even when the amount is 0 because state trie clearing [EIP161] is necessary at the end of a transaction
	evm.Context.Transfer(db, sender, recipient, amount)
	return gas, nil
}

func (evm *EVM) StaticCallFromSystem(contractAddress common.Address, abi abipkg.ABI, funcName string, args []interface{}, returnObj interface{}, gas uint64) (uint64, error) {
	staticCall := func(transactionData []byte) ([]byte, uint64, error) {
		return evm.StaticCall(systemCaller, contractAddress, transactionData, gas)
	}

	return evm.handleABICall(abi, funcName, args, returnObj, staticCall)
}

func (evm *EVM) CallFromSystem(contractAddress common.Address, abi abipkg.ABI, funcName string, args []interface{}, returnObj interface{}, gas uint64, value *big.Int) (uint64, error) {
	call := func(transactionData []byte) ([]byte, uint64, error) {
		return evm.Call(systemCaller, contractAddress, transactionData, gas, value)
	}
	return evm.handleABICall(abi, funcName, args, returnObj, call)
}

var (
	errorSig     = []byte{0x08, 0xc3, 0x79, 0xa0} // Keccak256("Error(string)")[:4]
	abiString, _ = abipkg.NewType("string", "", nil)
)

func unpackError(result []byte) (string, error) {
	if len(result) < 4 || !bytes.Equal(result[:4], errorSig) {
		return "<tx result not Error(string)>", goerrors.New("TX result not of type Error(string)")
	}
	vs, err := abipkg.Arguments{{Type: abiString}}.UnpackValues(result[4:])
	if err != nil {
		return "<invalid tx result>", err
	}
	return vs[0].(string), nil
}

func (evm *EVM) handleABICall(abi abipkg.ABI, funcName string, args []interface{}, returnObj interface{}, call func([]byte) ([]byte, uint64, error)) (uint64, error) {
	transactionData, err := abi.Pack(funcName, args...)
	if err != nil {
		log.Error("Error in generating the ABI encoding for the function call", "err", err, "funcName", funcName, "args", args)
		return 0, err
	}

	ret, leftoverGas, err := call(transactionData)

	if err != nil {
		msg, _ := unpackError(ret)
		// Do not log execution reverted as error for getAddressFor. This only happens before the Registry is deployed.
		// TODO(nategraf): Find a more generic and complete solution to the problem of logging tolerated EVM call failures.
		if funcName == "getAddressFor" {
			log.Trace("Error in calling the EVM", "funcName", funcName, "transactionData", hexutil.Encode(transactionData), "err", err, "msg", msg)
		} else {
			log.Error("Error in calling the EVM", "funcName", funcName, "transactionData", hexutil.Encode(transactionData), "err", err, "msg", msg)
		}
		return leftoverGas, err
	}

	log.Trace("EVM call successful", "funcName", funcName, "transactionData", hexutil.Encode(transactionData), "ret", hexutil.Encode(ret))

	if returnObj != nil {
		if err := abi.Unpack(returnObj, funcName, ret); err != nil {

			// TODO (mcortesi) Remove ErrEmptyArguments check after we change Proxy to fail on unset impl
			// `ErrEmptyArguments` is expected when when syncing & importing blocks
			// before a contract has been deployed
			if err == abipkg.ErrEmptyArguments {
				log.Trace("Error in unpacking EVM call return bytes", "err", err)
			} else {
				log.Error("Error in unpacking EVM call return bytes", "err", err)
			}
			return leftoverGas, err
		}
	}

	return leftoverGas, nil
}<|MERGE_RESOLUTION|>--- conflicted
+++ resolved
@@ -19,11 +19,7 @@
 import (
 	"bytes"
 	"encoding/binary"
-<<<<<<< HEAD
-	"errors"
-=======
 	goerrors "errors"
->>>>>>> d42b9979
 	"math/big"
 	"sync/atomic"
 	"time"
