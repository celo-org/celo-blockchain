// Copyright 2014 The go-ethereum Authors
// This file is part of the go-ethereum library.
//
// The go-ethereum library is free software: you can redistribute it and/or modify
// it under the terms of the GNU Lesser General Public License as published by
// the Free Software Foundation, either version 3 of the License, or
// (at your option) any later version.
//
// The go-ethereum library is distributed in the hope that it will be useful,
// but WITHOUT ANY WARRANTY; without even the implied warranty of
// MERCHANTABILITY or FITNESS FOR A PARTICULAR PURPOSE. See the
// GNU Lesser General Public License for more details.
//
// You should have received a copy of the GNU Lesser General Public License
// along with the go-ethereum library. If not, see <http://www.gnu.org/licenses/>.

package vm

import (
	"crypto/sha256"
	"encoding/binary"
	"errors"
	"fmt"
	"math/big"

	//nolint:goimports
	"github.com/celo-org/celo-bls-go/bls"
	"github.com/ethereum/go-ethereum/common"
	"github.com/ethereum/go-ethereum/common/hexutil"
	"github.com/ethereum/go-ethereum/common/math"
	"github.com/ethereum/go-ethereum/core/types"
	"github.com/ethereum/go-ethereum/crypto"
	"github.com/ethereum/go-ethereum/crypto/blake2b"
	blscrypto "github.com/ethereum/go-ethereum/crypto/bls"
<<<<<<< HEAD
	"github.com/ethereum/go-ethereum/crypto/bls12377"
=======
	"github.com/ethereum/go-ethereum/crypto/bls12381"
>>>>>>> 29c34cc0
	"github.com/ethereum/go-ethereum/crypto/bn256"
	"github.com/ethereum/go-ethereum/log"
	"github.com/ethereum/go-ethereum/params"
	"github.com/ethereum/go-ethereum/rlp"
	ed25519 "github.com/hdevalence/ed25519consensus"

	//lint:ignore SA1019 Needed for precompile
	"golang.org/x/crypto/ripemd160"
)

// PrecompiledContract is the basic interface for native Go contracts. The implementation
// requires a deterministic gas count based on the input size of the Run method of the
// contract.
type PrecompiledContract interface {
	RequiredGas(input []byte) uint64                                                       // RequiredGas calculates the contract gas use
	Run(input []byte, caller common.Address, evm *EVM, gas uint64) ([]byte, uint64, error) // Run runs the precompiled contract
}

// PrecompiledContractsHomestead contains the default set of pre-compiled Ethereum
// contracts used in the Frontier and Homestead releases.
var PrecompiledContractsHomestead = map[common.Address]PrecompiledContract{
	common.BytesToAddress([]byte{1}): &ecrecover{},
	common.BytesToAddress([]byte{2}): &sha256hash{},
	common.BytesToAddress([]byte{3}): &ripemd160hash{},
	common.BytesToAddress([]byte{4}): &dataCopy{},
}

func celoPrecompileAddress(index byte) common.Address {
	return common.BytesToAddress(append([]byte{0}, (celoPrecompiledContractsAddressOffset - index)))
}

var (
	celoPrecompiledContractsAddressOffset = byte(0xff)

	transferAddress              = celoPrecompileAddress(2)
	fractionMulExpAddress        = celoPrecompileAddress(3)
	proofOfPossessionAddress     = celoPrecompileAddress(4)
	getValidatorAddress          = celoPrecompileAddress(5)
	numberValidatorsAddress      = celoPrecompileAddress(6)
	epochSizeAddress             = celoPrecompileAddress(7)
	blockNumberFromHeaderAddress = celoPrecompileAddress(8)
	hashHeaderAddress            = celoPrecompileAddress(9)
	getParentSealBitmapAddress   = celoPrecompileAddress(10)
	getVerifiedSealBitmapAddress = celoPrecompileAddress(11)

	// New in Donut
	edd25519Address          = celoPrecompileAddress(12)
	b12_381G1AddAddress      = celoPrecompileAddress(13)
	b12_381G1MulAddress      = celoPrecompileAddress(14)
	b12_381G1MultiExpAddress = celoPrecompileAddress(15)
	b12_381G2AddAddress      = celoPrecompileAddress(16)
	b12_381G2MulAddress      = celoPrecompileAddress(17)
	b12_381G2MultiExpAddress = celoPrecompileAddress(18)
	b12_381PairingAddress    = celoPrecompileAddress(19)
	b12_381MapFpToG1Address  = celoPrecompileAddress(20)
	b12_381MapFp2ToG2Address = celoPrecompileAddress(21)
	b12_377G1AddAddress      = celoPrecompileAddress(22)
	b12_377G1MulAddress      = celoPrecompileAddress(23)
	b12_377G1MultiExpAddress = celoPrecompileAddress(24)
	b12_377G2AddAddress      = celoPrecompileAddress(25)
	b12_377G2MulAddress      = celoPrecompileAddress(26)
	b12_377G2MultiExpAddress = celoPrecompileAddress(27)
	b12_377PairingAddress    = celoPrecompileAddress(28)
	cip20Address             = celoPrecompileAddress(29)
	cip26Address             = celoPrecompileAddress(30)
)

// PrecompiledContractsByzantium contains the default set of pre-compiled Ethereum
// contracts used in the Byzantium release.
var PrecompiledContractsByzantium = map[common.Address]PrecompiledContract{
	common.BytesToAddress([]byte{1}): &ecrecover{},
	common.BytesToAddress([]byte{2}): &sha256hash{},
	common.BytesToAddress([]byte{3}): &ripemd160hash{},
	common.BytesToAddress([]byte{4}): &dataCopy{},
	common.BytesToAddress([]byte{5}): &bigModExp{},
	common.BytesToAddress([]byte{6}): &bn256AddByzantium{},
	common.BytesToAddress([]byte{7}): &bn256ScalarMulByzantium{},
	common.BytesToAddress([]byte{8}): &bn256PairingByzantium{},

	// Celo Precompiled Contracts
	transferAddress:              &transfer{},
	fractionMulExpAddress:        &fractionMulExp{},
	proofOfPossessionAddress:     &proofOfPossession{},
	getValidatorAddress:          &getValidator{},
	numberValidatorsAddress:      &numberValidators{},
	epochSizeAddress:             &epochSize{},
	blockNumberFromHeaderAddress: &blockNumberFromHeader{},
	hashHeaderAddress:            &hashHeader{},
	getParentSealBitmapAddress:   &getParentSealBitmap{},
	getVerifiedSealBitmapAddress: &getVerifiedSealBitmap{},
}

// PrecompiledContractsIstanbul contains the default set of pre-compiled Ethereum
// contracts used in the Istanbul release.
var PrecompiledContractsIstanbul = map[common.Address]PrecompiledContract{
	common.BytesToAddress([]byte{1}): &ecrecover{},
	common.BytesToAddress([]byte{2}): &sha256hash{},
	common.BytesToAddress([]byte{3}): &ripemd160hash{},
	common.BytesToAddress([]byte{4}): &dataCopy{},
	common.BytesToAddress([]byte{5}): &bigModExp{},
	common.BytesToAddress([]byte{6}): &bn256AddIstanbul{},
	common.BytesToAddress([]byte{7}): &bn256ScalarMulIstanbul{},
	common.BytesToAddress([]byte{8}): &bn256PairingIstanbul{},
	common.BytesToAddress([]byte{9}): &blake2F{},

	// Celo Precompiled Contracts
	transferAddress:              &transfer{},
	fractionMulExpAddress:        &fractionMulExp{},
	proofOfPossessionAddress:     &proofOfPossession{},
	getValidatorAddress:          &getValidator{},
	numberValidatorsAddress:      &numberValidators{},
	epochSizeAddress:             &epochSize{},
	blockNumberFromHeaderAddress: &blockNumberFromHeader{},
	hashHeaderAddress:            &hashHeader{},
	getParentSealBitmapAddress:   &getParentSealBitmap{},
	getVerifiedSealBitmapAddress: &getVerifiedSealBitmap{},
}

// PrecompiledContractsDonut contains the default set of pre-compiled Ethereum
// contracts used in the Donit release.
var PrecompiledContractsDonut = map[common.Address]PrecompiledContract{
	common.BytesToAddress([]byte{1}): &ecrecover{},
	common.BytesToAddress([]byte{2}): &sha256hash{},
	common.BytesToAddress([]byte{3}): &ripemd160hash{},
	common.BytesToAddress([]byte{4}): &dataCopy{},
	common.BytesToAddress([]byte{5}): &bigModExp{},
	common.BytesToAddress([]byte{6}): &bn256AddIstanbul{},
	common.BytesToAddress([]byte{7}): &bn256ScalarMulIstanbul{},
	common.BytesToAddress([]byte{8}): &bn256PairingIstanbul{},
	common.BytesToAddress([]byte{9}): &blake2F{},

	// Celo Precompiled Contracts
	transferAddress:              &transfer{},
	fractionMulExpAddress:        &fractionMulExp{},
	proofOfPossessionAddress:     &proofOfPossession{},
	getValidatorAddress:          &getValidator{},
	numberValidatorsAddress:      &numberValidators{},
	epochSizeAddress:             &epochSize{},
	blockNumberFromHeaderAddress: &blockNumberFromHeader{},
	hashHeaderAddress:            &hashHeader{},
	getParentSealBitmapAddress:   &getParentSealBitmap{},
	getVerifiedSealBitmapAddress: &getVerifiedSealBitmap{},

	// TODO(Donut): Add instances
	edd25519Address:          &ed25519Verify{},
<<<<<<< HEAD
	b12_381G1AddAddress:      nil,
	b12_381G1MulAddress:      nil,
	b12_381G1MultiExpAddress: nil,
	b12_381G2AddAddress:      nil,
	b12_381G2MulAddress:      nil,
	b12_381G2MultiExpAddress: nil,
	b12_381PairingAddress:    nil,
	b12_381MapFpToG1Address:  nil,
	b12_381MapFp2ToG2Address: nil,
	b12_377G1AddAddress:      &bls12377G1Add{},
	b12_377G1MulAddress:      &bls12377G1Mul{},
	b12_377G1MultiExpAddress: &bls12377G1MultiExp{},
	b12_377G2AddAddress:      &bls12377G2Add{},
	b12_377G2MulAddress:      &bls12377G2Mul{},
	b12_377G2MultiExpAddress: &bls12377G2MultiExp{},
	b12_377PairingAddress:    &bls12377Pairing{},
=======
	b12_381G1AddAddress:      &bls12381G1Add{},
	b12_381G1MulAddress:      &bls12381G1Mul{},
	b12_381G1MultiExpAddress: &bls12381G1MultiExp{},
	b12_381G2AddAddress:      &bls12381G2Add{},
	b12_381G2MulAddress:      &bls12381G2Mul{},
	b12_381G2MultiExpAddress: &bls12381G2MultiExp{},
	b12_381PairingAddress:    &bls12381Pairing{},
	b12_381MapFpToG1Address:  &bls12381MapG1{},
	b12_381MapFp2ToG2Address: &bls12381MapG2{},
	b12_377G1AddAddress:      nil,
	b12_377G1MulAddress:      nil,
	b12_377G1MultiExpAddress: nil,
	b12_377G2AddAddress:      nil,
	b12_377G2MulAddress:      nil,
	b12_377G2MultiExpAddress: nil,
	b12_377PairingAddress:    nil,
>>>>>>> 29c34cc0
	cip20Address:             &cip20HashFunctions{Cip20HashesDonut},
	cip26Address:             &getValidatorBLS{},
}

// RunPrecompiledContract runs and evaluates the output of a precompiled contract.
func RunPrecompiledContract(p PrecompiledContract, input []byte, contract *Contract, evm *EVM) (ret []byte, err error) {
	log.Trace("Running precompiled contract", "codeaddr", contract.CodeAddr, "input", input, "caller", contract.CallerAddress, "gas", contract.Gas)
	ret, gas, err := p.Run(input, contract.CallerAddress, evm, contract.Gas)
	contract.UseGas(contract.Gas - gas)
	log.Trace("Finished running precompiled contract", "codeaddr", contract.CodeAddr, "input", input, "caller", contract.CallerAddress, "gas", contract.Gas, "gas_left", gas)
	return ret, err
}

func debitRequiredGas(p PrecompiledContract, input []byte, gas uint64) (uint64, error) {
	requiredGas := p.RequiredGas(input)
	if requiredGas > gas {
		return gas, ErrOutOfGas
	}
	return gas - requiredGas, nil
}

// ECRECOVER implemented as a native contract.
type ecrecover struct{}

func (c *ecrecover) RequiredGas(input []byte) uint64 {
	return params.EcrecoverGas
}

func (c *ecrecover) Run(input []byte, caller common.Address, evm *EVM, gas uint64) ([]byte, uint64, error) {
	gas, err := debitRequiredGas(c, input, gas)
	if err != nil {
		return nil, gas, err
	}

	const ecRecoverInputLength = 128

	input = common.RightPadBytes(input, ecRecoverInputLength)
	// "input" is (hash, v, r, s), each 32 bytes
	// but for ecrecover we want (r, s, v)

	r := new(big.Int).SetBytes(input[64:96])
	s := new(big.Int).SetBytes(input[96:128])
	v := input[63] - 27

	// tighter sig s values input homestead only apply to tx sigs
	if !allZero(input[32:63]) || !crypto.ValidateSignatureValues(v, r, s, false) {
		return nil, gas, nil
	}
	// We must make sure not to modify the 'input', so placing the 'v' along with
	// the signature needs to be done on a new allocation
	sig := make([]byte, 65)
	copy(sig, input[64:128])
	sig[64] = v
	// v needs to be at the end for libsecp256k1
	pubKey, err := crypto.Ecrecover(input[:32], sig)
	// make sure the public key is a valid one
	if err != nil {
		return nil, gas, nil
	}

	// the first byte of pubkey is bitcoin heritage
	return common.LeftPadBytes(crypto.Keccak256(pubKey[1:])[12:], 32), gas, nil
}

// SHA256 implemented as a native contract.
type sha256hash struct{}

// RequiredGas returns the gas required to execute the pre-compiled contract.
//
// This method does not require any overflow checking as the input size gas costs
// required for anything significant is so high it's impossible to pay for.
func (c *sha256hash) RequiredGas(input []byte) uint64 {
	return uint64(len(input)+31)/32*params.Sha256PerWordGas + params.Sha256BaseGas
}
func (c *sha256hash) Run(input []byte, caller common.Address, evm *EVM, gas uint64) ([]byte, uint64, error) {
	gas, err := debitRequiredGas(c, input, gas)
	if err != nil {
		return nil, gas, err
	}

	h := sha256.Sum256(input)
	return h[:], gas, nil
}

// RIPEMD160 implemented as a native contract.
type ripemd160hash struct{}

// RequiredGas returns the gas required to execute the pre-compiled contract.
//
// This method does not require any overflow checking as the input size gas costs
// required for anything significant is so high it's impossible to pay for.
func (c *ripemd160hash) RequiredGas(input []byte) uint64 {
	return uint64(len(input)+31)/32*params.Ripemd160PerWordGas + params.Ripemd160BaseGas
}
func (c *ripemd160hash) Run(input []byte, caller common.Address, evm *EVM, gas uint64) ([]byte, uint64, error) {
	gas, err := debitRequiredGas(c, input, gas)
	if err != nil {
		return nil, gas, err
	}

	ripemd := ripemd160.New()
	ripemd.Write(input)
	return common.LeftPadBytes(ripemd.Sum(nil), 32), gas, nil
}

// data copy implemented as a native contract.
type dataCopy struct{}

// RequiredGas returns the gas required to execute the pre-compiled contract.
//
// This method does not require any overflow checking as the input size gas costs
// required for anything significant is so high it's impossible to pay for.
func (c *dataCopy) RequiredGas(input []byte) uint64 {
	return uint64(len(input)+31)/32*params.IdentityPerWordGas + params.IdentityBaseGas
}
func (c *dataCopy) Run(input []byte, caller common.Address, evm *EVM, gas uint64) ([]byte, uint64, error) {
	gas, err := debitRequiredGas(c, input, gas)
	if err != nil {
		return nil, gas, err
	}

	return input, gas, nil
}

// bigModExp implements a native big integer exponential modular operation.
type bigModExp struct{}

var (
	big1      = big.NewInt(1)
	big4      = big.NewInt(4)
	big8      = big.NewInt(8)
	big16     = big.NewInt(16)
	big32     = big.NewInt(32)
	big64     = big.NewInt(64)
	big96     = big.NewInt(96)
	big480    = big.NewInt(480)
	big1024   = big.NewInt(1024)
	big3072   = big.NewInt(3072)
	big199680 = big.NewInt(199680)
)

// RequiredGas returns the gas required to execute the pre-compiled contract.
func (c *bigModExp) RequiredGas(input []byte) uint64 {
	var (
		baseLen = new(big.Int).SetBytes(getData(input, 0, 32))
		expLen  = new(big.Int).SetBytes(getData(input, 32, 32))
		modLen  = new(big.Int).SetBytes(getData(input, 64, 32))
	)
	if len(input) > 96 {
		input = input[96:]
	} else {
		input = input[:0]
	}
	// Retrieve the head 32 bytes of exp for the adjusted exponent length
	var expHead *big.Int
	if big.NewInt(int64(len(input))).Cmp(baseLen) <= 0 {
		expHead = new(big.Int)
	} else {
		if expLen.Cmp(big32) > 0 {
			expHead = new(big.Int).SetBytes(getData(input, baseLen.Uint64(), 32))
		} else {
			expHead = new(big.Int).SetBytes(getData(input, baseLen.Uint64(), expLen.Uint64()))
		}
	}
	// Calculate the adjusted exponent length
	var msb int
	if bitlen := expHead.BitLen(); bitlen > 0 {
		msb = bitlen - 1
	}
	adjExpLen := new(big.Int)
	if expLen.Cmp(big32) > 0 {
		adjExpLen.Sub(expLen, big32)
		adjExpLen.Mul(big8, adjExpLen)
	}
	adjExpLen.Add(adjExpLen, big.NewInt(int64(msb)))

	// Calculate the gas cost of the operation
	gas := new(big.Int).Set(math.BigMax(modLen, baseLen))
	switch {
	case gas.Cmp(big64) <= 0:
		gas.Mul(gas, gas)
	case gas.Cmp(big1024) <= 0:
		gas = new(big.Int).Add(
			new(big.Int).Div(new(big.Int).Mul(gas, gas), big4),
			new(big.Int).Sub(new(big.Int).Mul(big96, gas), big3072),
		)
	default:
		gas = new(big.Int).Add(
			new(big.Int).Div(new(big.Int).Mul(gas, gas), big16),
			new(big.Int).Sub(new(big.Int).Mul(big480, gas), big199680),
		)
	}
	gas.Mul(gas, math.BigMax(adjExpLen, big1))
	gas.Div(gas, new(big.Int).SetUint64(params.ModExpQuadCoeffDiv))

	if gas.BitLen() > 64 {
		return math.MaxUint64
	}
	return gas.Uint64()
}

func (c *bigModExp) Run(input []byte, caller common.Address, evm *EVM, gas uint64) ([]byte, uint64, error) {
	gas, err := debitRequiredGas(c, input, gas)
	if err != nil {
		return nil, gas, err
	}

	var (
		baseLen = new(big.Int).SetBytes(getData(input, 0, 32)).Uint64()
		expLen  = new(big.Int).SetBytes(getData(input, 32, 32)).Uint64()
		modLen  = new(big.Int).SetBytes(getData(input, 64, 32)).Uint64()
	)
	if len(input) > 96 {
		input = input[96:]
	} else {
		input = input[:0]
	}
	// Handle a special case when both the base and mod length is zero
	if baseLen == 0 && modLen == 0 {
		return []byte{}, gas, nil
	}
	// Retrieve the operands and execute the exponentiation
	var (
		base = new(big.Int).SetBytes(getData(input, 0, baseLen))
		exp  = new(big.Int).SetBytes(getData(input, baseLen, expLen))
		mod  = new(big.Int).SetBytes(getData(input, baseLen+expLen, modLen))
	)
	if mod.BitLen() == 0 {
		// Modulo 0 is undefined, return zero
		return common.LeftPadBytes([]byte{}, int(modLen)), gas, nil
	}
	return common.LeftPadBytes(base.Exp(base, exp, mod).Bytes(), int(modLen)), gas, nil
}

// newCurvePoint unmarshals a binary blob into a bn256 elliptic curve point,
// returning it, or an error if the point is invalid.
func newCurvePoint(blob []byte) (*bn256.G1, error) {
	p := new(bn256.G1)
	if _, err := p.Unmarshal(blob); err != nil {
		return nil, err
	}
	return p, nil
}

// newTwistPoint unmarshals a binary blob into a bn256 elliptic curve point,
// returning it, or an error if the point is invalid.
func newTwistPoint(blob []byte) (*bn256.G2, error) {
	p := new(bn256.G2)
	if _, err := p.Unmarshal(blob); err != nil {
		return nil, err
	}
	return p, nil
}

// runBn256Add implements the Bn256Add precompile, referenced by both
// Byzantium and Istanbul operations.
func runBn256Add(input []byte, caller common.Address, evm *EVM, gas uint64) ([]byte, uint64, error) {
	x, err := newCurvePoint(getData(input, 0, 64))
	if err != nil {
		return nil, gas, err
	}
	y, err := newCurvePoint(getData(input, 64, 64))
	if err != nil {
		return nil, gas, err
	}
	res := new(bn256.G1)
	res.Add(x, y)
	return res.Marshal(), gas, nil
}

// bn256Add implements a native elliptic curve point addition conforming to
// Istanbul consensus rules.
type bn256AddIstanbul struct{}

// RequiredGas returns the gas required to execute the pre-compiled contract.
func (c *bn256AddIstanbul) RequiredGas(input []byte) uint64 {
	return params.Bn256AddGasIstanbul
}

func (c *bn256AddIstanbul) Run(input []byte, caller common.Address, evm *EVM, gas uint64) ([]byte, uint64, error) {
	gas, err := debitRequiredGas(c, input, gas)
	if err != nil {
		return nil, gas, err
	}
	return runBn256Add(input, caller, evm, gas)
}

// bn256AddByzantium implements a native elliptic curve point addition
// conforming to Byzantium consensus rules.
type bn256AddByzantium struct{}

// RequiredGas returns the gas required to execute the pre-compiled contract.
func (c *bn256AddByzantium) RequiredGas(input []byte) uint64 {
	return params.Bn256AddGasByzantium
}

func (c *bn256AddByzantium) Run(input []byte, caller common.Address, evm *EVM, gas uint64) ([]byte, uint64, error) {
	gas, err := debitRequiredGas(c, input, gas)
	if err != nil {
		return nil, gas, err
	}
	return runBn256Add(input, caller, evm, gas)
}

// runBn256ScalarMul implements the Bn256ScalarMul precompile, referenced by
// both Byzantium and Istanbul operations.
func runBn256ScalarMul(input []byte, caller common.Address, evm *EVM, gas uint64) ([]byte, uint64, error) {
	p, err := newCurvePoint(getData(input, 0, 64))
	if err != nil {
		return nil, gas, err
	}
	res := new(bn256.G1)
	res.ScalarMult(p, new(big.Int).SetBytes(getData(input, 64, 32)))
	return res.Marshal(), gas, nil
}

// bn256ScalarMulIstanbul implements a native elliptic curve scalar
// multiplication conforming to Istanbul consensus rules.
type bn256ScalarMulIstanbul struct{}

// RequiredGas returns the gas required to execute the pre-compiled contract.
func (c *bn256ScalarMulIstanbul) RequiredGas(input []byte) uint64 {
	return params.Bn256ScalarMulGasIstanbul
}

func (c *bn256ScalarMulIstanbul) Run(input []byte, caller common.Address, evm *EVM, gas uint64) ([]byte, uint64, error) {
	gas, err := debitRequiredGas(c, input, gas)
	if err != nil {
		return nil, gas, err
	}
	return runBn256ScalarMul(input, caller, evm, gas)
}

// bn256ScalarMulByzantium implements a native elliptic curve scalar
// multiplication conforming to Byzantium consensus rules.
type bn256ScalarMulByzantium struct{}

// RequiredGas returns the gas required to execute the pre-compiled contract.
func (c *bn256ScalarMulByzantium) RequiredGas(input []byte) uint64 {
	return params.Bn256ScalarMulGasByzantium
}

func (c *bn256ScalarMulByzantium) Run(input []byte, caller common.Address, evm *EVM, gas uint64) ([]byte, uint64, error) {
	gas, err := debitRequiredGas(c, input, gas)
	if err != nil {
		return nil, gas, err
	}
	return runBn256ScalarMul(input, caller, evm, gas)
}

var (
	// true32Byte is returned if the bn256 pairing check succeeds.
	true32Byte = []byte{0, 0, 0, 0, 0, 0, 0, 0, 0, 0, 0, 0, 0, 0, 0, 0, 0, 0, 0, 0, 0, 0, 0, 0, 0, 0, 0, 0, 0, 0, 0, 1}

	// false32Byte is returned if the bn256 pairing check fails.
	false32Byte = make([]byte, 32)

	// errBadPairingInput is returned if the bn256 pairing input is invalid.
	errBadPairingInput = errors.New("bad elliptic curve pairing size")
)

// runBn256Pairing implements the Bn256Pairing precompile, referenced by both
// Byzantium and Istanbul operations.
func runBn256Pairing(input []byte, caller common.Address, evm *EVM, gas uint64) ([]byte, uint64, error) {
	// Handle some corner cases cheaply
	if len(input)%192 > 0 {
		return nil, gas, errBadPairingInput
	}
	// Convert the input into a set of coordinates
	var (
		cs []*bn256.G1
		ts []*bn256.G2
	)
	for i := 0; i < len(input); i += 192 {
		c, err := newCurvePoint(input[i : i+64])
		if err != nil {
			return nil, gas, err
		}
		t, err := newTwistPoint(input[i+64 : i+192])
		if err != nil {
			return nil, gas, err
		}
		cs = append(cs, c)
		ts = append(ts, t)
	}
	// Execute the pairing checks and return the results
	if bn256.PairingCheck(cs, ts) {
		return true32Byte, gas, nil
	}
	return false32Byte, gas, nil
}

// Native transfer contract to make Celo Gold ERC20 compatible.
type transfer struct{}

func (c *transfer) RequiredGas(input []byte) uint64 {
	return params.CallValueTransferGas
}

func (c *transfer) Run(input []byte, caller common.Address, evm *EVM, gas uint64) ([]byte, uint64, error) {
	gas, err := debitRequiredGas(c, input, gas)
	if err != nil {
		return nil, gas, err
	}
	celoGoldAddress, err := GetRegisteredAddressWithEvm(params.GoldTokenRegistryId, evm)
	if err != nil {
		return nil, gas, err
	}

	// input is comprised of 3 arguments:
	//   from:  32 bytes representing the address of the sender
	//   to:    32 bytes representing the address of the recipient
	//   value: 32 bytes, a 256 bit integer representing the amount of Celo Gold to transfer
	// 3 arguments x 32 bytes each = 96 bytes total input
	if len(input) < 96 {
		return nil, gas, ErrInputLength
	}

	if caller != *celoGoldAddress {
		return nil, gas, fmt.Errorf("Unable to call transfer from unpermissioned address")
	}
	from := common.BytesToAddress(input[0:32])
	to := common.BytesToAddress(input[32:64])

	var parsed bool
	value, parsed := math.ParseBig256(hexutil.Encode(input[64:96]))
	if !parsed {
		return nil, gas, fmt.Errorf("Error parsing transfer: unable to parse value from " + hexutil.Encode(input[64:96]))
	}

	if from == common.ZeroAddress {
		// Mint case: Create cGLD out of thin air
		evm.StateDB.AddBalance(to, value)
	} else {
		// Fail if we're trying to transfer more than the available balance
		if !evm.Context.CanTransfer(evm.StateDB, from, value) {
			return nil, gas, ErrInsufficientBalance
		}

		gas, err = evm.TobinTransfer(evm.StateDB, from, to, gas, value)
	}

	return input, gas, err
}

// computes a * (b ^ exponent) to `decimals` places of precision, where a and b are fractions
type fractionMulExp struct{}

func max(x, y int64) int64 {
	if x < y {
		return y
	}
	return x
}

func (c *fractionMulExp) RequiredGas(input []byte) uint64 {
	if len(input) < 192 {
		return params.FractionMulExpGas
	}
	exponent, parsed := math.ParseBig256(hexutil.Encode(input[128:160]))
	if !parsed {
		return params.FractionMulExpGas
	}
	decimals, parsed := math.ParseBig256(hexutil.Encode(input[160:192]))
	if !parsed {
		return params.FractionMulExpGas
	}
	if !decimals.IsInt64() || !exponent.IsInt64() {
		return params.FractionMulExpGas
	}

	numbers := max(decimals.Int64(), exponent.Int64())

	if numbers > 100000 {
		return params.FractionMulExpGas
	}

	gas := params.FractionMulExpGas

	for numbers > 10 {
		gas = gas * 3
		numbers = numbers / 2
	}

	return gas
}

func (c *fractionMulExp) Run(input []byte, caller common.Address, evm *EVM, gas uint64) ([]byte, uint64, error) {
	gas, err := debitRequiredGas(c, input, gas)
	if err != nil {
		return nil, gas, err
	}

	// input is comprised of 6 arguments:
	//   aNumerator:   32 bytes, 256 biqt integer, numerator for the first fraction (a)
	//   aDenominator: 32 bytes, 256 bit integer, denominator for the first fraction (a)
	//   bNumerator:   32 bytes, 256 bit integer, numerator for the second fraction (b)
	//   bDenominator: 32 bytes, 256 bit integer, denominator for the second fraction (b)
	//   exponent:     32 bytes, 256 bit integer, exponent to raise the second fraction (b) to
	//   decimals:     32 bytes, 256 bit integer, places of precision
	//
	// 6 args x 32 bytes each = 192 bytes total input length
	if len(input) < 192 {
		return nil, gas, ErrInputLength
	}

	parseErrorStr := "Error parsing input: unable to parse %s value from %s"

	aNumerator, parsed := math.ParseBig256(hexutil.Encode(input[0:32]))
	if !parsed {
		return nil, gas, fmt.Errorf(parseErrorStr, "aNumerator", hexutil.Encode(input[0:32]))
	}

	aDenominator, parsed := math.ParseBig256(hexutil.Encode(input[32:64]))
	if !parsed {
		return nil, gas, fmt.Errorf(parseErrorStr, "aDenominator", hexutil.Encode(input[32:64]))
	}

	bNumerator, parsed := math.ParseBig256(hexutil.Encode(input[64:96]))
	if !parsed {
		return nil, gas, fmt.Errorf(parseErrorStr, "bNumerator", hexutil.Encode(input[64:96]))
	}

	bDenominator, parsed := math.ParseBig256(hexutil.Encode(input[96:128]))
	if !parsed {
		return nil, gas, fmt.Errorf(parseErrorStr, "bDenominator", hexutil.Encode(input[96:128]))
	}

	exponent, parsed := math.ParseBig256(hexutil.Encode(input[128:160]))
	if !parsed {
		return nil, gas, fmt.Errorf(parseErrorStr, "exponent", hexutil.Encode(input[128:160]))
	}

	decimals, parsed := math.ParseBig256(hexutil.Encode(input[160:192]))
	if !parsed {
		return nil, gas, fmt.Errorf(parseErrorStr, "decimals", hexutil.Encode(input[160:192]))
	}

	// Handle passing of zero denominators
	if aDenominator == big.NewInt(0) || bDenominator == big.NewInt(0) {
		return nil, gas, fmt.Errorf("Input Error: Denominator of zero provided!")
	}

	if !decimals.IsInt64() || !exponent.IsInt64() || max(decimals.Int64(), exponent.Int64()) > 100000 {
		return nil, gas, fmt.Errorf("Input Error: Decimals or exponent too large")
	}

	numeratorExp := new(big.Int).Mul(aNumerator, new(big.Int).Exp(bNumerator, exponent, nil))
	denominatorExp := new(big.Int).Mul(aDenominator, new(big.Int).Exp(bDenominator, exponent, nil))

	decimalAdjustment := new(big.Int).Exp(big.NewInt(10), decimals, nil)

	numeratorDecimalAdjusted := new(big.Int).Div(new(big.Int).Mul(numeratorExp, decimalAdjustment), denominatorExp).Bytes()
	denominatorDecimalAdjusted := decimalAdjustment.Bytes()

	numeratorPadded := common.LeftPadBytes(numeratorDecimalAdjusted, 32)
	denominatorPadded := common.LeftPadBytes(denominatorDecimalAdjusted, 32)

	return append(numeratorPadded, denominatorPadded...), gas, nil
}

type proofOfPossession struct{}

func (c *proofOfPossession) RequiredGas(input []byte) uint64 {
	return params.ProofOfPossessionGas
}

func (c *proofOfPossession) Run(input []byte, caller common.Address, evm *EVM, gas uint64) ([]byte, uint64, error) {
	gas, err := debitRequiredGas(c, input, gas)
	if err != nil {
		return nil, gas, err
	}

	// input is comprised of 3 arguments:
	//   address:   20 bytes, an address used to generate the proof-of-possession
	//   publicKey: 96 bytes, representing the public key (defined as a const in bls package)
	//   signature: 48 bytes, representing the signature on `address` (defined as a const in bls package)
	// the total length of input required is the sum of these constants
	if len(input) != common.AddressLength+blscrypto.PUBLICKEYBYTES+blscrypto.SIGNATUREBYTES {
		return nil, gas, ErrInputLength
	}
	addressBytes := input[:common.AddressLength]

	publicKeyBytes := input[common.AddressLength : common.AddressLength+blscrypto.PUBLICKEYBYTES]
	publicKey, err := bls.DeserializePublicKeyCached(publicKeyBytes)
	if err != nil {
		return nil, gas, err
	}
	defer publicKey.Destroy()

	signatureBytes := input[common.AddressLength+blscrypto.PUBLICKEYBYTES : common.AddressLength+blscrypto.PUBLICKEYBYTES+blscrypto.SIGNATUREBYTES]
	signature, err := bls.DeserializeSignature(signatureBytes)
	if err != nil {
		return nil, gas, err
	}
	defer signature.Destroy()

	err = publicKey.VerifyPoP(addressBytes, signature)
	if err != nil {
		return nil, gas, err
	}

	return true32Byte, gas, nil
}

// bn256PairingIstanbul implements a pairing pre-compile for the bn256 curve
// conforming to Istanbul consensus rules.
type bn256PairingIstanbul struct{}

// RequiredGas returns the gas required to execute the pre-compiled contract.
func (c *bn256PairingIstanbul) RequiredGas(input []byte) uint64 {
	return params.Bn256PairingBaseGasIstanbul + uint64(len(input)/192)*params.Bn256PairingPerPointGasIstanbul
}

func (c *bn256PairingIstanbul) Run(input []byte, caller common.Address, evm *EVM, gas uint64) ([]byte, uint64, error) {
	gas, err := debitRequiredGas(c, input, gas)
	if err != nil {
		return nil, gas, err
	}
	return runBn256Pairing(input, caller, evm, gas)
}

// bn256PairingByzantium implements a pairing pre-compile for the bn256 curve
// conforming to Byzantium consensus rules.
type bn256PairingByzantium struct{}

// RequiredGas returns the gas required to execute the pre-compiled contract.
func (c *bn256PairingByzantium) RequiredGas(input []byte) uint64 {
	return params.Bn256PairingBaseGasByzantium + uint64(len(input)/192)*params.Bn256PairingPerPointGasByzantium
}

func (c *bn256PairingByzantium) Run(input []byte, caller common.Address, evm *EVM, gas uint64) ([]byte, uint64, error) {
	gas, err := debitRequiredGas(c, input, gas)
	if err != nil {
		return nil, gas, err
	}
	return runBn256Pairing(input, caller, evm, gas)
}

type blake2F struct{}

func (c *blake2F) RequiredGas(input []byte) uint64 {
	// If the input is malformed, we can't calculate the gas, return 0 and let the
	// actual call choke and fault.
	if len(input) != blake2FInputLength {
		return 0
	}
	return uint64(binary.BigEndian.Uint32(input[0:4]))
}

const (
	blake2FInputLength        = 213
	blake2FFinalBlockBytes    = byte(1)
	blake2FNonFinalBlockBytes = byte(0)
)

var (
	errBlake2FInvalidInputLength = errors.New("invalid input length")
	errBlake2FInvalidFinalFlag   = errors.New("invalid final flag")
)

func (c *blake2F) Run(input []byte, caller common.Address, evm *EVM, gas uint64) ([]byte, uint64, error) {
	gas, err := debitRequiredGas(c, input, gas)
	if err != nil {
		return nil, gas, err
	}
	// Make sure the input is valid (correct lenth and final flag)
	if len(input) != blake2FInputLength {
		return nil, gas, errBlake2FInvalidInputLength
	}
	if input[212] != blake2FNonFinalBlockBytes && input[212] != blake2FFinalBlockBytes {
		return nil, gas, errBlake2FInvalidFinalFlag
	}
	// Parse the input into the Blake2b call parameters
	var (
		rounds = binary.BigEndian.Uint32(input[0:4])
		final  = (input[212] == blake2FFinalBlockBytes)

		h [8]uint64
		m [16]uint64
		t [2]uint64
	)
	for i := 0; i < 8; i++ {
		offset := 4 + i*8
		h[i] = binary.LittleEndian.Uint64(input[offset : offset+8])
	}
	for i := 0; i < 16; i++ {
		offset := 68 + i*8
		m[i] = binary.LittleEndian.Uint64(input[offset : offset+8])
	}
	t[0] = binary.LittleEndian.Uint64(input[196:204])
	t[1] = binary.LittleEndian.Uint64(input[204:212])

	// Execute the compression function, extract and return the result
	blake2b.F(&h, m, t, final, rounds)

	output := make([]byte, 64)
	for i := 0; i < 8; i++ {
		offset := i * 8
		binary.LittleEndian.PutUint64(output[offset:offset+8], h[i])
	}
	return output, gas, nil
}

// ed25519Verify implements a native Ed25519 signature verification.
type ed25519Verify struct{}

// RequiredGas returns the gas required to execute the pre-compiled contract.
func (c *ed25519Verify) RequiredGas(input []byte) uint64 {
	const sha2_512WordLength = 64

	// round up to next whole word
	lengthCeil := len(input) + sha2_512WordLength - 1
	words := uint64(lengthCeil / sha2_512WordLength)
	return params.Ed25519VerifyGas + params.Sha2_512BaseGas + (words * params.Sha2_512PerWordGas)
}

func (c *ed25519Verify) Run(input []byte, caller common.Address, evm *EVM, gas uint64) ([]byte, uint64, error) {
	gas, err := debitRequiredGas(c, input, gas)
	if err != nil {
		return nil, gas, err
	}

	// Setup success/failure return values
	var fail32byte, success32Byte = true32Byte, false32Byte

	// Check if all required arguments are present
	if len(input) < 96 {
		return fail32byte, gas, nil
	}

	publicKey := input[0:32]  // 32 bytes
	signature := input[32:96] // 64 bytes
	message := input[96:]     // arbitrary length

	// Verify the Ed25519 signature against the public key and message
	// https://godoc.org/golang.org/x/crypto/ed25519#Verify
	if ed25519.Verify(publicKey, message, signature) {
		return success32Byte, gas, nil
	}
	return fail32byte, gas, nil
}

type getValidator struct{}

func (c *getValidator) RequiredGas(input []byte) uint64 {
	return params.GetValidatorGas
}

// Return the validators that are required to sign the given, possibly unsealed, block number. If this block is
// the last in an epoch, note that that may mean one or more of those validators may no longer be elected
// for subsequent blocks.
// WARNING: Validator set is always constructed from the canonical chain, therefore this precompile is undefined
// if the engine is aware of a chain with higher total difficulty.
func (c *getValidator) Run(input []byte, caller common.Address, evm *EVM, gas uint64) ([]byte, uint64, error) {
	gas, err := debitRequiredGas(c, input, gas)
	if err != nil {
		return nil, gas, err
	}

	// input is comprised of two arguments:
	//   index: 32 byte integer representing the index of the validator to get
	//   blockNumber: 32 byte integer representing the block number to access
	if len(input) < 64 {
		return nil, gas, ErrInputLength
	}

	index := new(big.Int).SetBytes(input[0:32])

	blockNumber := new(big.Int).SetBytes(input[32:64])
	if blockNumber.Cmp(common.Big0) == 0 {
		// Validator set for the genesis block is empty, so any index is out of bounds.
		return nil, gas, ErrValidatorsOutOfBounds
	}
	if blockNumber.Cmp(evm.Context.BlockNumber) > 0 {
		return nil, gas, ErrBlockNumberOutOfBounds
	}

	// Note: Passing empty hash as here as it is an extra expense and the hash is not actually used.
	validators := evm.Context.Engine.GetValidators(new(big.Int).Sub(blockNumber, common.Big1), common.Hash{})

	// Ensure index, which is guaranteed to be non-negative, is valid.
	if index.Cmp(big.NewInt(int64(len(validators)))) >= 0 {
		return nil, gas, ErrValidatorsOutOfBounds
	}

	validatorAddress := validators[index.Uint64()].Address()
	addressBytes := common.LeftPadBytes(validatorAddress[:], 32)

	return addressBytes, gas, nil
}

type getValidatorBLS struct{}

func (c *getValidatorBLS) RequiredGas(input []byte) uint64 {
	return params.GetValidatorBLSGas
}

func copyBLSNumber(result []byte, offset int, uncompressedBytes []byte, offset2 int) {
	for i := 0; i < 48; i++ {
		result[63-i+offset] = uncompressedBytes[i+offset2]
	}
}

// Return the validator BLS public key for the validator at given index. The public key is given in uncompressed format, 4*48 bytes.
func (c *getValidatorBLS) Run(input []byte, caller common.Address, evm *EVM, gas uint64) ([]byte, uint64, error) {
	gas, err := debitRequiredGas(c, input, gas)
	if err != nil {
		return nil, gas, err
	}

	// input is comprised of two arguments:
	//   index: 32 byte integer representing the index of the validator to get
	//   blockNumber: 32 byte integer representing the block number to access
	if len(input) < 64 {
		return nil, gas, ErrInputLength
	}

	index := new(big.Int).SetBytes(input[0:32])

	blockNumber := new(big.Int).SetBytes(input[32:64])
	if blockNumber.Cmp(common.Big0) == 0 {
		// Validator set for the genesis block is empty, so any index is out of bounds.
		return nil, gas, ErrValidatorsOutOfBounds
	}
	if blockNumber.Cmp(evm.Context.BlockNumber) > 0 {
		return nil, gas, ErrBlockNumberOutOfBounds
	}

	// Note: Passing empty hash as here as it is an extra expense and the hash is not actually used.
	validators := evm.Context.Engine.GetValidators(new(big.Int).Sub(blockNumber, common.Big1), common.Hash{})

	// Ensure index, which is guaranteed to be non-negative, is valid.
	if index.Cmp(big.NewInt(int64(len(validators)))) >= 0 {
		return nil, gas, ErrValidatorsOutOfBounds
	}

	validator := validators[index.Uint64()]
	uncompressedBytes := validator.BLSPublicKeyUncompressed()
	if len(uncompressedBytes) != 192 {
		return nil, gas, ErrUnexpected
	}

	result := make([]byte, 256)
	for i := 0; i < 256; i++ {
		result[i] = 0
	}

	copyBLSNumber(result, 0, uncompressedBytes, 0)
	copyBLSNumber(result, 64, uncompressedBytes, 48)
	copyBLSNumber(result, 128, uncompressedBytes, 96)
	copyBLSNumber(result, 192, uncompressedBytes, 144)

	return result, gas, nil
}

type numberValidators struct{}

func (c *numberValidators) RequiredGas(input []byte) uint64 {
	return params.GetValidatorGas
}

// Return the number of validators that are required to sign this current, possibly unsealed, block. If this block is
// the last in an epoch, note that that may mean one or more of those validators may no longer be elected
// for subsequent blocks.
// WARNING: Validator set is always constructed from the canonical chain, therefore this precompile is undefined
// if the engine is aware of a chain with higher total difficulty.
func (c *numberValidators) Run(input []byte, caller common.Address, evm *EVM, gas uint64) ([]byte, uint64, error) {
	gas, err := debitRequiredGas(c, input, gas)
	if err != nil {
		return nil, gas, err
	}

	// input is comprised of a single argument:
	//   blockNumber: 32 byte integer representing the block number to access
	if len(input) < 32 {
		return nil, gas, ErrInputLength
	}

	blockNumber := new(big.Int).SetBytes(input[0:32])
	if blockNumber.Cmp(common.Big0) == 0 {
		// Genesis validator set is empty. Return 0.
		return make([]byte, 32), gas, nil
	}
	if blockNumber.Cmp(evm.Context.BlockNumber) > 0 {
		return nil, gas, ErrBlockNumberOutOfBounds
	}

	// Note: Passing empty hash as here as it is an extra expense and the hash is not actually used.
	validators := evm.Context.Engine.GetValidators(new(big.Int).Sub(blockNumber, common.Big1), common.Hash{})

	numberValidators := big.NewInt(int64(len(validators))).Bytes()
	numberValidatorsBytes := common.LeftPadBytes(numberValidators[:], 32)
	return numberValidatorsBytes, gas, nil
}

type epochSize struct{}

func (c *epochSize) RequiredGas(input []byte) uint64 {
	return params.GetEpochSizeGas
}

func (c *epochSize) Run(input []byte, caller common.Address, evm *EVM, gas uint64) ([]byte, uint64, error) {
	gas, err := debitRequiredGas(c, input, gas)
	if err != nil || len(input) != 0 {
		return nil, gas, err
	}
	epochSize := new(big.Int).SetUint64(evm.Context.Engine.EpochSize()).Bytes()
	epochSizeBytes := common.LeftPadBytes(epochSize[:], 32)

	return epochSizeBytes, gas, nil
}

type blockNumberFromHeader struct{}

func (c *blockNumberFromHeader) RequiredGas(input []byte) uint64 {
	return params.GetBlockNumberFromHeaderGas
}

func (c *blockNumberFromHeader) Run(input []byte, caller common.Address, evm *EVM, gas uint64) ([]byte, uint64, error) {
	gas, err := debitRequiredGas(c, input, gas)
	if err != nil {
		return nil, gas, err
	}

	var header types.Header
	err = rlp.DecodeBytes(input, &header)
	if err != nil {
		return nil, gas, ErrInputDecode
	}

	blockNumber := header.Number.Bytes()
	blockNumberBytes := common.LeftPadBytes(blockNumber[:], 32)

	return blockNumberBytes, gas, nil
}

type hashHeader struct{}

func (c *hashHeader) RequiredGas(input []byte) uint64 {
	return params.HashHeaderGas
}

func (c *hashHeader) Run(input []byte, caller common.Address, evm *EVM, gas uint64) ([]byte, uint64, error) {
	gas, err := debitRequiredGas(c, input, gas)
	if err != nil {
		return nil, gas, err
	}

	var header types.Header
	err = rlp.DecodeBytes(input, &header)
	if err != nil {
		return nil, gas, ErrInputDecode
	}

	hashBytes := header.Hash().Bytes()

	return hashBytes, gas, nil
}

type getParentSealBitmap struct{}

func (c *getParentSealBitmap) RequiredGas(input []byte) uint64 {
	return params.GetParentSealBitmapGas
}

// Return the signer bitmap from the parent seal of a past block in the chain.
// Requested parent seal must have occurred within 4 epochs of the current block number.
func (c *getParentSealBitmap) Run(input []byte, caller common.Address, evm *EVM, gas uint64) ([]byte, uint64, error) {
	gas, err := debitRequiredGas(c, input, gas)
	if err != nil {
		return nil, gas, err
	}

	// input is comprised of a single argument:
	//   blockNumber: 32 byte integer representing the block number to access
	if len(input) < 32 {
		return nil, gas, ErrInputLength
	}

	blockNumber := new(big.Int).SetBytes(input[0:32])

	// Ensure the request is for information from a previously sealed block.
	if blockNumber.Cmp(common.Big0) == 0 || blockNumber.Cmp(evm.Context.BlockNumber) > 0 {
		return nil, gas, ErrBlockNumberOutOfBounds
	}

	// Ensure the request is for a sufficiently recent block to limit state expansion.
	historyLimit := new(big.Int).SetUint64(evm.Context.Engine.EpochSize() * 4)
	if blockNumber.Cmp(new(big.Int).Sub(evm.Context.BlockNumber, historyLimit)) <= 0 {
		return nil, gas, ErrBlockNumberOutOfBounds
	}

	header := evm.Context.GetHeaderByNumber(blockNumber.Uint64())
	if header == nil {
		log.Error("Unexpected failure to retrieve block in getParentSealBitmap precompile", "blockNumber", blockNumber)
		return nil, gas, ErrUnexpected
	}

	extra, err := types.ExtractIstanbulExtra(header)
	if err != nil {
		log.Error("Header without Istanbul extra data encountered in getParentSealBitmap precompile", "blockNumber", blockNumber, "err", err)
		return nil, gas, ErrEngineIncompatible
	}

	return common.LeftPadBytes(extra.ParentAggregatedSeal.Bitmap.Bytes()[:], 32), gas, nil
}

// getVerifiedSealBitmap is a precompile to verify the seal on a given header and extract its bitmap.
type getVerifiedSealBitmap struct{}

func (c *getVerifiedSealBitmap) RequiredGas(input []byte) uint64 {
	return params.GetVerifiedSealBitmapGas
}

func (c *getVerifiedSealBitmap) Run(input []byte, caller common.Address, evm *EVM, gas uint64) ([]byte, uint64, error) {
	gas, err := debitRequiredGas(c, input, gas)
	if err != nil {
		return nil, gas, err
	}

	// input is comprised of a single argument:
	//   header:  rlp encoded block header
	var header types.Header
	if err := rlp.DecodeBytes(input, &header); err != nil {
		return nil, gas, ErrInputDecode
	}

	// Verify the seal against the engine rules.
	if !evm.Context.VerifySeal(&header) {
		return nil, gas, ErrInputVerification
	}

	// Extract the verified seal from the header.
	extra, err := types.ExtractIstanbulExtra(&header)
	if err != nil {
		log.Error("Header without Istanbul extra data encountered in getVerifiedSealBitmap precompile", "extraData", header.Extra, "err", err)
		// Seal verified by a non-Istanbul engine. Return an error.
		return nil, gas, ErrEngineIncompatible
	}

	return common.LeftPadBytes(extra.AggregatedSeal.Bitmap.Bytes()[:], 32), gas, nil
}

// cip20HashFunctions is a precompile to compute any of several
// cryprographic hash functions
type cip20HashFunctions struct {
	hashes map[uint8]Cip20Hash
}

func (c *cip20HashFunctions) RequiredGas(input []byte) uint64 {
	if len(input) == 0 {
		return params.InvalidCip20Gas
	}

	if h, ok := c.hashes[input[0]]; ok {
		return h.RequiredGas(input[1:])
	}

	return params.InvalidCip20Gas
}

func (c *cip20HashFunctions) Run(input []byte, _ common.Address, _ *EVM, gas uint64) ([]byte, uint64, error) {
	gas, err := debitRequiredGas(c, input, gas)

	if err != nil {
		return nil, gas, err
	}

	if len(input) == 0 {
		return nil, gas, fmt.Errorf("Input Error: 0-byte input")
	}

	if h, ok := c.hashes[input[0]]; ok {
		output, err := h.Run(input[1:]) // trim selector

		if err != nil {
			return nil, gas, err
		}
		return output, gas, nil
	}

	return nil, gas, fmt.Errorf("Input Error: invalid CIP20 selector: %d", input[0])
}

var (
<<<<<<< HEAD
	errBLS12377InvalidInputLength = errors.New("invalid input length")
	errBLS12377G1PointSubgroup    = errors.New("g1 point is not on correct subgroup")
	errBLS12377G2PointSubgroup    = errors.New("g2 point is not on correct subgroup")
)

// bls12377G1Add implements EIP-2539 G1Add precompile.
type bls12377G1Add struct{}

// RequiredGas returns the gas required to execute the pre-compiled contract.
func (c *bls12377G1Add) RequiredGas(input []byte) uint64 {
	return params.Bls12377G1AddGas
}

func (c *bls12377G1Add) Run(input []byte, caller common.Address, evm *EVM, gas uint64) ([]byte, uint64, error) {
=======
	errBLS12381InvalidInputLength          = errors.New("invalid input length")
	errBLS12381InvalidFieldElementTopBytes = errors.New("invalid field element top bytes")
	errBLS12381G1PointSubgroup             = errors.New("g1 point is not on correct subgroup")
	errBLS12381G2PointSubgroup             = errors.New("g2 point is not on correct subgroup")
)

// bls12381G1Add implements EIP-2537 G1Add precompile.
type bls12381G1Add struct{}

// RequiredGas returns the gas required to execute the pre-compiled contract.
func (c *bls12381G1Add) RequiredGas(input []byte) uint64 {
	return params.Bls12381G1AddGas
}

func (c *bls12381G1Add) Run(input []byte, caller common.Address, evm *EVM, gas uint64) ([]byte, uint64, error) {
>>>>>>> 29c34cc0
	gas, err := debitRequiredGas(c, input, gas)
	if err != nil {
		return nil, gas, err
	}

<<<<<<< HEAD
	// Implements EIP-2539 G1Add precompile.
	// > G1 addition call expects `256` bytes as an input that is interpreted as byte concatenation of two G1 points (`128` bytes each).
	// > Output is an encoding of addition operation result - single G1 point (`128` bytes).
	if len(input) != 256 {
		return nil, gas, errBLS12377InvalidInputLength
	}
	var p0, p1 *bls12377.PointG1

	// Initialize G1
	g := bls12377.NewG1()
=======
	// Implements EIP-2537 G1Add precompile.
	// > G1 addition call expects `256` bytes as an input that is interpreted as byte concatenation of two G1 points (`128` bytes each).
	// > Output is an encoding of addition operation result - single G1 point (`128` bytes).
	if len(input) != 256 {
		return nil, gas, errBLS12381InvalidInputLength
	}
	var p0, p1 *bls12381.PointG1

	// Initialize G1
	g := bls12381.NewG1()
>>>>>>> 29c34cc0

	// Decode G1 point p_0
	if p0, err = g.DecodePoint(input[:128]); err != nil {
		return nil, gas, err
	}
	// Decode G1 point p_1
	if p1, err = g.DecodePoint(input[128:]); err != nil {
		return nil, gas, err
	}

	// Compute r = p_0 + p_1
	r := g.New()
	g.Add(r, p0, p1)

	// Encode the G1 point result into 128 bytes
	return g.EncodePoint(r), gas, nil
}

<<<<<<< HEAD
// bls12377G1Mul implements EIP-2539 G1Mul precompile.
type bls12377G1Mul struct{}

// RequiredGas returns the gas required to execute the pre-compiled contract.
func (c *bls12377G1Mul) RequiredGas(input []byte) uint64 {
	return params.Bls12377G1MulGas
}

func (c *bls12377G1Mul) Run(input []byte, caller common.Address, evm *EVM, gas uint64) ([]byte, uint64, error) {
=======
// bls12381G1Mul implements EIP-2537 G1Mul precompile.
type bls12381G1Mul struct{}

// RequiredGas returns the gas required to execute the pre-compiled contract.
func (c *bls12381G1Mul) RequiredGas(input []byte) uint64 {
	return params.Bls12381G1MulGas
}

func (c *bls12381G1Mul) Run(input []byte, caller common.Address, evm *EVM, gas uint64) ([]byte, uint64, error) {
>>>>>>> 29c34cc0
	gas, err := debitRequiredGas(c, input, gas)
	if err != nil {
		return nil, gas, err
	}

<<<<<<< HEAD
	// Implements EIP-2539 G1Mul precompile.
	// > G1 multiplication call expects `160` bytes as an input that is interpreted as byte concatenation of encoding of G1 point (`128` bytes) and encoding of a scalar value (`32` bytes).
	// > Output is an encoding of multiplication operation result - single G1 point (`128` bytes).
	if len(input) != 160 {
		return nil, gas, errBLS12377InvalidInputLength
	}
	var p0 *bls12377.PointG1

	// Initialize G1
	g := bls12377.NewG1()
=======
	// Implements EIP-2537 G1Mul precompile.
	// > G1 multiplication call expects `160` bytes as an input that is interpreted as byte concatenation of encoding of G1 point (`128` bytes) and encoding of a scalar value (`32` bytes).
	// > Output is an encoding of multiplication operation result - single G1 point (`128` bytes).
	if len(input) != 160 {
		return nil, gas, errBLS12381InvalidInputLength
	}
	var p0 *bls12381.PointG1

	// Initialize G1
	g := bls12381.NewG1()
>>>>>>> 29c34cc0

	// Decode G1 point
	if p0, err = g.DecodePoint(input[:128]); err != nil {
		return nil, gas, err
	}
	// Decode scalar value
	e := new(big.Int).SetBytes(input[128:])

	// Compute r = e * p_0
	r := g.New()
	g.MulScalar(r, p0, e)

	// Encode the G1 point into 128 bytes
	return g.EncodePoint(r), gas, nil
}

<<<<<<< HEAD
// bls12377G1MultiExp implements EIP-2539 G1MultiExp precompile.
type bls12377G1MultiExp struct{}

// RequiredGas returns the gas required to execute the pre-compiled contract.
func (c *bls12377G1MultiExp) RequiredGas(input []byte) uint64 {
=======
// bls12381G1MultiExp implements EIP-2537 G1MultiExp precompile.
type bls12381G1MultiExp struct{}

// RequiredGas returns the gas required to execute the pre-compiled contract.
func (c *bls12381G1MultiExp) RequiredGas(input []byte) uint64 {
>>>>>>> 29c34cc0
	// Calculate G1 point, scalar value pair length
	k := len(input) / 160
	if k == 0 {
		// Return 0 gas for small input length
		return 0
	}
	// Lookup discount value for G1 point, scalar value pair length
	var discount uint64
<<<<<<< HEAD
	if dLen := len(params.Bls12377MultiExpDiscountTable); k < dLen {
		discount = params.Bls12377MultiExpDiscountTable[k-1]
	} else {
		discount = params.Bls12377MultiExpDiscountTable[dLen-1]
	}
	// Calculate gas and return the result
	return (uint64(k) * params.Bls12377G1MulGas * discount) / 1000
}

func (c *bls12377G1MultiExp) Run(input []byte, caller common.Address, evm *EVM, gas uint64) ([]byte, uint64, error) {
=======
	if dLen := len(params.Bls12381MultiExpDiscountTable); k < dLen {
		discount = params.Bls12381MultiExpDiscountTable[k-1]
	} else {
		discount = params.Bls12381MultiExpDiscountTable[dLen-1]
	}
	// Calculate gas and return the result
	return (uint64(k) * params.Bls12381G1MulGas * discount) / 1000
}

func (c *bls12381G1MultiExp) Run(input []byte, caller common.Address, evm *EVM, gas uint64) ([]byte, uint64, error) {
>>>>>>> 29c34cc0
	gas, err := debitRequiredGas(c, input, gas)
	if err != nil {
		return nil, gas, err
	}

<<<<<<< HEAD
	// Implements EIP-2539 G1MultiExp precompile.
=======
	// Implements EIP-2537 G1MultiExp precompile.
>>>>>>> 29c34cc0
	// G1 multiplication call expects `160*k` bytes as an input that is interpreted as byte concatenation of `k` slices each of them being a byte concatenation of encoding of G1 point (`128` bytes) and encoding of a scalar value (`32` bytes).
	// Output is an encoding of multiexponentiation operation result - single G1 point (`128` bytes).
	k := len(input) / 160
	if len(input) == 0 || len(input)%160 != 0 {
<<<<<<< HEAD
		return nil, gas, errBLS12377InvalidInputLength
	}
	points := make([]*bls12377.PointG1, k)
	scalars := make([]*big.Int, k)

	// Initialize G1
	g := bls12377.NewG1()
=======
		return nil, gas, errBLS12381InvalidInputLength
	}
	points := make([]*bls12381.PointG1, k)
	scalars := make([]*big.Int, k)

	// Initialize G1
	g := bls12381.NewG1()
>>>>>>> 29c34cc0

	// Decode point scalar pairs
	for i := 0; i < k; i++ {
		off := 160 * i
		t0, t1, t2 := off, off+128, off+160
		// Decode G1 point
		if points[i], err = g.DecodePoint(input[t0:t1]); err != nil {
			return nil, gas, err
		}
		// Decode scalar value
		scalars[i] = new(big.Int).SetBytes(input[t1:t2])
	}

	// Compute r = e_0 * p_0 + e_1 * p_1 + ... + e_(k-1) * p_(k-1)
	r := g.New()
	g.MultiExp(r, points, scalars)

	// Encode the G1 point to 128 bytes
	return g.EncodePoint(r), gas, nil
}

<<<<<<< HEAD
// bls12377G2Add implements EIP-2539 G2Add precompile.
type bls12377G2Add struct{}

// RequiredGas returns the gas required to execute the pre-compiled contract.
func (c *bls12377G2Add) RequiredGas(input []byte) uint64 {
	return params.Bls12377G2AddGas
}

func (c *bls12377G2Add) Run(input []byte, caller common.Address, evm *EVM, gas uint64) ([]byte, uint64, error) {
=======
// bls12381G2Add implements EIP-2537 G2Add precompile.
type bls12381G2Add struct{}

// RequiredGas returns the gas required to execute the pre-compiled contract.
func (c *bls12381G2Add) RequiredGas(input []byte) uint64 {
	return params.Bls12381G2AddGas
}

func (c *bls12381G2Add) Run(input []byte, caller common.Address, evm *EVM, gas uint64) ([]byte, uint64, error) {
>>>>>>> 29c34cc0
	gas, err := debitRequiredGas(c, input, gas)
	if err != nil {
		return nil, gas, err
	}

<<<<<<< HEAD
	// Implements EIP-2539 G2Add precompile.
	// > G2 addition call expects `512` bytes as an input that is interpreted as byte concatenation of two G2 points (`256` bytes each).
	// > Output is an encoding of addition operation result - single G2 point (`256` bytes).
	if len(input) != 512 {
		return nil, gas, errBLS12377InvalidInputLength
	}
	var p0, p1 *bls12377.PointG2

	// Initialize G2
	g := bls12377.NewG2()
=======
	// Implements EIP-2537 G2Add precompile.
	// > G2 addition call expects `512` bytes as an input that is interpreted as byte concatenation of two G2 points (`256` bytes each).
	// > Output is an encoding of addition operation result - single G2 point (`256` bytes).
	if len(input) != 512 {
		return nil, gas, errBLS12381InvalidInputLength
	}
	var p0, p1 *bls12381.PointG2

	// Initialize G2
	g := bls12381.NewG2()
>>>>>>> 29c34cc0
	r := g.New()

	// Decode G2 point p_0
	if p0, err = g.DecodePoint(input[:256]); err != nil {
		return nil, gas, err
	}
	// Decode G2 point p_1
	if p1, err = g.DecodePoint(input[256:]); err != nil {
		return nil, gas, err
	}

	// Compute r = p_0 + p_1
	g.Add(r, p0, p1)

	// Encode the G2 point into 256 bytes
	return g.EncodePoint(r), gas, nil
}

<<<<<<< HEAD
// bls12377G2Mul implements EIP-2539 G2Mul precompile.
type bls12377G2Mul struct{}

// RequiredGas returns the gas required to execute the pre-compiled contract.
func (c *bls12377G2Mul) RequiredGas(input []byte) uint64 {
	return params.Bls12377G2MulGas
}

func (c *bls12377G2Mul) Run(input []byte, caller common.Address, evm *EVM, gas uint64) ([]byte, uint64, error) {
=======
// bls12381G2Mul implements EIP-2537 G2Mul precompile.
type bls12381G2Mul struct{}

// RequiredGas returns the gas required to execute the pre-compiled contract.
func (c *bls12381G2Mul) RequiredGas(input []byte) uint64 {
	return params.Bls12381G2MulGas
}

func (c *bls12381G2Mul) Run(input []byte, caller common.Address, evm *EVM, gas uint64) ([]byte, uint64, error) {
>>>>>>> 29c34cc0
	gas, err := debitRequiredGas(c, input, gas)
	if err != nil {
		return nil, gas, err
	}

<<<<<<< HEAD
	// Implements EIP-2539 G2MUL precompile logic.
	// > G2 multiplication call expects `288` bytes as an input that is interpreted as byte concatenation of encoding of G2 point (`256` bytes) and encoding of a scalar value (`32` bytes).
	// > Output is an encoding of multiplication operation result - single G2 point (`256` bytes).
	if len(input) != 288 {
		return nil, gas, errBLS12377InvalidInputLength
	}
	var p0 *bls12377.PointG2

	// Initialize G2
	g := bls12377.NewG2()
=======
	// Implements EIP-2537 G2MUL precompile logic.
	// > G2 multiplication call expects `288` bytes as an input that is interpreted as byte concatenation of encoding of G2 point (`256` bytes) and encoding of a scalar value (`32` bytes).
	// > Output is an encoding of multiplication operation result - single G2 point (`256` bytes).
	if len(input) != 288 {
		return nil, gas, errBLS12381InvalidInputLength
	}
	var p0 *bls12381.PointG2

	// Initialize G2
	g := bls12381.NewG2()
>>>>>>> 29c34cc0

	// Decode G2 point
	if p0, err = g.DecodePoint(input[:256]); err != nil {
		return nil, gas, err
	}
	// Decode scalar value
	e := new(big.Int).SetBytes(input[256:])

	// Compute r = e * p_0
	r := g.New()
	g.MulScalar(r, p0, e)

	// Encode the G2 point into 256 bytes
	return g.EncodePoint(r), gas, nil
}

<<<<<<< HEAD
// bls12377G2MultiExp implements EIP-2539 G2MultiExp precompile.
type bls12377G2MultiExp struct{}

// RequiredGas returns the gas required to execute the pre-compiled contract.
func (c *bls12377G2MultiExp) RequiredGas(input []byte) uint64 {
=======
// bls12381G2MultiExp implements EIP-2537 G2MultiExp precompile.
type bls12381G2MultiExp struct{}

// RequiredGas returns the gas required to execute the pre-compiled contract.
func (c *bls12381G2MultiExp) RequiredGas(input []byte) uint64 {
>>>>>>> 29c34cc0
	// Calculate G2 point, scalar value pair length
	k := len(input) / 288
	if k == 0 {
		// Return 0 gas for small input length
		return 0
	}
	// Lookup discount value for G2 point, scalar value pair length
	var discount uint64
<<<<<<< HEAD
	if dLen := len(params.Bls12377MultiExpDiscountTable); k < dLen {
		discount = params.Bls12377MultiExpDiscountTable[k-1]
	} else {
		discount = params.Bls12377MultiExpDiscountTable[dLen-1]
	}
	// Calculate gas and return the result
	return (uint64(k) * params.Bls12377G2MulGas * discount) / 1000
}

func (c *bls12377G2MultiExp) Run(input []byte, caller common.Address, evm *EVM, gas uint64) ([]byte, uint64, error) {
=======
	if dLen := len(params.Bls12381MultiExpDiscountTable); k < dLen {
		discount = params.Bls12381MultiExpDiscountTable[k-1]
	} else {
		discount = params.Bls12381MultiExpDiscountTable[dLen-1]
	}
	// Calculate gas and return the result
	return (uint64(k) * params.Bls12381G2MulGas * discount) / 1000
}

func (c *bls12381G2MultiExp) Run(input []byte, caller common.Address, evm *EVM, gas uint64) ([]byte, uint64, error) {
>>>>>>> 29c34cc0
	gas, err := debitRequiredGas(c, input, gas)
	if err != nil {
		return nil, gas, err
	}

<<<<<<< HEAD
	// Implements EIP-2539 G2MultiExp precompile logic
=======
	// Implements EIP-2537 G2MultiExp precompile logic
>>>>>>> 29c34cc0
	// > G2 multiplication call expects `288*k` bytes as an input that is interpreted as byte concatenation of `k` slices each of them being a byte concatenation of encoding of G2 point (`256` bytes) and encoding of a scalar value (`32` bytes).
	// > Output is an encoding of multiexponentiation operation result - single G2 point (`256` bytes).
	k := len(input) / 288
	if len(input) == 0 || len(input)%288 != 0 {
<<<<<<< HEAD
		return nil, gas, errBLS12377InvalidInputLength
	}
	points := make([]*bls12377.PointG2, k)
	scalars := make([]*big.Int, k)

	// Initialize G2
	g := bls12377.NewG2()
=======
		return nil, gas, errBLS12381InvalidInputLength
	}
	points := make([]*bls12381.PointG2, k)
	scalars := make([]*big.Int, k)

	// Initialize G2
	g := bls12381.NewG2()
>>>>>>> 29c34cc0

	// Decode point scalar pairs
	for i := 0; i < k; i++ {
		off := 288 * i
		t0, t1, t2 := off, off+256, off+288
		// Decode G1 point
		if points[i], err = g.DecodePoint(input[t0:t1]); err != nil {
			return nil, gas, err
		}
		// Decode scalar value
		scalars[i] = new(big.Int).SetBytes(input[t1:t2])
	}

	// Compute r = e_0 * p_0 + e_1 * p_1 + ... + e_(k-1) * p_(k-1)
	r := g.New()
	g.MultiExp(r, points, scalars)

	// Encode the G2 point to 256 bytes.
	return g.EncodePoint(r), gas, nil
}

<<<<<<< HEAD
// bls12377Pairing implements EIP-2539 Pairing precompile.
type bls12377Pairing struct{}

// RequiredGas returns the gas required to execute the pre-compiled contract.
func (c *bls12377Pairing) RequiredGas(input []byte) uint64 {
	return params.Bls12377PairingBaseGas + uint64(len(input)/384)*params.Bls12377PairingPerPairGas
}

func (c *bls12377Pairing) Run(input []byte, caller common.Address, evm *EVM, gas uint64) ([]byte, uint64, error) {
=======
// bls12381Pairing implements EIP-2537 Pairing precompile.
type bls12381Pairing struct{}

// RequiredGas returns the gas required to execute the pre-compiled contract.
func (c *bls12381Pairing) RequiredGas(input []byte) uint64 {
	return params.Bls12381PairingBaseGas + uint64(len(input)/384)*params.Bls12381PairingPerPairGas
}

func (c *bls12381Pairing) Run(input []byte, caller common.Address, evm *EVM, gas uint64) ([]byte, uint64, error) {
>>>>>>> 29c34cc0
	gas, err := debitRequiredGas(c, input, gas)
	if err != nil {
		return nil, gas, err
	}

<<<<<<< HEAD
	// Implements EIP-2539 Pairing precompile logic.
=======
	// Implements EIP-2537 Pairing precompile logic.
>>>>>>> 29c34cc0
	// > Pairing call expects `384*k` bytes as an inputs that is interpreted as byte concatenation of `k` slices. Each slice has the following structure:
	// > - `128` bytes of G1 point encoding
	// > - `256` bytes of G2 point encoding
	// > Output is a `32` bytes where last single byte is `0x01` if pairing result is equal to multiplicative identity in a pairing target field and `0x00` otherwise
	// > (which is equivalent of Big Endian encoding of Solidity values `uint256(1)` and `uin256(0)` respectively).
	k := len(input) / 384
	if len(input) == 0 || len(input)%384 != 0 {
<<<<<<< HEAD
		return nil, gas, errBLS12377InvalidInputLength
	}

	// Initialize BLS12-377 pairing engine
	e := bls12377.NewPairingEngine()
=======
		return nil, gas, errBLS12381InvalidInputLength
	}

	// Initialize BLS12-381 pairing engine
	e := bls12381.NewEngine()
>>>>>>> 29c34cc0
	g1, g2 := e.G1, e.G2

	// Decode pairs
	for i := 0; i < k; i++ {
		off := 384 * i
		t0, t1, t2 := off, off+128, off+384

		// Decode G1 point
		p1, err := g1.DecodePoint(input[t0:t1])
		if err != nil {
			return nil, gas, err
		}
		// Decode G2 point
		p2, err := g2.DecodePoint(input[t1:t2])
		if err != nil {
			return nil, gas, err
		}

		// 'point is on curve' check already done,
		// Here we need to apply subgroup checks.
		if !g1.InCorrectSubgroup(p1) {
<<<<<<< HEAD
			return nil, gas, errBLS12377G1PointSubgroup
		}
		if !g2.InCorrectSubgroup(p2) {
			return nil, gas, errBLS12377G2PointSubgroup
=======
			return nil, gas, errBLS12381G1PointSubgroup
		}
		if !g2.InCorrectSubgroup(p2) {
			return nil, gas, errBLS12381G2PointSubgroup
>>>>>>> 29c34cc0
		}

		// Update pairing engine with G1 and G2 ponits
		e.AddPair(p1, p2)
	}
	// Prepare 32 byte output
	out := make([]byte, 32)

	// Compute pairing and set the result
	if e.Check() {
		out[31] = 1
	}
	return out, gas, nil
<<<<<<< HEAD
=======
}

// decodeBLS12381FieldElement decodes BLS12-381 elliptic curve field element.
// Removes top 16 bytes of 64 byte input.
func decodeBLS12381FieldElement(in []byte) ([]byte, error) {
	if len(in) != 64 {
		return nil, errors.New("invalid field element length")
	}
	// check top bytes
	for i := 0; i < 16; i++ {
		if in[i] != byte(0x00) {
			return nil, errBLS12381InvalidFieldElementTopBytes
		}
	}
	out := make([]byte, 48)
	copy(out[:], in[16:])
	return out, nil
}

// bls12381MapG1 implements EIP-2537 MapG1 precompile.
type bls12381MapG1 struct{}

// RequiredGas returns the gas required to execute the pre-compiled contract.
func (c *bls12381MapG1) RequiredGas(input []byte) uint64 {
	return params.Bls12381MapG1Gas
}

func (c *bls12381MapG1) Run(input []byte, caller common.Address, evm *EVM, gas uint64) ([]byte, uint64, error) {
	gas, err := debitRequiredGas(c, input, gas)
	if err != nil {
		return nil, gas, err
	}

	// Implements EIP-2537 Map_To_G1 precompile.
	// > Field-to-curve call expects `64` bytes an an input that is interpreted as a an element of the base field.
	// > Output of this call is `128` bytes and is G1 point following respective encoding rules.
	if len(input) != 64 {
		return nil, gas, errBLS12381InvalidInputLength
	}

	// Decode input field element
	fe, err := decodeBLS12381FieldElement(input)
	if err != nil {
		return nil, gas, err
	}

	// Initialize G1
	g := bls12381.NewG1()

	// Compute mapping
	r, err := g.MapToCurve(fe)
	if err != nil {
		return nil, gas, err
	}

	// Encode the G1 point to 128 bytes
	return g.EncodePoint(r), gas, nil
}

// bls12381MapG2 implements EIP-2537 MapG2 precompile.
type bls12381MapG2 struct{}

// RequiredGas returns the gas required to execute the pre-compiled contract.
func (c *bls12381MapG2) RequiredGas(input []byte) uint64 {
	return params.Bls12381MapG2Gas
}

func (c *bls12381MapG2) Run(input []byte, caller common.Address, evm *EVM, gas uint64) ([]byte, uint64, error) {
	gas, err := debitRequiredGas(c, input, gas)
	if err != nil {
		return nil, gas, err
	}

	// Implements EIP-2537 Map_FP2_TO_G2 precompile logic.
	// > Field-to-curve call expects `128` bytes an an input that is interpreted as a an element of the quadratic extension field.
	// > Output of this call is `256` bytes and is G2 point following respective encoding rules.
	if len(input) != 128 {
		return nil, gas, errBLS12381InvalidInputLength
	}

	// Decode input field element
	fe := make([]byte, 96)
	c0, err := decodeBLS12381FieldElement(input[:64])
	if err != nil {
		return nil, gas, err
	}
	copy(fe[48:], c0)
	c1, err := decodeBLS12381FieldElement(input[64:])
	if err != nil {
		return nil, gas, err
	}
	copy(fe[:48], c1)

	// Initialize G2
	g := bls12381.NewG2()

	// Compute mapping
	r, err := g.MapToCurve(fe)
	if err != nil {
		return nil, gas, err
	}

	// Encode the G2 point to 256 bytes
	return g.EncodePoint(r), gas, nil
>>>>>>> 29c34cc0
}<|MERGE_RESOLUTION|>--- conflicted
+++ resolved
@@ -32,11 +32,8 @@
 	"github.com/ethereum/go-ethereum/crypto"
 	"github.com/ethereum/go-ethereum/crypto/blake2b"
 	blscrypto "github.com/ethereum/go-ethereum/crypto/bls"
-<<<<<<< HEAD
 	"github.com/ethereum/go-ethereum/crypto/bls12377"
-=======
 	"github.com/ethereum/go-ethereum/crypto/bls12381"
->>>>>>> 29c34cc0
 	"github.com/ethereum/go-ethereum/crypto/bn256"
 	"github.com/ethereum/go-ethereum/log"
 	"github.com/ethereum/go-ethereum/params"
@@ -182,24 +179,6 @@
 
 	// TODO(Donut): Add instances
 	edd25519Address:          &ed25519Verify{},
-<<<<<<< HEAD
-	b12_381G1AddAddress:      nil,
-	b12_381G1MulAddress:      nil,
-	b12_381G1MultiExpAddress: nil,
-	b12_381G2AddAddress:      nil,
-	b12_381G2MulAddress:      nil,
-	b12_381G2MultiExpAddress: nil,
-	b12_381PairingAddress:    nil,
-	b12_381MapFpToG1Address:  nil,
-	b12_381MapFp2ToG2Address: nil,
-	b12_377G1AddAddress:      &bls12377G1Add{},
-	b12_377G1MulAddress:      &bls12377G1Mul{},
-	b12_377G1MultiExpAddress: &bls12377G1MultiExp{},
-	b12_377G2AddAddress:      &bls12377G2Add{},
-	b12_377G2MulAddress:      &bls12377G2Mul{},
-	b12_377G2MultiExpAddress: &bls12377G2MultiExp{},
-	b12_377PairingAddress:    &bls12377Pairing{},
-=======
 	b12_381G1AddAddress:      &bls12381G1Add{},
 	b12_381G1MulAddress:      &bls12381G1Mul{},
 	b12_381G1MultiExpAddress: &bls12381G1MultiExp{},
@@ -209,14 +188,13 @@
 	b12_381PairingAddress:    &bls12381Pairing{},
 	b12_381MapFpToG1Address:  &bls12381MapG1{},
 	b12_381MapFp2ToG2Address: &bls12381MapG2{},
-	b12_377G1AddAddress:      nil,
-	b12_377G1MulAddress:      nil,
-	b12_377G1MultiExpAddress: nil,
-	b12_377G2AddAddress:      nil,
-	b12_377G2MulAddress:      nil,
-	b12_377G2MultiExpAddress: nil,
-	b12_377PairingAddress:    nil,
->>>>>>> 29c34cc0
+	b12_377G1AddAddress:      &bls12377G1Add{},
+	b12_377G1MulAddress:      &bls12377G1Mul{},
+	b12_377G1MultiExpAddress: &bls12377G1MultiExp{},
+	b12_377G2AddAddress:      &bls12377G2Add{},
+	b12_377G2MulAddress:      &bls12377G2Mul{},
+	b12_377G2MultiExpAddress: &bls12377G2MultiExp{},
+	b12_377PairingAddress:    &bls12377Pairing{},
 	cip20Address:             &cip20HashFunctions{Cip20HashesDonut},
 	cip26Address:             &getValidatorBLS{},
 }
@@ -711,7 +689,7 @@
 	}
 
 	// input is comprised of 6 arguments:
-	//   aNumerator:   32 bytes, 256 biqt integer, numerator for the first fraction (a)
+	//   aNumerator:   32 bytes, 256 bit integer, numerator for the first fraction (a)
 	//   aDenominator: 32 bytes, 256 bit integer, denominator for the first fraction (a)
 	//   bNumerator:   32 bytes, 256 bit integer, numerator for the second fraction (b)
 	//   bDenominator: 32 bytes, 256 bit integer, denominator for the second fraction (b)
@@ -1303,22 +1281,6 @@
 }
 
 var (
-<<<<<<< HEAD
-	errBLS12377InvalidInputLength = errors.New("invalid input length")
-	errBLS12377G1PointSubgroup    = errors.New("g1 point is not on correct subgroup")
-	errBLS12377G2PointSubgroup    = errors.New("g2 point is not on correct subgroup")
-)
-
-// bls12377G1Add implements EIP-2539 G1Add precompile.
-type bls12377G1Add struct{}
-
-// RequiredGas returns the gas required to execute the pre-compiled contract.
-func (c *bls12377G1Add) RequiredGas(input []byte) uint64 {
-	return params.Bls12377G1AddGas
-}
-
-func (c *bls12377G1Add) Run(input []byte, caller common.Address, evm *EVM, gas uint64) ([]byte, uint64, error) {
-=======
 	errBLS12381InvalidInputLength          = errors.New("invalid input length")
 	errBLS12381InvalidFieldElementTopBytes = errors.New("invalid field element top bytes")
 	errBLS12381G1PointSubgroup             = errors.New("g1 point is not on correct subgroup")
@@ -1334,24 +1296,11 @@
 }
 
 func (c *bls12381G1Add) Run(input []byte, caller common.Address, evm *EVM, gas uint64) ([]byte, uint64, error) {
->>>>>>> 29c34cc0
-	gas, err := debitRequiredGas(c, input, gas)
-	if err != nil {
-		return nil, gas, err
-	}
-
-<<<<<<< HEAD
-	// Implements EIP-2539 G1Add precompile.
-	// > G1 addition call expects `256` bytes as an input that is interpreted as byte concatenation of two G1 points (`128` bytes each).
-	// > Output is an encoding of addition operation result - single G1 point (`128` bytes).
-	if len(input) != 256 {
-		return nil, gas, errBLS12377InvalidInputLength
-	}
-	var p0, p1 *bls12377.PointG1
-
-	// Initialize G1
-	g := bls12377.NewG1()
-=======
+	gas, err := debitRequiredGas(c, input, gas)
+	if err != nil {
+		return nil, gas, err
+	}
+
 	// Implements EIP-2537 G1Add precompile.
 	// > G1 addition call expects `256` bytes as an input that is interpreted as byte concatenation of two G1 points (`128` bytes each).
 	// > Output is an encoding of addition operation result - single G1 point (`128` bytes).
@@ -1362,7 +1311,6 @@
 
 	// Initialize G1
 	g := bls12381.NewG1()
->>>>>>> 29c34cc0
 
 	// Decode G1 point p_0
 	if p0, err = g.DecodePoint(input[:128]); err != nil {
@@ -1381,17 +1329,6 @@
 	return g.EncodePoint(r), gas, nil
 }
 
-<<<<<<< HEAD
-// bls12377G1Mul implements EIP-2539 G1Mul precompile.
-type bls12377G1Mul struct{}
-
-// RequiredGas returns the gas required to execute the pre-compiled contract.
-func (c *bls12377G1Mul) RequiredGas(input []byte) uint64 {
-	return params.Bls12377G1MulGas
-}
-
-func (c *bls12377G1Mul) Run(input []byte, caller common.Address, evm *EVM, gas uint64) ([]byte, uint64, error) {
-=======
 // bls12381G1Mul implements EIP-2537 G1Mul precompile.
 type bls12381G1Mul struct{}
 
@@ -1401,24 +1338,11 @@
 }
 
 func (c *bls12381G1Mul) Run(input []byte, caller common.Address, evm *EVM, gas uint64) ([]byte, uint64, error) {
->>>>>>> 29c34cc0
-	gas, err := debitRequiredGas(c, input, gas)
-	if err != nil {
-		return nil, gas, err
-	}
-
-<<<<<<< HEAD
-	// Implements EIP-2539 G1Mul precompile.
-	// > G1 multiplication call expects `160` bytes as an input that is interpreted as byte concatenation of encoding of G1 point (`128` bytes) and encoding of a scalar value (`32` bytes).
-	// > Output is an encoding of multiplication operation result - single G1 point (`128` bytes).
-	if len(input) != 160 {
-		return nil, gas, errBLS12377InvalidInputLength
-	}
-	var p0 *bls12377.PointG1
-
-	// Initialize G1
-	g := bls12377.NewG1()
-=======
+	gas, err := debitRequiredGas(c, input, gas)
+	if err != nil {
+		return nil, gas, err
+	}
+
 	// Implements EIP-2537 G1Mul precompile.
 	// > G1 multiplication call expects `160` bytes as an input that is interpreted as byte concatenation of encoding of G1 point (`128` bytes) and encoding of a scalar value (`32` bytes).
 	// > Output is an encoding of multiplication operation result - single G1 point (`128` bytes).
@@ -1429,7 +1353,6 @@
 
 	// Initialize G1
 	g := bls12381.NewG1()
->>>>>>> 29c34cc0
 
 	// Decode G1 point
 	if p0, err = g.DecodePoint(input[:128]); err != nil {
@@ -1446,19 +1369,11 @@
 	return g.EncodePoint(r), gas, nil
 }
 
-<<<<<<< HEAD
-// bls12377G1MultiExp implements EIP-2539 G1MultiExp precompile.
-type bls12377G1MultiExp struct{}
-
-// RequiredGas returns the gas required to execute the pre-compiled contract.
-func (c *bls12377G1MultiExp) RequiredGas(input []byte) uint64 {
-=======
 // bls12381G1MultiExp implements EIP-2537 G1MultiExp precompile.
 type bls12381G1MultiExp struct{}
 
 // RequiredGas returns the gas required to execute the pre-compiled contract.
 func (c *bls12381G1MultiExp) RequiredGas(input []byte) uint64 {
->>>>>>> 29c34cc0
 	// Calculate G1 point, scalar value pair length
 	k := len(input) / 160
 	if k == 0 {
@@ -1467,18 +1382,6 @@
 	}
 	// Lookup discount value for G1 point, scalar value pair length
 	var discount uint64
-<<<<<<< HEAD
-	if dLen := len(params.Bls12377MultiExpDiscountTable); k < dLen {
-		discount = params.Bls12377MultiExpDiscountTable[k-1]
-	} else {
-		discount = params.Bls12377MultiExpDiscountTable[dLen-1]
-	}
-	// Calculate gas and return the result
-	return (uint64(k) * params.Bls12377G1MulGas * discount) / 1000
-}
-
-func (c *bls12377G1MultiExp) Run(input []byte, caller common.Address, evm *EVM, gas uint64) ([]byte, uint64, error) {
-=======
 	if dLen := len(params.Bls12381MultiExpDiscountTable); k < dLen {
 		discount = params.Bls12381MultiExpDiscountTable[k-1]
 	} else {
@@ -1489,30 +1392,16 @@
 }
 
 func (c *bls12381G1MultiExp) Run(input []byte, caller common.Address, evm *EVM, gas uint64) ([]byte, uint64, error) {
->>>>>>> 29c34cc0
-	gas, err := debitRequiredGas(c, input, gas)
-	if err != nil {
-		return nil, gas, err
-	}
-
-<<<<<<< HEAD
-	// Implements EIP-2539 G1MultiExp precompile.
-=======
+	gas, err := debitRequiredGas(c, input, gas)
+	if err != nil {
+		return nil, gas, err
+	}
+
 	// Implements EIP-2537 G1MultiExp precompile.
->>>>>>> 29c34cc0
 	// G1 multiplication call expects `160*k` bytes as an input that is interpreted as byte concatenation of `k` slices each of them being a byte concatenation of encoding of G1 point (`128` bytes) and encoding of a scalar value (`32` bytes).
 	// Output is an encoding of multiexponentiation operation result - single G1 point (`128` bytes).
 	k := len(input) / 160
 	if len(input) == 0 || len(input)%160 != 0 {
-<<<<<<< HEAD
-		return nil, gas, errBLS12377InvalidInputLength
-	}
-	points := make([]*bls12377.PointG1, k)
-	scalars := make([]*big.Int, k)
-
-	// Initialize G1
-	g := bls12377.NewG1()
-=======
 		return nil, gas, errBLS12381InvalidInputLength
 	}
 	points := make([]*bls12381.PointG1, k)
@@ -1520,7 +1409,6 @@
 
 	// Initialize G1
 	g := bls12381.NewG1()
->>>>>>> 29c34cc0
 
 	// Decode point scalar pairs
 	for i := 0; i < k; i++ {
@@ -1542,17 +1430,6 @@
 	return g.EncodePoint(r), gas, nil
 }
 
-<<<<<<< HEAD
-// bls12377G2Add implements EIP-2539 G2Add precompile.
-type bls12377G2Add struct{}
-
-// RequiredGas returns the gas required to execute the pre-compiled contract.
-func (c *bls12377G2Add) RequiredGas(input []byte) uint64 {
-	return params.Bls12377G2AddGas
-}
-
-func (c *bls12377G2Add) Run(input []byte, caller common.Address, evm *EVM, gas uint64) ([]byte, uint64, error) {
-=======
 // bls12381G2Add implements EIP-2537 G2Add precompile.
 type bls12381G2Add struct{}
 
@@ -1562,24 +1439,11 @@
 }
 
 func (c *bls12381G2Add) Run(input []byte, caller common.Address, evm *EVM, gas uint64) ([]byte, uint64, error) {
->>>>>>> 29c34cc0
-	gas, err := debitRequiredGas(c, input, gas)
-	if err != nil {
-		return nil, gas, err
-	}
-
-<<<<<<< HEAD
-	// Implements EIP-2539 G2Add precompile.
-	// > G2 addition call expects `512` bytes as an input that is interpreted as byte concatenation of two G2 points (`256` bytes each).
-	// > Output is an encoding of addition operation result - single G2 point (`256` bytes).
-	if len(input) != 512 {
-		return nil, gas, errBLS12377InvalidInputLength
-	}
-	var p0, p1 *bls12377.PointG2
-
-	// Initialize G2
-	g := bls12377.NewG2()
-=======
+	gas, err := debitRequiredGas(c, input, gas)
+	if err != nil {
+		return nil, gas, err
+	}
+
 	// Implements EIP-2537 G2Add precompile.
 	// > G2 addition call expects `512` bytes as an input that is interpreted as byte concatenation of two G2 points (`256` bytes each).
 	// > Output is an encoding of addition operation result - single G2 point (`256` bytes).
@@ -1590,7 +1454,6 @@
 
 	// Initialize G2
 	g := bls12381.NewG2()
->>>>>>> 29c34cc0
 	r := g.New()
 
 	// Decode G2 point p_0
@@ -1609,17 +1472,6 @@
 	return g.EncodePoint(r), gas, nil
 }
 
-<<<<<<< HEAD
-// bls12377G2Mul implements EIP-2539 G2Mul precompile.
-type bls12377G2Mul struct{}
-
-// RequiredGas returns the gas required to execute the pre-compiled contract.
-func (c *bls12377G2Mul) RequiredGas(input []byte) uint64 {
-	return params.Bls12377G2MulGas
-}
-
-func (c *bls12377G2Mul) Run(input []byte, caller common.Address, evm *EVM, gas uint64) ([]byte, uint64, error) {
-=======
 // bls12381G2Mul implements EIP-2537 G2Mul precompile.
 type bls12381G2Mul struct{}
 
@@ -1629,24 +1481,11 @@
 }
 
 func (c *bls12381G2Mul) Run(input []byte, caller common.Address, evm *EVM, gas uint64) ([]byte, uint64, error) {
->>>>>>> 29c34cc0
-	gas, err := debitRequiredGas(c, input, gas)
-	if err != nil {
-		return nil, gas, err
-	}
-
-<<<<<<< HEAD
-	// Implements EIP-2539 G2MUL precompile logic.
-	// > G2 multiplication call expects `288` bytes as an input that is interpreted as byte concatenation of encoding of G2 point (`256` bytes) and encoding of a scalar value (`32` bytes).
-	// > Output is an encoding of multiplication operation result - single G2 point (`256` bytes).
-	if len(input) != 288 {
-		return nil, gas, errBLS12377InvalidInputLength
-	}
-	var p0 *bls12377.PointG2
-
-	// Initialize G2
-	g := bls12377.NewG2()
-=======
+	gas, err := debitRequiredGas(c, input, gas)
+	if err != nil {
+		return nil, gas, err
+	}
+
 	// Implements EIP-2537 G2MUL precompile logic.
 	// > G2 multiplication call expects `288` bytes as an input that is interpreted as byte concatenation of encoding of G2 point (`256` bytes) and encoding of a scalar value (`32` bytes).
 	// > Output is an encoding of multiplication operation result - single G2 point (`256` bytes).
@@ -1657,7 +1496,6 @@
 
 	// Initialize G2
 	g := bls12381.NewG2()
->>>>>>> 29c34cc0
 
 	// Decode G2 point
 	if p0, err = g.DecodePoint(input[:256]); err != nil {
@@ -1674,19 +1512,11 @@
 	return g.EncodePoint(r), gas, nil
 }
 
-<<<<<<< HEAD
-// bls12377G2MultiExp implements EIP-2539 G2MultiExp precompile.
-type bls12377G2MultiExp struct{}
-
-// RequiredGas returns the gas required to execute the pre-compiled contract.
-func (c *bls12377G2MultiExp) RequiredGas(input []byte) uint64 {
-=======
 // bls12381G2MultiExp implements EIP-2537 G2MultiExp precompile.
 type bls12381G2MultiExp struct{}
 
 // RequiredGas returns the gas required to execute the pre-compiled contract.
 func (c *bls12381G2MultiExp) RequiredGas(input []byte) uint64 {
->>>>>>> 29c34cc0
 	// Calculate G2 point, scalar value pair length
 	k := len(input) / 288
 	if k == 0 {
@@ -1695,18 +1525,6 @@
 	}
 	// Lookup discount value for G2 point, scalar value pair length
 	var discount uint64
-<<<<<<< HEAD
-	if dLen := len(params.Bls12377MultiExpDiscountTable); k < dLen {
-		discount = params.Bls12377MultiExpDiscountTable[k-1]
-	} else {
-		discount = params.Bls12377MultiExpDiscountTable[dLen-1]
-	}
-	// Calculate gas and return the result
-	return (uint64(k) * params.Bls12377G2MulGas * discount) / 1000
-}
-
-func (c *bls12377G2MultiExp) Run(input []byte, caller common.Address, evm *EVM, gas uint64) ([]byte, uint64, error) {
-=======
 	if dLen := len(params.Bls12381MultiExpDiscountTable); k < dLen {
 		discount = params.Bls12381MultiExpDiscountTable[k-1]
 	} else {
@@ -1717,30 +1535,16 @@
 }
 
 func (c *bls12381G2MultiExp) Run(input []byte, caller common.Address, evm *EVM, gas uint64) ([]byte, uint64, error) {
->>>>>>> 29c34cc0
-	gas, err := debitRequiredGas(c, input, gas)
-	if err != nil {
-		return nil, gas, err
-	}
-
-<<<<<<< HEAD
-	// Implements EIP-2539 G2MultiExp precompile logic
-=======
+	gas, err := debitRequiredGas(c, input, gas)
+	if err != nil {
+		return nil, gas, err
+	}
+
 	// Implements EIP-2537 G2MultiExp precompile logic
->>>>>>> 29c34cc0
 	// > G2 multiplication call expects `288*k` bytes as an input that is interpreted as byte concatenation of `k` slices each of them being a byte concatenation of encoding of G2 point (`256` bytes) and encoding of a scalar value (`32` bytes).
 	// > Output is an encoding of multiexponentiation operation result - single G2 point (`256` bytes).
 	k := len(input) / 288
 	if len(input) == 0 || len(input)%288 != 0 {
-<<<<<<< HEAD
-		return nil, gas, errBLS12377InvalidInputLength
-	}
-	points := make([]*bls12377.PointG2, k)
-	scalars := make([]*big.Int, k)
-
-	// Initialize G2
-	g := bls12377.NewG2()
-=======
 		return nil, gas, errBLS12381InvalidInputLength
 	}
 	points := make([]*bls12381.PointG2, k)
@@ -1748,7 +1552,6 @@
 
 	// Initialize G2
 	g := bls12381.NewG2()
->>>>>>> 29c34cc0
 
 	// Decode point scalar pairs
 	for i := 0; i < k; i++ {
@@ -1770,17 +1573,6 @@
 	return g.EncodePoint(r), gas, nil
 }
 
-<<<<<<< HEAD
-// bls12377Pairing implements EIP-2539 Pairing precompile.
-type bls12377Pairing struct{}
-
-// RequiredGas returns the gas required to execute the pre-compiled contract.
-func (c *bls12377Pairing) RequiredGas(input []byte) uint64 {
-	return params.Bls12377PairingBaseGas + uint64(len(input)/384)*params.Bls12377PairingPerPairGas
-}
-
-func (c *bls12377Pairing) Run(input []byte, caller common.Address, evm *EVM, gas uint64) ([]byte, uint64, error) {
-=======
 // bls12381Pairing implements EIP-2537 Pairing precompile.
 type bls12381Pairing struct{}
 
@@ -1790,17 +1582,12 @@
 }
 
 func (c *bls12381Pairing) Run(input []byte, caller common.Address, evm *EVM, gas uint64) ([]byte, uint64, error) {
->>>>>>> 29c34cc0
-	gas, err := debitRequiredGas(c, input, gas)
-	if err != nil {
-		return nil, gas, err
-	}
-
-<<<<<<< HEAD
-	// Implements EIP-2539 Pairing precompile logic.
-=======
+	gas, err := debitRequiredGas(c, input, gas)
+	if err != nil {
+		return nil, gas, err
+	}
+
 	// Implements EIP-2537 Pairing precompile logic.
->>>>>>> 29c34cc0
 	// > Pairing call expects `384*k` bytes as an inputs that is interpreted as byte concatenation of `k` slices. Each slice has the following structure:
 	// > - `128` bytes of G1 point encoding
 	// > - `256` bytes of G2 point encoding
@@ -1808,19 +1595,11 @@
 	// > (which is equivalent of Big Endian encoding of Solidity values `uint256(1)` and `uin256(0)` respectively).
 	k := len(input) / 384
 	if len(input) == 0 || len(input)%384 != 0 {
-<<<<<<< HEAD
-		return nil, gas, errBLS12377InvalidInputLength
-	}
-
-	// Initialize BLS12-377 pairing engine
-	e := bls12377.NewPairingEngine()
-=======
 		return nil, gas, errBLS12381InvalidInputLength
 	}
 
 	// Initialize BLS12-381 pairing engine
 	e := bls12381.NewEngine()
->>>>>>> 29c34cc0
 	g1, g2 := e.G1, e.G2
 
 	// Decode pairs
@@ -1842,17 +1621,10 @@
 		// 'point is on curve' check already done,
 		// Here we need to apply subgroup checks.
 		if !g1.InCorrectSubgroup(p1) {
-<<<<<<< HEAD
-			return nil, gas, errBLS12377G1PointSubgroup
-		}
-		if !g2.InCorrectSubgroup(p2) {
-			return nil, gas, errBLS12377G2PointSubgroup
-=======
 			return nil, gas, errBLS12381G1PointSubgroup
 		}
 		if !g2.InCorrectSubgroup(p2) {
 			return nil, gas, errBLS12381G2PointSubgroup
->>>>>>> 29c34cc0
 		}
 
 		// Update pairing engine with G1 and G2 ponits
@@ -1866,8 +1638,6 @@
 		out[31] = 1
 	}
 	return out, gas, nil
-<<<<<<< HEAD
-=======
 }
 
 // decodeBLS12381FieldElement decodes BLS12-381 elliptic curve field element.
@@ -1972,5 +1742,363 @@
 
 	// Encode the G2 point to 256 bytes
 	return g.EncodePoint(r), gas, nil
->>>>>>> 29c34cc0
+}
+
+var (
+	errBLS12377InvalidInputLength = errors.New("invalid input length")
+	errBLS12377G1PointSubgroup    = errors.New("g1 point is not on correct subgroup")
+	errBLS12377G2PointSubgroup    = errors.New("g2 point is not on correct subgroup")
+)
+
+// bls12377G1Add implements EIP-2539 G1Add precompile.
+type bls12377G1Add struct{}
+
+// RequiredGas returns the gas required to execute the pre-compiled contract.
+func (c *bls12377G1Add) RequiredGas(input []byte) uint64 {
+	return params.Bls12377G1AddGas
+}
+
+func (c *bls12377G1Add) Run(input []byte, caller common.Address, evm *EVM, gas uint64) ([]byte, uint64, error) {
+	gas, err := debitRequiredGas(c, input, gas)
+	if err != nil {
+		return nil, gas, err
+	}
+
+	// Implements EIP-2539 G1Add precompile.
+	// > G1 addition call expects `256` bytes as an input that is interpreted as byte concatenation of two G1 points (`128` bytes each).
+	// > Output is an encoding of addition operation result - single G1 point (`128` bytes).
+	if len(input) != 256 {
+		return nil, gas, errBLS12377InvalidInputLength
+	}
+	var p0, p1 *bls12377.PointG1
+
+	// Initialize G1
+	g := bls12377.NewG1()
+
+	// Decode G1 point p_0
+	if p0, err = g.DecodePoint(input[:128]); err != nil {
+		return nil, gas, err
+	}
+	// Decode G1 point p_1
+	if p1, err = g.DecodePoint(input[128:]); err != nil {
+		return nil, gas, err
+	}
+
+	// Compute r = p_0 + p_1
+	r := g.New()
+	g.Add(r, p0, p1)
+
+	// Encode the G1 point result into 128 bytes
+	return g.EncodePoint(r), gas, nil
+}
+
+// bls12377G1Mul implements EIP-2539 G1Mul precompile.
+type bls12377G1Mul struct{}
+
+// RequiredGas returns the gas required to execute the pre-compiled contract.
+func (c *bls12377G1Mul) RequiredGas(input []byte) uint64 {
+	return params.Bls12377G1MulGas
+}
+
+func (c *bls12377G1Mul) Run(input []byte, caller common.Address, evm *EVM, gas uint64) ([]byte, uint64, error) {
+	gas, err := debitRequiredGas(c, input, gas)
+	if err != nil {
+		return nil, gas, err
+	}
+
+	// Implements EIP-2539 G1Mul precompile.
+	// > G1 multiplication call expects `160` bytes as an input that is interpreted as byte concatenation of encoding of G1 point (`128` bytes) and encoding of a scalar value (`32` bytes).
+	// > Output is an encoding of multiplication operation result - single G1 point (`128` bytes).
+	if len(input) != 160 {
+		return nil, gas, errBLS12377InvalidInputLength
+	}
+	var p0 *bls12377.PointG1
+
+	// Initialize G1
+	g := bls12377.NewG1()
+
+	// Decode G1 point
+	if p0, err = g.DecodePoint(input[:128]); err != nil {
+		return nil, gas, err
+	}
+	// Decode scalar value
+	e := new(big.Int).SetBytes(input[128:])
+
+	// Compute r = e * p_0
+	r := g.New()
+	g.MulScalar(r, p0, e)
+
+	// Encode the G1 point into 128 bytes
+	return g.EncodePoint(r), gas, nil
+}
+
+// bls12377G1MultiExp implements EIP-2539 G1MultiExp precompile.
+type bls12377G1MultiExp struct{}
+
+// RequiredGas returns the gas required to execute the pre-compiled contract.
+func (c *bls12377G1MultiExp) RequiredGas(input []byte) uint64 {
+	// Calculate G1 point, scalar value pair length
+	k := len(input) / 160
+	if k == 0 {
+		// Return 0 gas for small input length
+		return 0
+	}
+	// Lookup discount value for G1 point, scalar value pair length
+	var discount uint64
+	if dLen := len(params.Bls12377MultiExpDiscountTable); k < dLen {
+		discount = params.Bls12377MultiExpDiscountTable[k-1]
+	} else {
+		discount = params.Bls12377MultiExpDiscountTable[dLen-1]
+	}
+	// Calculate gas and return the result
+	return (uint64(k) * params.Bls12377G1MulGas * discount) / 1000
+}
+
+func (c *bls12377G1MultiExp) Run(input []byte, caller common.Address, evm *EVM, gas uint64) ([]byte, uint64, error) {
+	gas, err := debitRequiredGas(c, input, gas)
+	if err != nil {
+		return nil, gas, err
+	}
+
+	// Implements EIP-2539 G1MultiExp precompile.
+	// G1 multiplication call expects `160*k` bytes as an input that is interpreted as byte concatenation of `k` slices each of them being a byte concatenation of encoding of G1 point (`128` bytes) and encoding of a scalar value (`32` bytes).
+	// Output is an encoding of multiexponentiation operation result - single G1 point (`128` bytes).
+	k := len(input) / 160
+	if len(input) == 0 || len(input)%160 != 0 {
+		return nil, gas, errBLS12377InvalidInputLength
+	}
+	points := make([]*bls12377.PointG1, k)
+	scalars := make([]*big.Int, k)
+
+	// Initialize G1
+	g := bls12377.NewG1()
+
+	// Decode point scalar pairs
+	for i := 0; i < k; i++ {
+		off := 160 * i
+		t0, t1, t2 := off, off+128, off+160
+		// Decode G1 point
+		if points[i], err = g.DecodePoint(input[t0:t1]); err != nil {
+			return nil, gas, err
+		}
+		// Decode scalar value
+		scalars[i] = new(big.Int).SetBytes(input[t1:t2])
+	}
+
+	// Compute r = e_0 * p_0 + e_1 * p_1 + ... + e_(k-1) * p_(k-1)
+	r := g.New()
+	g.MultiExp(r, points, scalars)
+
+	// Encode the G1 point to 128 bytes
+	return g.EncodePoint(r), gas, nil
+}
+
+// bls12377G2Add implements EIP-2539 G2Add precompile.
+type bls12377G2Add struct{}
+
+// RequiredGas returns the gas required to execute the pre-compiled contract.
+func (c *bls12377G2Add) RequiredGas(input []byte) uint64 {
+	return params.Bls12377G2AddGas
+}
+
+func (c *bls12377G2Add) Run(input []byte, caller common.Address, evm *EVM, gas uint64) ([]byte, uint64, error) {
+	gas, err := debitRequiredGas(c, input, gas)
+	if err != nil {
+		return nil, gas, err
+	}
+
+	// Implements EIP-2539 G2Add precompile.
+	// > G2 addition call expects `512` bytes as an input that is interpreted as byte concatenation of two G2 points (`256` bytes each).
+	// > Output is an encoding of addition operation result - single G2 point (`256` bytes).
+	if len(input) != 512 {
+		return nil, gas, errBLS12377InvalidInputLength
+	}
+	var p0, p1 *bls12377.PointG2
+
+	// Initialize G2
+	g := bls12377.NewG2()
+	r := g.New()
+
+	// Decode G2 point p_0
+	if p0, err = g.DecodePoint(input[:256]); err != nil {
+		return nil, gas, err
+	}
+	// Decode G2 point p_1
+	if p1, err = g.DecodePoint(input[256:]); err != nil {
+		return nil, gas, err
+	}
+
+	// Compute r = p_0 + p_1
+	g.Add(r, p0, p1)
+
+	// Encode the G2 point into 256 bytes
+	return g.EncodePoint(r), gas, nil
+}
+
+// bls12377G2Mul implements EIP-2539 G2Mul precompile.
+type bls12377G2Mul struct{}
+
+// RequiredGas returns the gas required to execute the pre-compiled contract.
+func (c *bls12377G2Mul) RequiredGas(input []byte) uint64 {
+	return params.Bls12377G2MulGas
+}
+
+func (c *bls12377G2Mul) Run(input []byte, caller common.Address, evm *EVM, gas uint64) ([]byte, uint64, error) {
+	gas, err := debitRequiredGas(c, input, gas)
+	if err != nil {
+		return nil, gas, err
+	}
+
+	// Implements EIP-2539 G2MUL precompile logic.
+	// > G2 multiplication call expects `288` bytes as an input that is interpreted as byte concatenation of encoding of G2 point (`256` bytes) and encoding of a scalar value (`32` bytes).
+	// > Output is an encoding of multiplication operation result - single G2 point (`256` bytes).
+	if len(input) != 288 {
+		return nil, gas, errBLS12377InvalidInputLength
+	}
+	var p0 *bls12377.PointG2
+
+	// Initialize G2
+	g := bls12377.NewG2()
+
+	// Decode G2 point
+	if p0, err = g.DecodePoint(input[:256]); err != nil {
+		return nil, gas, err
+	}
+	// Decode scalar value
+	e := new(big.Int).SetBytes(input[256:])
+
+	// Compute r = e * p_0
+	r := g.New()
+	g.MulScalar(r, p0, e)
+
+	// Encode the G2 point into 256 bytes
+	return g.EncodePoint(r), gas, nil
+}
+
+// bls12377G2MultiExp implements EIP-2539 G2MultiExp precompile.
+type bls12377G2MultiExp struct{}
+
+// RequiredGas returns the gas required to execute the pre-compiled contract.
+func (c *bls12377G2MultiExp) RequiredGas(input []byte) uint64 {
+	// Calculate G2 point, scalar value pair length
+	k := len(input) / 288
+	if k == 0 {
+		// Return 0 gas for small input length
+		return 0
+	}
+	// Lookup discount value for G2 point, scalar value pair length
+	var discount uint64
+	if dLen := len(params.Bls12377MultiExpDiscountTable); k < dLen {
+		discount = params.Bls12377MultiExpDiscountTable[k-1]
+	} else {
+		discount = params.Bls12377MultiExpDiscountTable[dLen-1]
+	}
+	// Calculate gas and return the result
+	return (uint64(k) * params.Bls12377G2MulGas * discount) / 1000
+}
+
+func (c *bls12377G2MultiExp) Run(input []byte, caller common.Address, evm *EVM, gas uint64) ([]byte, uint64, error) {
+	gas, err := debitRequiredGas(c, input, gas)
+	if err != nil {
+		return nil, gas, err
+	}
+
+	// Implements EIP-2539 G2MultiExp precompile logic
+	// > G2 multiplication call expects `288*k` bytes as an input that is interpreted as byte concatenation of `k` slices each of them being a byte concatenation of encoding of G2 point (`256` bytes) and encoding of a scalar value (`32` bytes).
+	// > Output is an encoding of multiexponentiation operation result - single G2 point (`256` bytes).
+	k := len(input) / 288
+	if len(input) == 0 || len(input)%288 != 0 {
+		return nil, gas, errBLS12377InvalidInputLength
+	}
+	points := make([]*bls12377.PointG2, k)
+	scalars := make([]*big.Int, k)
+
+	// Initialize G2
+	g := bls12377.NewG2()
+
+	// Decode point scalar pairs
+	for i := 0; i < k; i++ {
+		off := 288 * i
+		t0, t1, t2 := off, off+256, off+288
+		// Decode G1 point
+		if points[i], err = g.DecodePoint(input[t0:t1]); err != nil {
+			return nil, gas, err
+		}
+		// Decode scalar value
+		scalars[i] = new(big.Int).SetBytes(input[t1:t2])
+	}
+
+	// Compute r = e_0 * p_0 + e_1 * p_1 + ... + e_(k-1) * p_(k-1)
+	r := g.New()
+	g.MultiExp(r, points, scalars)
+
+	// Encode the G2 point to 256 bytes.
+	return g.EncodePoint(r), gas, nil
+}
+
+// bls12377Pairing implements EIP-2539 Pairing precompile.
+type bls12377Pairing struct{}
+
+// RequiredGas returns the gas required to execute the pre-compiled contract.
+func (c *bls12377Pairing) RequiredGas(input []byte) uint64 {
+	return params.Bls12377PairingBaseGas + uint64(len(input)/384)*params.Bls12377PairingPerPairGas
+}
+
+func (c *bls12377Pairing) Run(input []byte, caller common.Address, evm *EVM, gas uint64) ([]byte, uint64, error) {
+	gas, err := debitRequiredGas(c, input, gas)
+	if err != nil {
+		return nil, gas, err
+	}
+
+	// Implements EIP-2539 Pairing precompile logic.
+	// > Pairing call expects `384*k` bytes as an inputs that is interpreted as byte concatenation of `k` slices. Each slice has the following structure:
+	// > - `128` bytes of G1 point encoding
+	// > - `256` bytes of G2 point encoding
+	// > Output is a `32` bytes where last single byte is `0x01` if pairing result is equal to multiplicative identity in a pairing target field and `0x00` otherwise
+	// > (which is equivalent of Big Endian encoding of Solidity values `uint256(1)` and `uin256(0)` respectively).
+	k := len(input) / 384
+	if len(input) == 0 || len(input)%384 != 0 {
+		return nil, gas, errBLS12377InvalidInputLength
+	}
+
+	// Initialize BLS12-377 pairing engine
+	e := bls12377.NewPairingEngine()
+	g1, g2 := e.G1, e.G2
+
+	// Decode pairs
+	for i := 0; i < k; i++ {
+		off := 384 * i
+		t0, t1, t2 := off, off+128, off+384
+
+		// Decode G1 point
+		p1, err := g1.DecodePoint(input[t0:t1])
+		if err != nil {
+			return nil, gas, err
+		}
+		// Decode G2 point
+		p2, err := g2.DecodePoint(input[t1:t2])
+		if err != nil {
+			return nil, gas, err
+		}
+
+		// 'point is on curve' check already done,
+		// Here we need to apply subgroup checks.
+		if !g1.InCorrectSubgroup(p1) {
+			return nil, gas, errBLS12377G1PointSubgroup
+		}
+		if !g2.InCorrectSubgroup(p2) {
+			return nil, gas, errBLS12377G2PointSubgroup
+		}
+
+		// Update pairing engine with G1 and G2 ponits
+		e.AddPair(p1, p2)
+	}
+	// Prepare 32 byte output
+	out := make([]byte, 32)
+
+	// Compute pairing and set the result
+	if e.Check() {
+		out[31] = 1
+	}
+	return out, gas, nil
 }