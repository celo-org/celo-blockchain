--- conflicted
+++ resolved
@@ -75,9 +75,6 @@
 	hashHeaderAddress            = celoPrecompileAddress(9)
 	getParentSealBitmapAddress   = celoPrecompileAddress(10)
 	getVerifiedSealBitmapAddress = celoPrecompileAddress(11)
-<<<<<<< HEAD
-	getValidatorBLSAddress       = celoPrecompileAddress(20)
-=======
 
 	// New in Donut
 	edd25519Address          = celoPrecompileAddress(12)
@@ -99,7 +96,6 @@
 	b12_377PairingAddress    = celoPrecompileAddress(28)
 	cip20Address             = celoPrecompileAddress(29)
 	cip26Address             = celoPrecompileAddress(30)
->>>>>>> e3fd5aed
 )
 
 // PrecompiledContractsByzantium contains the default set of pre-compiled Ethereum
@@ -153,13 +149,8 @@
 	getVerifiedSealBitmapAddress: &getVerifiedSealBitmap{},
 }
 
-<<<<<<< HEAD
-// PrecompiledContractsDonut contains the default set of pre-compiled Ethereum / Celo
-// contracts used in the Donut release.
-=======
 // PrecompiledContractsDonut contains the default set of pre-compiled Ethereum
 // contracts used in the Donit release.
->>>>>>> e3fd5aed
 var PrecompiledContractsDonut = map[common.Address]PrecompiledContract{
 	common.BytesToAddress([]byte{1}): &ecrecover{},
 	common.BytesToAddress([]byte{2}): &sha256hash{},
@@ -182,9 +173,6 @@
 	hashHeaderAddress:            &hashHeader{},
 	getParentSealBitmapAddress:   &getParentSealBitmap{},
 	getVerifiedSealBitmapAddress: &getVerifiedSealBitmap{},
-<<<<<<< HEAD
-	getValidatorBLSAddress:       &getValidatorBLS{},
-=======
 
 	// TODO(Donut): Add instances
 	edd25519Address:          nil,
@@ -206,7 +194,6 @@
 	b12_377PairingAddress:    nil,
 	cip20Address:             nil,
 	cip26Address:             nil,
->>>>>>> e3fd5aed
 }
 
 // RunPrecompiledContract runs and evaluates the output of a precompiled contract.
