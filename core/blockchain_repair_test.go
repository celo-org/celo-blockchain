--- conflicted
+++ resolved
@@ -140,284 +140,6 @@
 		commitBlock:        0,
 		pivotBlock:         uint64ptr(4),
 		expCanonicalBlocks: 8,
-<<<<<<< HEAD
-=======
-		expSidechainBlocks: 0,
-		expFrozen:          0,
-		expHeadHeader:      8,
-		expHeadFastBlock:   8,
-		expHeadBlock:       0,
-	}, snapshots)
-}
-
-// Tests a recovery for a short canonical chain and a shorter side chain, where a
-// recent block was already committed to disk and then the process crashed. In this
-// test scenario the side chain is below the committed block. In this case we expect
-// the canonical chain to be rolled back to the committed block, but the chain data
-// itself left in the database for replaying.
-func TestShortOldForkedRepair(t *testing.T)              { testShortOldForkedRepair(t, false) }
-func TestShortOldForkedRepairWithSnapshots(t *testing.T) { testShortOldForkedRepair(t, true) }
-
-func testShortOldForkedRepair(t *testing.T, snapshots bool) {
-	// Chain:
-	//   G->C1->C2->C3->C4->C5->C6->C7->C8 (HEAD)
-	//   └->S1->S2->S3
-	//
-	// Frozen: none
-	// Commit: G, C4
-	// Pivot : none
-	//
-	// CRASH
-	//
-	// ------------------------------
-	//
-	// Expected in leveldb:
-	//   G->C1->C2->C3->C4->C5->C6->C7->C8
-	//   └->S1->S2->S3
-	//
-	// Expected head header    : C8
-	// Expected head fast block: C8
-	// Expected head block     : C4
-	testRepair(t, &rewindTest{
-		canonicalBlocks:    8,
-		sidechainBlocks:    3,
-		freezeThreshold:    16,
-		commitBlock:        4,
-		pivotBlock:         nil,
-		expCanonicalBlocks: 8,
-		expSidechainBlocks: 3,
-		expFrozen:          0,
-		expHeadHeader:      8,
-		expHeadFastBlock:   8,
-		expHeadBlock:       4,
-	}, snapshots)
-}
-
-// Tests a recovery for a short canonical chain and a shorter side chain, where
-// the fast sync pivot point was already committed to disk and then the process
-// crashed. In this test scenario the side chain is below the committed block. In
-// this case we expect the canonical chain to be rolled back to the committed block,
-// but the chain data itself left in the database for replaying.
-func TestShortOldForkedFastSyncedRepair(t *testing.T) {
-	testShortOldForkedFastSyncedRepair(t, false)
-}
-func TestShortOldForkedFastSyncedRepairWithSnapshots(t *testing.T) {
-	testShortOldForkedFastSyncedRepair(t, true)
-}
-
-func testShortOldForkedFastSyncedRepair(t *testing.T, snapshots bool) {
-	// Chain:
-	//   G->C1->C2->C3->C4->C5->C6->C7->C8 (HEAD)
-	//   └->S1->S2->S3
-	//
-	// Frozen: none
-	// Commit: G, C4
-	// Pivot : C4
-	//
-	// CRASH
-	//
-	// ------------------------------
-	//
-	// Expected in leveldb:
-	//   G->C1->C2->C3->C4->C5->C6->C7->C8
-	//   └->S1->S2->S3
-	//
-	// Expected head header    : C8
-	// Expected head fast block: C8
-	// Expected head block     : C4
-	testRepair(t, &rewindTest{
-		canonicalBlocks:    8,
-		sidechainBlocks:    3,
-		freezeThreshold:    16,
-		commitBlock:        4,
-		pivotBlock:         uint64ptr(4),
-		expCanonicalBlocks: 8,
-		expSidechainBlocks: 3,
-		expFrozen:          0,
-		expHeadHeader:      8,
-		expHeadFastBlock:   8,
-		expHeadBlock:       4,
-	}, snapshots)
-}
-
-// Tests a recovery for a short canonical chain and a shorter side chain, where
-// the fast sync pivot point was not yet committed, but the process crashed. In this
-// test scenario the side chain is below the committed block. In this case we expect
-// the chain to detect that it was fast syncing and not delete anything, since we
-// can just pick up directly where we left off.
-func TestShortOldForkedFastSyncingRepair(t *testing.T) {
-	testShortOldForkedFastSyncingRepair(t, false)
-}
-func TestShortOldForkedFastSyncingRepairWithSnapshots(t *testing.T) {
-	testShortOldForkedFastSyncingRepair(t, true)
-}
-
-func testShortOldForkedFastSyncingRepair(t *testing.T, snapshots bool) {
-	// Chain:
-	//   G->C1->C2->C3->C4->C5->C6->C7->C8 (HEAD)
-	//   └->S1->S2->S3
-	//
-	// Frozen: none
-	// Commit: G
-	// Pivot : C4
-	//
-	// CRASH
-	//
-	// ------------------------------
-	//
-	// Expected in leveldb:
-	//   G->C1->C2->C3->C4->C5->C6->C7->C8
-	//   └->S1->S2->S3
-	//
-	// Expected head header    : C8
-	// Expected head fast block: C8
-	// Expected head block     : G
-	testRepair(t, &rewindTest{
-		canonicalBlocks:    8,
-		sidechainBlocks:    3,
-		freezeThreshold:    16,
-		commitBlock:        0,
-		pivotBlock:         uint64ptr(4),
-		expCanonicalBlocks: 8,
-		expSidechainBlocks: 3,
-		expFrozen:          0,
-		expHeadHeader:      8,
-		expHeadFastBlock:   8,
-		expHeadBlock:       0,
-	}, snapshots)
-}
-
-// Tests a recovery for a short canonical chain and a shorter side chain, where a
-// recent block was already committed to disk and then the process crashed. In this
-// test scenario the side chain reaches above the committed block. In this case we
-// expect the canonical chain to be rolled back to the committed block, but the
-// chain data itself left in the database for replaying.
-func TestShortNewlyForkedRepair(t *testing.T)              { testShortNewlyForkedRepair(t, false) }
-func TestShortNewlyForkedRepairWithSnapshots(t *testing.T) { testShortNewlyForkedRepair(t, true) }
-
-func testShortNewlyForkedRepair(t *testing.T, snapshots bool) {
-	// Chain:
-	//   G->C1->C2->C3->C4->C5->C6->C7->C8 (HEAD)
-	//   └->S1->S2->S3->S4->S5->S6
-	//
-	// Frozen: none
-	// Commit: G, C4
-	// Pivot : none
-	//
-	// CRASH
-	//
-	// ------------------------------
-	//
-	// Expected in leveldb:
-	//   G->C1->C2->C3->C4->C5->C6->C7->C8
-	//   └->S1->S2->S3->S4->S5->S6
-	//
-	// Expected head header    : C8
-	// Expected head fast block: C8
-	// Expected head block     : C4
-	testRepair(t, &rewindTest{
-		canonicalBlocks:    8,
-		sidechainBlocks:    6,
-		freezeThreshold:    16,
-		commitBlock:        4,
-		pivotBlock:         nil,
-		expCanonicalBlocks: 8,
-		expSidechainBlocks: 6,
-		expFrozen:          0,
-		expHeadHeader:      8,
-		expHeadFastBlock:   8,
-		expHeadBlock:       4,
-	}, snapshots)
-}
-
-// Tests a recovery for a short canonical chain and a shorter side chain, where
-// the fast sync pivot point was already committed to disk and then the process
-// crashed. In this test scenario the side chain reaches above the committed block.
-// In this case we expect the canonical chain to be rolled back to the committed
-// block, but the chain data itself left in the database for replaying.
-func TestShortNewlyForkedFastSyncedRepair(t *testing.T) {
-	testShortNewlyForkedFastSyncedRepair(t, false)
-}
-func TestShortNewlyForkedFastSyncedRepairWithSnapshots(t *testing.T) {
-	testShortNewlyForkedFastSyncedRepair(t, true)
-}
-
-func testShortNewlyForkedFastSyncedRepair(t *testing.T, snapshots bool) {
-	// Chain:
-	//   G->C1->C2->C3->C4->C5->C6->C7->C8 (HEAD)
-	//   └->S1->S2->S3->S4->S5->S6
-	//
-	// Frozen: none
-	// Commit: G, C4
-	// Pivot : C4
-	//
-	// CRASH
-	//
-	// ------------------------------
-	//
-	// Expected in leveldb:
-	//   G->C1->C2->C3->C4->C5->C6->C7->C8
-	//   └->S1->S2->S3->S4->S5->S6
-	//
-	// Expected head header    : C8
-	// Expected head fast block: C8
-	// Expected head block     : C4
-	testRepair(t, &rewindTest{
-		canonicalBlocks:    8,
-		sidechainBlocks:    6,
-		freezeThreshold:    16,
-		commitBlock:        4,
-		pivotBlock:         uint64ptr(4),
-		expCanonicalBlocks: 8,
-		expSidechainBlocks: 6,
-		expFrozen:          0,
-		expHeadHeader:      8,
-		expHeadFastBlock:   8,
-		expHeadBlock:       4,
-	}, snapshots)
-}
-
-// Tests a recovery for a short canonical chain and a shorter side chain, where
-// the fast sync pivot point was not yet committed, but the process crashed. In
-// this test scenario the side chain reaches above the committed block. In this
-// case we expect the chain to detect that it was fast syncing and not delete
-// anything, since we can just pick up directly where we left off.
-func TestShortNewlyForkedFastSyncingRepair(t *testing.T) {
-	testShortNewlyForkedFastSyncingRepair(t, false)
-}
-func TestShortNewlyForkedFastSyncingRepairWithSnapshots(t *testing.T) {
-	testShortNewlyForkedFastSyncingRepair(t, true)
-}
-
-func testShortNewlyForkedFastSyncingRepair(t *testing.T, snapshots bool) {
-	// Chain:
-	//   G->C1->C2->C3->C4->C5->C6->C7->C8 (HEAD)
-	//   └->S1->S2->S3->S4->S5->S6
-	//
-	// Frozen: none
-	// Commit: G
-	// Pivot : C4
-	//
-	// CRASH
-	//
-	// ------------------------------
-	//
-	// Expected in leveldb:
-	//   G->C1->C2->C3->C4->C5->C6->C7->C8
-	//   └->S1->S2->S3->S4->S5->S6
-	//
-	// Expected head header    : C8
-	// Expected head fast block: C8
-	// Expected head block     : G
-	testRepair(t, &rewindTest{
-		canonicalBlocks:    8,
-		sidechainBlocks:    6,
-		freezeThreshold:    16,
-		commitBlock:        0,
-		pivotBlock:         uint64ptr(4),
-		expCanonicalBlocks: 8,
-		expSidechainBlocks: 6,
->>>>>>> 1ee5ec74
 		expFrozen:          0,
 		expHeadHeader:      8,
 		expHeadFastBlock:   8,
@@ -691,631 +413,11 @@
 	}, snapshots)
 }
 
-<<<<<<< HEAD
-func testRepair(t *testing.T, tt *rewindTest) {
+func testRepair(t *testing.T, tt *rewindTest, snapshots bool) {
 	// It's hard to follow the test case, visualize the input
 	// log.Root().SetHandler(log.LvlFilterHandler(log.LvlTrace, log.StreamHandler(os.Stderr, log.TerminalFormat(true))))
 	// fmt.Println(tt.Dump(true))
 
-=======
-// Tests a recovery for a long canonical chain with frozen blocks and a shorter
-// side chain, where a recent block - newer than the ancient limit - was already
-// committed to disk and then the process crashed. In this test scenario the side
-// chain is below the committed block. In this case we expect the chain to be
-// rolled back to the committed block, with everything afterwads kept as fast
-// sync data; the side chain completely nuked by the freezer.
-func TestLongOldForkedShallowRepair(t *testing.T) {
-	testLongOldForkedShallowRepair(t, false)
-}
-func TestLongOldForkedShallowRepairWithSnapshots(t *testing.T) {
-	testLongOldForkedShallowRepair(t, true)
-}
-
-func testLongOldForkedShallowRepair(t *testing.T, snapshots bool) {
-	// Chain:
-	//   G->C1->C2->C3->C4->C5->C6->C7->C8->C9->C10->C11->C12->C13->C14->C15->C16->C17->C18 (HEAD)
-	//   └->S1->S2->S3
-	//
-	// Frozen:
-	//   G->C1->C2
-	//
-	// Commit: G, C4
-	// Pivot : none
-	//
-	// CRASH
-	//
-	// ------------------------------
-	//
-	// Expected in freezer:
-	//   G->C1->C2
-	//
-	// Expected in leveldb:
-	//   C2)->C3->C4->C5->C6->C7->C8->C9->C10->C11->C12->C13->C14->C15->C16->C17->C18
-	//
-	// Expected head header    : C18
-	// Expected head fast block: C18
-	// Expected head block     : C4
-	testRepair(t, &rewindTest{
-		canonicalBlocks:    18,
-		sidechainBlocks:    3,
-		freezeThreshold:    16,
-		commitBlock:        4,
-		pivotBlock:         nil,
-		expCanonicalBlocks: 18,
-		expSidechainBlocks: 0,
-		expFrozen:          3,
-		expHeadHeader:      18,
-		expHeadFastBlock:   18,
-		expHeadBlock:       4,
-	}, snapshots)
-}
-
-// Tests a recovery for a long canonical chain with frozen blocks and a shorter
-// side chain, where a recent block - older than the ancient limit - was already
-// committed to disk and then the process crashed. In this test scenario the side
-// chain is below the committed block. In this case we expect the canonical chain
-// to be rolled back to the committed block, with everything afterwads deleted;
-// the side chain completely nuked by the freezer.
-func TestLongOldForkedDeepRepair(t *testing.T)              { testLongOldForkedDeepRepair(t, false) }
-func TestLongOldForkedDeepRepairWithSnapshots(t *testing.T) { testLongOldForkedDeepRepair(t, true) }
-
-func testLongOldForkedDeepRepair(t *testing.T, snapshots bool) {
-	// Chain:
-	//   G->C1->C2->C3->C4->C5->C6->C7->C8->C9->C10->C11->C12->C13->C14->C15->C16->C17->C18->C19->C20->C21->C22->C23->C24 (HEAD)
-	//   └->S1->S2->S3
-	//
-	// Frozen:
-	//   G->C1->C2->C3->C4->C5->C6->C7->C8
-	//
-	// Commit: G, C4
-	// Pivot : none
-	//
-	// CRASH
-	//
-	// ------------------------------
-	//
-	// Expected in freezer:
-	//   G->C1->C2->C3->C4
-	//
-	// Expected in leveldb: none
-	//
-	// Expected head header    : C4
-	// Expected head fast block: C4
-	// Expected head block     : C4
-	testRepair(t, &rewindTest{
-		canonicalBlocks:    24,
-		sidechainBlocks:    3,
-		freezeThreshold:    16,
-		commitBlock:        4,
-		pivotBlock:         nil,
-		expCanonicalBlocks: 4,
-		expSidechainBlocks: 0,
-		expFrozen:          5,
-		expHeadHeader:      4,
-		expHeadFastBlock:   4,
-		expHeadBlock:       4,
-	}, snapshots)
-}
-
-// Tests a recovery for a long canonical chain with frozen blocks and a shorter
-// side chain, where the fast sync pivot point - newer than the ancient limit -
-// was already committed to disk and then the process crashed. In this test scenario
-// the side chain is below the committed block. In this case we expect the chain
-// to be rolled back to the committed block, with everything afterwads kept as
-// fast sync data; the side chain completely nuked by the freezer.
-func TestLongOldForkedFastSyncedShallowRepair(t *testing.T) {
-	testLongOldForkedFastSyncedShallowRepair(t, false)
-}
-func TestLongOldForkedFastSyncedShallowRepairWithSnapshots(t *testing.T) {
-	testLongOldForkedFastSyncedShallowRepair(t, true)
-}
-
-func testLongOldForkedFastSyncedShallowRepair(t *testing.T, snapshots bool) {
-	// Chain:
-	//   G->C1->C2->C3->C4->C5->C6->C7->C8->C9->C10->C11->C12->C13->C14->C15->C16->C17->C18 (HEAD)
-	//   └->S1->S2->S3
-	//
-	// Frozen:
-	//   G->C1->C2
-	//
-	// Commit: G, C4
-	// Pivot : C4
-	//
-	// CRASH
-	//
-	// ------------------------------
-	//
-	// Expected in freezer:
-	//   G->C1->C2
-	//
-	// Expected in leveldb:
-	//   C2)->C3->C4->C5->C6->C7->C8->C9->C10->C11->C12->C13->C14->C15->C16->C17->C18
-	//
-	// Expected head header    : C18
-	// Expected head fast block: C18
-	// Expected head block     : C4
-	testRepair(t, &rewindTest{
-		canonicalBlocks:    18,
-		sidechainBlocks:    3,
-		freezeThreshold:    16,
-		commitBlock:        4,
-		pivotBlock:         uint64ptr(4),
-		expCanonicalBlocks: 18,
-		expSidechainBlocks: 0,
-		expFrozen:          3,
-		expHeadHeader:      18,
-		expHeadFastBlock:   18,
-		expHeadBlock:       4,
-	}, snapshots)
-}
-
-// Tests a recovery for a long canonical chain with frozen blocks and a shorter
-// side chain, where the fast sync pivot point - older than the ancient limit -
-// was already committed to disk and then the process crashed. In this test scenario
-// the side chain is below the committed block. In this case we expect the canonical
-// chain to be rolled back to the committed block, with everything afterwads deleted;
-// the side chain completely nuked by the freezer.
-func TestLongOldForkedFastSyncedDeepRepair(t *testing.T) {
-	testLongOldForkedFastSyncedDeepRepair(t, false)
-}
-func TestLongOldForkedFastSyncedDeepRepairWithSnapshots(t *testing.T) {
-	testLongOldForkedFastSyncedDeepRepair(t, true)
-}
-
-func testLongOldForkedFastSyncedDeepRepair(t *testing.T, snapshots bool) {
-	// Chain:
-	//   G->C1->C2->C3->C4->C5->C6->C7->C8->C9->C10->C11->C12->C13->C14->C15->C16->C17->C18->C19->C20->C21->C22->C23->C24 (HEAD)
-	//   └->S1->S2->S3
-	//
-	// Frozen:
-	//   G->C1->C2->C3->C4->C5->C6->C7->C8
-	//
-	// Commit: G, C4
-	// Pivot : C4
-	//
-	// CRASH
-	//
-	// ------------------------------
-	//
-	// Expected in freezer:
-	//   G->C1->C2->C3->C4
-	//
-	// Expected in leveldb: none
-	//
-	// Expected head header    : C4
-	// Expected head fast block: C4
-	// Expected head block     : C4
-	testRepair(t, &rewindTest{
-		canonicalBlocks:    24,
-		sidechainBlocks:    3,
-		freezeThreshold:    16,
-		commitBlock:        4,
-		pivotBlock:         uint64ptr(4),
-		expCanonicalBlocks: 4,
-		expSidechainBlocks: 0,
-		expFrozen:          5,
-		expHeadHeader:      4,
-		expHeadFastBlock:   4,
-		expHeadBlock:       4,
-	}, snapshots)
-}
-
-// Tests a recovery for a long canonical chain with frozen blocks and a shorter
-// side chain, where the fast sync pivot point - older than the ancient limit -
-// was not yet committed, but the process crashed. In this test scenario the side
-// chain is below the committed block. In this case we expect the chain to detect
-// that it was fast syncing and not delete anything. The side chain is completely
-// nuked by the freezer.
-func TestLongOldForkedFastSyncingShallowRepair(t *testing.T) {
-	testLongOldForkedFastSyncingShallowRepair(t, false)
-}
-func TestLongOldForkedFastSyncingShallowRepairWithSnapshots(t *testing.T) {
-	testLongOldForkedFastSyncingShallowRepair(t, true)
-}
-
-func testLongOldForkedFastSyncingShallowRepair(t *testing.T, snapshots bool) {
-	// Chain:
-	//   G->C1->C2->C3->C4->C5->C6->C7->C8->C9->C10->C11->C12->C13->C14->C15->C16->C17->C18 (HEAD)
-	//   └->S1->S2->S3
-	//
-	// Frozen:
-	//   G->C1->C2
-	//
-	// Commit: G
-	// Pivot : C4
-	//
-	// CRASH
-	//
-	// ------------------------------
-	//
-	// Expected in freezer:
-	//   G->C1->C2
-	//
-	// Expected in leveldb:
-	//   C2)->C3->C4->C5->C6->C7->C8->C9->C10->C11->C12->C13->C14->C15->C16->C17->C18
-	//
-	// Expected head header    : C18
-	// Expected head fast block: C18
-	// Expected head block     : G
-	testRepair(t, &rewindTest{
-		canonicalBlocks:    18,
-		sidechainBlocks:    3,
-		freezeThreshold:    16,
-		commitBlock:        0,
-		pivotBlock:         uint64ptr(4),
-		expCanonicalBlocks: 18,
-		expSidechainBlocks: 0,
-		expFrozen:          3,
-		expHeadHeader:      18,
-		expHeadFastBlock:   18,
-		expHeadBlock:       0,
-	}, snapshots)
-}
-
-// Tests a recovery for a long canonical chain with frozen blocks and a shorter
-// side chain, where the fast sync pivot point - older than the ancient limit -
-// was not yet committed, but the process crashed. In this test scenario the side
-// chain is below the committed block. In this case we expect the chain to detect
-// that it was fast syncing and not delete anything. The side chain is completely
-// nuked by the freezer.
-func TestLongOldForkedFastSyncingDeepRepair(t *testing.T) {
-	testLongOldForkedFastSyncingDeepRepair(t, false)
-}
-func TestLongOldForkedFastSyncingDeepRepairWithSnapshots(t *testing.T) {
-	testLongOldForkedFastSyncingDeepRepair(t, true)
-}
-
-func testLongOldForkedFastSyncingDeepRepair(t *testing.T, snapshots bool) {
-	// Chain:
-	//   G->C1->C2->C3->C4->C5->C6->C7->C8->C9->C10->C11->C12->C13->C14->C15->C16->C17->C18->C19->C20->C21->C22->C23->C24 (HEAD)
-	//   └->S1->S2->S3
-	//
-	// Frozen:
-	//   G->C1->C2->C3->C4->C5->C6->C7->C8
-	//
-	// Commit: G
-	// Pivot : C4
-	//
-	// CRASH
-	//
-	// ------------------------------
-	//
-	// Expected in freezer:
-	//   G->C1->C2->C3->C4->C5->C6->C7->C8
-	//
-	// Expected in leveldb:
-	//   C8)->C9->C10->C11->C12->C13->C14->C15->C16->C17->C18->C19->C20->C21->C22->C23->C24
-	//
-	// Expected head header    : C24
-	// Expected head fast block: C24
-	// Expected head block     : G
-	testRepair(t, &rewindTest{
-		canonicalBlocks:    24,
-		sidechainBlocks:    3,
-		freezeThreshold:    16,
-		commitBlock:        0,
-		pivotBlock:         uint64ptr(4),
-		expCanonicalBlocks: 24,
-		expSidechainBlocks: 0,
-		expFrozen:          9,
-		expHeadHeader:      24,
-		expHeadFastBlock:   24,
-		expHeadBlock:       0,
-	}, snapshots)
-}
-
-// Tests a recovery for a long canonical chain with frozen blocks and a shorter
-// side chain, where a recent block - newer than the ancient limit - was already
-// committed to disk and then the process crashed. In this test scenario the side
-// chain is above the committed block. In this case we expect the chain to be
-// rolled back to the committed block, with everything afterwads kept as fast
-// sync data; the side chain completely nuked by the freezer.
-func TestLongNewerForkedShallowRepair(t *testing.T) {
-	testLongNewerForkedShallowRepair(t, false)
-}
-func TestLongNewerForkedShallowRepairWithSnapshots(t *testing.T) {
-	testLongNewerForkedShallowRepair(t, true)
-}
-
-func testLongNewerForkedShallowRepair(t *testing.T, snapshots bool) {
-	// Chain:
-	//   G->C1->C2->C3->C4->C5->C6->C7->C8->C9->C10->C11->C12->C13->C14->C15->C16->C17->C18 (HEAD)
-	//   └->S1->S2->S3->S4->S5->S6->S7->S8->S9->S10->S11->S12
-	//
-	// Frozen:
-	//   G->C1->C2
-	//
-	// Commit: G, C4
-	// Pivot : none
-	//
-	// CRASH
-	//
-	// ------------------------------
-	//
-	// Expected in freezer:
-	//   G->C1->C2
-	//
-	// Expected in leveldb:
-	//   C2)->C3->C4->C5->C6->C7->C8->C9->C10->C11->C12->C13->C14->C15->C16->C17->C18
-	//
-	// Expected head header    : C18
-	// Expected head fast block: C18
-	// Expected head block     : C4
-	testRepair(t, &rewindTest{
-		canonicalBlocks:    18,
-		sidechainBlocks:    12,
-		freezeThreshold:    16,
-		commitBlock:        4,
-		pivotBlock:         nil,
-		expCanonicalBlocks: 18,
-		expSidechainBlocks: 0,
-		expFrozen:          3,
-		expHeadHeader:      18,
-		expHeadFastBlock:   18,
-		expHeadBlock:       4,
-	}, snapshots)
-}
-
-// Tests a recovery for a long canonical chain with frozen blocks and a shorter
-// side chain, where a recent block - older than the ancient limit - was already
-// committed to disk and then the process crashed. In this test scenario the side
-// chain is above the committed block. In this case we expect the canonical chain
-// to be rolled back to the committed block, with everything afterwads deleted;
-// the side chain completely nuked by the freezer.
-func TestLongNewerForkedDeepRepair(t *testing.T)              { testLongNewerForkedDeepRepair(t, false) }
-func TestLongNewerForkedDeepRepairWithSnapshots(t *testing.T) { testLongNewerForkedDeepRepair(t, true) }
-
-func testLongNewerForkedDeepRepair(t *testing.T, snapshots bool) {
-	// Chain:
-	//   G->C1->C2->C3->C4->C5->C6->C7->C8->C9->C10->C11->C12->C13->C14->C15->C16->C17->C18->C19->C20->C21->C22->C23->C24 (HEAD)
-	//   └->S1->S2->S3->S4->S5->S6->S7->S8->S9->S10->S11->S12
-	//
-	// Frozen:
-	//   G->C1->C2->C3->C4->C5->C6->C7->C8
-	//
-	// Commit: G, C4
-	// Pivot : none
-	//
-	// CRASH
-	//
-	// ------------------------------
-	//
-	// Expected in freezer:
-	//   G->C1->C2->C3->C4
-	//
-	// Expected in leveldb: none
-	//
-	// Expected head header    : C4
-	// Expected head fast block: C4
-	// Expected head block     : C4
-	testRepair(t, &rewindTest{
-		canonicalBlocks:    24,
-		sidechainBlocks:    12,
-		freezeThreshold:    16,
-		commitBlock:        4,
-		pivotBlock:         nil,
-		expCanonicalBlocks: 4,
-		expSidechainBlocks: 0,
-		expFrozen:          5,
-		expHeadHeader:      4,
-		expHeadFastBlock:   4,
-		expHeadBlock:       4,
-	}, snapshots)
-}
-
-// Tests a recovery for a long canonical chain with frozen blocks and a shorter
-// side chain, where the fast sync pivot point - newer than the ancient limit -
-// was already committed to disk and then the process crashed. In this test scenario
-// the side chain is above the committed block. In this case we expect the chain
-// to be rolled back to the committed block, with everything afterwads kept as fast
-// sync data; the side chain completely nuked by the freezer.
-func TestLongNewerForkedFastSyncedShallowRepair(t *testing.T) {
-	testLongNewerForkedFastSyncedShallowRepair(t, false)
-}
-func TestLongNewerForkedFastSyncedShallowRepairWithSnapshots(t *testing.T) {
-	testLongNewerForkedFastSyncedShallowRepair(t, true)
-}
-
-func testLongNewerForkedFastSyncedShallowRepair(t *testing.T, snapshots bool) {
-	// Chain:
-	//   G->C1->C2->C3->C4->C5->C6->C7->C8->C9->C10->C11->C12->C13->C14->C15->C16->C17->C18 (HEAD)
-	//   └->S1->S2->S3->S4->S5->S6->S7->S8->S9->S10->S11->S12
-	//
-	// Frozen:
-	//   G->C1->C2
-	//
-	// Commit: G, C4
-	// Pivot : C4
-	//
-	// CRASH
-	//
-	// ------------------------------
-	//
-	// Expected in freezer:
-	//   G->C1->C2
-	//
-	// Expected in leveldb:
-	//   C2)->C3->C4->C5->C6->C7->C8->C9->C10->C11->C12->C13->C14->C15->C16->C17->C18
-	//
-	// Expected head header    : C18
-	// Expected head fast block: C18
-	// Expected head block     : C4
-	testRepair(t, &rewindTest{
-		canonicalBlocks:    18,
-		sidechainBlocks:    12,
-		freezeThreshold:    16,
-		commitBlock:        4,
-		pivotBlock:         uint64ptr(4),
-		expCanonicalBlocks: 18,
-		expSidechainBlocks: 0,
-		expFrozen:          3,
-		expHeadHeader:      18,
-		expHeadFastBlock:   18,
-		expHeadBlock:       4,
-	}, snapshots)
-}
-
-// Tests a recovery for a long canonical chain with frozen blocks and a shorter
-// side chain, where the fast sync pivot point - older than the ancient limit -
-// was already committed to disk and then the process crashed. In this test scenario
-// the side chain is above the committed block. In this case we expect the canonical
-// chain to be rolled back to the committed block, with everything afterwads deleted;
-// the side chain completely nuked by the freezer.
-func TestLongNewerForkedFastSyncedDeepRepair(t *testing.T) {
-	testLongNewerForkedFastSyncedDeepRepair(t, false)
-}
-func TestLongNewerForkedFastSyncedDeepRepairWithSnapshots(t *testing.T) {
-	testLongNewerForkedFastSyncedDeepRepair(t, true)
-}
-
-func testLongNewerForkedFastSyncedDeepRepair(t *testing.T, snapshots bool) {
-	// Chain:
-	//   G->C1->C2->C3->C4->C5->C6->C7->C8->C9->C10->C11->C12->C13->C14->C15->C16->C17->C18->C19->C20->C21->C22->C23->C24 (HEAD)
-	//   └->S1->S2->S3->S4->S5->S6->S7->S8->S9->S10->S11->S12
-	//
-	// Frozen:
-	//   G->C1->C2->C3->C4->C5->C6->C7->C8
-	//
-	// Commit: G, C4
-	// Pivot : C4
-	//
-	// CRASH
-	//
-	// ------------------------------
-	//
-	// Expected in freezer:
-	//   G->C1->C2->C3->C4
-	//
-	// Expected in leveldb: none
-	//
-	// Expected head header    : C4
-	// Expected head fast block: C4
-	// Expected head block     : C4
-	testRepair(t, &rewindTest{
-		canonicalBlocks:    24,
-		sidechainBlocks:    12,
-		freezeThreshold:    16,
-		commitBlock:        4,
-		pivotBlock:         uint64ptr(4),
-		expCanonicalBlocks: 4,
-		expSidechainBlocks: 0,
-		expFrozen:          5,
-		expHeadHeader:      4,
-		expHeadFastBlock:   4,
-		expHeadBlock:       4,
-	}, snapshots)
-}
-
-// Tests a recovery for a long canonical chain with frozen blocks and a shorter
-// side chain, where the fast sync pivot point - older than the ancient limit -
-// was not yet committed, but the process crashed. In this test scenario the side
-// chain is above the committed block. In this case we expect the chain to detect
-// that it was fast syncing and not delete anything. The side chain is completely
-// nuked by the freezer.
-func TestLongNewerForkedFastSyncingShallowRepair(t *testing.T) {
-	testLongNewerForkedFastSyncingShallowRepair(t, false)
-}
-func TestLongNewerForkedFastSyncingShallowRepairWithSnapshots(t *testing.T) {
-	testLongNewerForkedFastSyncingShallowRepair(t, true)
-}
-
-func testLongNewerForkedFastSyncingShallowRepair(t *testing.T, snapshots bool) {
-	// Chain:
-	//   G->C1->C2->C3->C4->C5->C6->C7->C8->C9->C10->C11->C12->C13->C14->C15->C16->C17->C18 (HEAD)
-	//   └->S1->S2->S3->S4->S5->S6->S7->S8->S9->S10->S11->S12
-	//
-	// Frozen:
-	//   G->C1->C2
-	//
-	// Commit: G
-	// Pivot : C4
-	//
-	// CRASH
-	//
-	// ------------------------------
-	//
-	// Expected in freezer:
-	//   G->C1->C2
-	//
-	// Expected in leveldb:
-	//   C2)->C3->C4->C5->C6->C7->C8->C9->C10->C11->C12->C13->C14->C15->C16->C17->C18
-	//
-	// Expected head header    : C18
-	// Expected head fast block: C18
-	// Expected head block     : G
-	testRepair(t, &rewindTest{
-		canonicalBlocks:    18,
-		sidechainBlocks:    12,
-		freezeThreshold:    16,
-		commitBlock:        0,
-		pivotBlock:         uint64ptr(4),
-		expCanonicalBlocks: 18,
-		expSidechainBlocks: 0,
-		expFrozen:          3,
-		expHeadHeader:      18,
-		expHeadFastBlock:   18,
-		expHeadBlock:       0,
-	}, snapshots)
-}
-
-// Tests a recovery for a long canonical chain with frozen blocks and a shorter
-// side chain, where the fast sync pivot point - older than the ancient limit -
-// was not yet committed, but the process crashed. In this test scenario the side
-// chain is above the committed block. In this case we expect the chain to detect
-// that it was fast syncing and not delete anything. The side chain is completely
-// nuked by the freezer.
-func TestLongNewerForkedFastSyncingDeepRepair(t *testing.T) {
-	testLongNewerForkedFastSyncingDeepRepair(t, false)
-}
-func TestLongNewerForkedFastSyncingDeepRepairWithSnapshots(t *testing.T) {
-	testLongNewerForkedFastSyncingDeepRepair(t, true)
-}
-
-func testLongNewerForkedFastSyncingDeepRepair(t *testing.T, snapshots bool) {
-	// Chain:
-	//   G->C1->C2->C3->C4->C5->C6->C7->C8->C9->C10->C11->C12->C13->C14->C15->C16->C17->C18->C19->C20->C21->C22->C23->C24 (HEAD)
-	//   └->S1->S2->S3->S4->S5->S6->S7->S8->S9->S10->S11->S12
-	//
-	// Frozen:
-	//   G->C1->C2->C3->C4->C5->C6->C7->C8
-	//
-	// Commit: G
-	// Pivot : C4
-	//
-	// CRASH
-	//
-	// ------------------------------
-	//
-	// Expected in freezer:
-	//   G->C1->C2->C3->C4->C5->C6->C7->C8
-	//
-	// Expected in leveldb:
-	//   C8)->C9->C10->C11->C12->C13->C14->C15->C16->C17->C18->C19->C20->C21->C22->C23->C24
-	//
-	// Expected head header    : C24
-	// Expected head fast block: C24
-	// Expected head block     : G
-	testRepair(t, &rewindTest{
-		canonicalBlocks:    24,
-		sidechainBlocks:    12,
-		freezeThreshold:    16,
-		commitBlock:        0,
-		pivotBlock:         uint64ptr(4),
-		expCanonicalBlocks: 24,
-		expSidechainBlocks: 0,
-		expFrozen:          9,
-		expHeadHeader:      24,
-		expHeadFastBlock:   24,
-		expHeadBlock:       0,
-	}, snapshots)
-}
-
-func testRepair(t *testing.T, tt *rewindTest, snapshots bool) {
-	// It's hard to follow the test case, visualize the input
-	//log.Root().SetHandler(log.LvlFilterHandler(log.LvlTrace, log.StreamHandler(os.Stderr, log.TerminalFormat(true))))
-	// fmt.Println(tt.dump(true))
-
->>>>>>> 1ee5ec74
 	// Create a temporary persistent database
 	datadir, err := ioutil.TempDir("", "")
 	if err != nil {
