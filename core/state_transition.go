--- conflicted
+++ resolved
@@ -372,16 +372,6 @@
 
 	// Pay tx fee to tx fee recipient and Infrastructure fund
 	totalTxFee := new(big.Int).Mul(new(big.Int).SetUint64(gasUsed), st.gasPrice)
-<<<<<<< HEAD
-	infraTxFee := new(big.Int).Div(new(big.Int).Mul(new(big.Int).SetUint64(gasUsed), new(big.Int).Mul(gasPriceFloor, infraFraction.Numerator)), infraFraction.Denominator)
-	recipientTxFee := new(big.Int).Sub(totalTxFee, infraTxFee)
-
-	if msg.GasFeeRecipient() == nil {
-	  st.creditGas(msg.From(), recipientTxFee, msg.GasCurrency())
-	} else {
-    err = st.creditGas(*msg.GasFeeRecipient(), recipientTxFee, msg.GasCurrency())
-	}
-=======
 
   var recipientTxFee *big.Int
 	if infraAddress != nil {
@@ -389,27 +379,19 @@
     recipientTxFee = new(big.Int).Sub(totalTxFee, infraTxFee)
 		err = st.creditGas(*infraAddress, infraTxFee, msg.GasCurrency())
   } else {
+    log.Error("no infrastructure account address found - sending enitre txFee to fee recipient")
     recipientTxFee = totalTxFee
   }
->>>>>>> 4a753f35
 
   if err != nil {
     return nil, 0, false, err
   }
 
-<<<<<<< HEAD
-	if infraAddress != nil {
-		err = st.creditGas(*infraAddress, infraTxFee, msg.GasCurrency())
-  } else {
-    log.Error("no infrastructure account address found")
-  }
-=======
 	if msg.GasFeeRecipient() == nil {
 		st.creditGas(msg.From(), recipientTxFee, msg.GasCurrency())
 	} else {
     err = st.creditGas(*msg.GasFeeRecipient(), recipientTxFee, msg.GasCurrency())
 	}
->>>>>>> 4a753f35
 
   if err != nil {
     return nil, 0, false, err
