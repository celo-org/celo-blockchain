// Copyright 2014 The go-ethereum Authors
// This file is part of the go-ethereum library.
//
// The go-ethereum library is free software: you can redistribute it and/or modify
// it under the terms of the GNU Lesser General Public License as published by
// the Free Software Foundation, either version 3 of the License, or
// (at your option) any later version.
//
// The go-ethereum library is distributed in the hope that it will be useful,
// but WITHOUT ANY WARRANTY; without even the implied warranty of
// MERCHANTABILITY or FITNESS FOR A PARTICULAR PURPOSE. See the
// GNU Lesser General Public License for more details.
//
// You should have received a copy of the GNU Lesser General Public License
// along with the go-ethereum library. If not, see <http://www.gnu.org/licenses/>.

package core

import (
	"errors"
	"math"
	"math/big"

	"github.com/ethereum/go-ethereum/common"
	"github.com/ethereum/go-ethereum/common/hexutil"
	"github.com/ethereum/go-ethereum/contract_comm/blockchain_parameters"
	"github.com/ethereum/go-ethereum/contract_comm/currency"
	commerrs "github.com/ethereum/go-ethereum/contract_comm/errors"
	gpm "github.com/ethereum/go-ethereum/contract_comm/gasprice_minimum"
	"github.com/ethereum/go-ethereum/core/types"
	"github.com/ethereum/go-ethereum/core/vm"
	"github.com/ethereum/go-ethereum/log"
	"github.com/ethereum/go-ethereum/params"
)

var (
	ErrGasPriceDoesNotExceedMinimum = errors.New("gasprice is less than gas price minimum")

	errInsufficientBalanceForFees = errors.New("insufficient balance to pay for fees")
	errNonWhitelistedFeeCurrency  = errors.New("non-whitelisted fee currency address")
)

/*
The State Transitioning Model

A state transition is a change made when a transaction is applied to the current world state
The state transitioning model does all the necessary work to work out a valid new state root.

1) Nonce handling
2) Pre pay gas
3) Create a new state object if the recipient is \0*32
4) Value transfer
== If contract creation ==
  4a) Attempt to run transaction data
  4b) If valid, use result as code for the new state object
== end ==
5) Run Script section
6) Derive new state root
*/
type StateTransition struct {
	gp              *GasPool
	msg             Message
	gas             uint64
	gasPrice        *big.Int
	initialGas      uint64
	value           *big.Int
	data            []byte
	state           vm.StateDB
	evm             *vm.EVM
	gasPriceMinimum *big.Int
}

// Message represents a message sent to a contract.
type Message interface {
	From() common.Address
	//FromFrontier() (common.Address, error)
	To() *common.Address

	GasPrice() *big.Int
	Gas() uint64

	// FeeCurrency specifies the currency for gas and gateway fees.
	// nil correspond to Celo Gold (native currency).
	// All other values should correspond to ERC20 contract addresses extended to be compatible with gas payments.
	FeeCurrency() *common.Address
	GatewayFeeRecipient() *common.Address
	GatewayFee() *big.Int
	Value() *big.Int

	Nonce() uint64
	CheckNonce() bool
	Data() []byte
}

// IntrinsicGas computes the 'intrinsic gas' for a message with the given data.
func IntrinsicGas(data []byte, contractCreation, homestead bool, header *types.Header, state vm.StateDB, feeCurrency *common.Address) (uint64, error) {
	// Set the starting gas for the raw transaction
	var gas uint64
	if contractCreation && homestead {
		gas = params.TxGasContractCreation
	} else {
		gas = params.TxGas
	}
	// Bump the required gas by the amount of transactional data
	if len(data) > 0 {
		// Zero and non-zero bytes are priced differently
		var nz uint64
		for _, byt := range data {
			if byt != 0 {
				nz++
			}
		}
		// Make sure we don't exceed uint64 for all data combinations
		if (math.MaxUint64-gas)/params.TxDataNonZeroGas < nz {
			log.Debug("IntrinsicGas", "out of gas")
			return 0, vm.ErrOutOfGas
		}
		gas += nz * params.TxDataNonZeroGas

		z := uint64(len(data)) - nz
		if (math.MaxUint64-gas)/params.TxDataZeroGas < z {
			log.Debug("IntrinsicGas", "out of gas")
			return 0, vm.ErrOutOfGas
		}
		gas += z * params.TxDataZeroGas
	}

	// This gas is used for charging user for one `debitFrom` transaction to deduct their balance in
	// non-native currency and two `creditTo` transactions, one covers for the  miner fee in
	// non-native currency at the end and the other covers for the user refund at the end.
	// A user might or might not have a gas refund at the end and even if they do the gas refund might
	// be smaller than maxGasForDebitAndCreditTransactions. We still decide to deduct and do the refund
	// since it makes the mining fee more consistent with respect to the gas fee. Otherwise, we would
	// have to expect the user to estimate the mining fee right or else end up losing
	// min(gas sent - gas charged, maxGasForDebitAndCreditTransactions) extra.
	// In this case, however, the user always ends up paying maxGasForDebitAndCreditTransactions
	// keeping it consistent.
	if feeCurrency != nil {
		gas += blockchain_parameters.GetIntrinsicGasForAlternativeFeeCurrency(header, state)
	}

	return gas, nil
}

// NewStateTransition initialises and returns a new state transition object.
func NewStateTransition(evm *vm.EVM, msg Message, gp *GasPool) *StateTransition {
	gasPriceMinimum, _ := gpm.GetGasPriceMinimum(msg.FeeCurrency(), evm.GetHeader(), evm.GetStateDB())

	return &StateTransition{
		gp:              gp,
		evm:             evm,
		msg:             msg,
		gasPrice:        msg.GasPrice(),
		value:           msg.Value(),
		data:            msg.Data(),
		state:           evm.StateDB,
		gasPriceMinimum: gasPriceMinimum,
	}
}

// ApplyMessage computes the new state by applying the given message
// against the old state within the environment.
//
// ApplyMessage returns the bytes returned by any EVM execution (if it took place),
// the gas used (which includes gas refunds) and an error if it failed. An error always
// indicates a core error meaning that the message would always fail for that particular
// state and would never be accepted within a block.
func ApplyMessage(evm *vm.EVM, msg Message, gp *GasPool) ([]byte, uint64, bool, error) {
	log.Trace("Applying state transition message", "from", msg.From(), "nonce", msg.Nonce(), "to", msg.To(), "gas price", msg.GasPrice(), "fee currency", msg.FeeCurrency(), "gateway fee recipient", msg.GatewayFeeRecipient(), "gateway fee", msg.GatewayFee(), "gas", msg.Gas(), "value", msg.Value(), "data", msg.Data())
	return NewStateTransition(evm, msg, gp).TransitionDb()
}

// to returns the recipient of the message.
func (st *StateTransition) to() common.Address {
	if st.msg == nil || st.msg.To() == nil /* contract creation */ {
		return common.Address{}
	}
	return *st.msg.To()
}

func (st *StateTransition) useGas(amount uint64) error {
	if st.gas < amount {
		return vm.ErrOutOfGas
	}
	st.gas -= amount

	return nil
}

// payFees deducts gas and gateway fees from sender balance and adds the purchased amount of gas to the state.
func (st *StateTransition) payFees() error {
	feeVal := new(big.Int).Mul(new(big.Int).SetUint64(st.msg.Gas()), st.gasPrice)

	// If GatewayFeeRecipient is unspecified, the gateway fee value is ignore and the sender is not charged.
	if st.msg.GatewayFeeRecipient() != nil {
		feeVal.Add(feeVal, st.msg.GatewayFee())
	}

	if st.msg.FeeCurrency() != nil && (!currency.IsWhitelisted(*st.msg.FeeCurrency(), st.evm.GetHeader(), st.evm.GetStateDB())) {
		log.Trace("Fee currency not whitelisted", "fee currency address", st.msg.FeeCurrency())
		return errNonWhitelistedFeeCurrency
	}

	if !st.canPayFee(st.msg.From(), feeVal, st.msg.FeeCurrency()) {
		return errInsufficientBalanceForFees
	}
	if err := st.gp.SubGas(st.msg.Gas()); err != nil {
		return err
	}

	st.initialGas = st.msg.Gas()
	st.gas += st.msg.Gas()
	err := st.debitFee(st.msg.From(), feeVal, st.msg.FeeCurrency())
	return err
}

func (st *StateTransition) canPayFee(accountOwner common.Address, fee *big.Int, feeCurrency *common.Address) bool {
	if feeCurrency == nil {
		return st.state.GetBalance(accountOwner).Cmp(fee) >= 0
	}
	balanceOf, gasUsed, err := currency.GetBalanceOf(accountOwner, *feeCurrency, params.MaxGasToReadErc20Balance, st.evm.GetHeader(), st.evm.GetStateDB())
	log.Debug("balanceOf called", "feeCurrency", *feeCurrency, "gasUsed", gasUsed)

	if err != nil {
		return false
	}
	return balanceOf.Cmp(fee) > 0
}

func (st *StateTransition) debitFrom(address common.Address, amount *big.Int, feeCurrency *common.Address) error {
	if amount.Cmp(big.NewInt(0)) == 0 {
		return nil
	}
	evm := st.evm
	// Function is "debitFrom(address from, uint256 value)"
	// selector is first 4 bytes of keccak256 of "debitFrom(address,uint256)"
	// Source:
	// pip3 install pyethereum
	// python3 -c 'from ethereum.utils import sha3; print(sha3("debitFrom(address,uint256)")[0:4].hex())'
	functionSelector := hexutil.MustDecode("0x362a5f80")
	transactionData := common.GetEncodedAbi(functionSelector, [][]byte{common.AddressToAbi(address), common.AmountToAbi(amount)})

	rootCaller := vm.AccountRef(common.HexToAddress("0x0"))
	// The caller was already charged for the cost of this operation via IntrinsicGas.
	_, leftoverGas, err := evm.Call(rootCaller, *feeCurrency, transactionData, params.MaxGasForDebitFromTransactions, big.NewInt(0))
	gasUsed := params.MaxGasForDebitFromTransactions - leftoverGas
	log.Debug("debitFrom called", "feeCurrency", *feeCurrency, "gasUsed", gasUsed)
	return err
}

func (st *StateTransition) creditTo(address common.Address, amount *big.Int, feeCurrency *common.Address) error {
	if amount.Cmp(big.NewInt(0)) == 0 {
		return nil
	}
	evm := st.evm
	// Function is "creditTo(address from, uint256 value)"
	// selector is first 4 bytes of keccak256 of "creditTo(address,uint256)"
	// Source:
	// pip3 install pyethereum
	// python3 -c 'from ethereum.utils import sha3; print(sha3("creditTo(address,uint256)")[0:4].hex())'
	functionSelector := hexutil.MustDecode("0x9951b90c")
	transactionData := common.GetEncodedAbi(functionSelector, [][]byte{common.AddressToAbi(address), common.AmountToAbi(amount)})
	rootCaller := vm.AccountRef(common.HexToAddress("0x0"))
	// The caller was already charged for the cost of this operation via IntrinsicGas.
	_, leftoverGas, err := evm.Call(rootCaller, *feeCurrency, transactionData, params.MaxGasForCreditToTransactions, big.NewInt(0))
	gasUsed := params.MaxGasForCreditToTransactions - leftoverGas
	log.Debug("creditTo called", "feeCurrency", *feeCurrency, "gasUsed", gasUsed)
	return err
}

<<<<<<< HEAD
func (st *StateTransition) debitFee(from common.Address, amount *big.Int, feeCurrency *common.Address) (err error) {
	log.Debug("Debiting fee", "from", from, "amount", amount, "feeCurrency", feeCurrency)
=======
func (st *StateTransition) debitGas(from common.Address, amount *big.Int, gasCurrency *common.Address) (err error) {
	log.Trace("Debiting gas", "from", from, "amount", amount, "gasCurrency", gasCurrency)
>>>>>>> da769e7e
	// native currency
	if feeCurrency == nil {
		st.state.SubBalance(from, amount)
		return nil
	} else {
		return st.debitFrom(from, amount, feeCurrency)
	}
}

<<<<<<< HEAD
func (st *StateTransition) creditFee(to common.Address, amount *big.Int, feeCurrency *common.Address) (err error) {
=======
func (st *StateTransition) creditGas(to common.Address, amount *big.Int, gasCurrency *common.Address) (err error) {
	log.Trace("Crediting gas", "recipient", to, "amount", amount, "gasCurrency", gasCurrency)
>>>>>>> da769e7e
	// native currency
	if feeCurrency == nil {
		st.state.AddBalance(to, amount)
		return nil
	} else {
		return st.creditTo(to, amount, feeCurrency)
	}
}

func (st *StateTransition) preCheck() error {
	// Make sure this transaction's nonce is correct.
	if st.msg.CheckNonce() {
		nonce := st.state.GetNonce(st.msg.From())
		if nonce < st.msg.Nonce() {
			return ErrNonceTooHigh
		} else if nonce > st.msg.Nonce() {
			return ErrNonceTooLow
		}
	}

	// Make sure this transaction's gas price is valid.
	if st.gasPrice.Cmp(st.gasPriceMinimum) < 0 {
		log.Error("Tx gas price is less than minimum", "minimum", st.gasPriceMinimum, "price", st.gasPrice)
		return ErrGasPriceDoesNotExceedMinimum
	}

	return nil
}

// TransitionDb will transition the state by applying the current message and
// returning the result including the used gas. It returns an error if failed.
// An error indicates a consensus issue.
func (st *StateTransition) TransitionDb() (ret []byte, usedGas uint64, failed bool, err error) {
	// Check that the transaction nonce is correct
	if err = st.preCheck(); err != nil {
		log.Error("Transaction failed precheck", "err", err)
		return
	}
	msg := st.msg
	sender := vm.AccountRef(msg.From())
	homestead := st.evm.ChainConfig().IsHomestead(st.evm.BlockNumber)
	contractCreation := msg.To() == nil

	// Calculate intrinsic gas.
	gas, err := IntrinsicGas(st.data, contractCreation, homestead, st.evm.GetHeader(), st.state, msg.FeeCurrency())
	if err != nil {
		return nil, 0, false, err
	}

	// If the intrinsic gas is more than provided in the tx, return without failing.
	if gas > st.msg.Gas() {
		log.Error("Transaction failed provide intrinsic gas", "err", err,
			"gas required", gas,
			"gas provided", st.msg.Gas(),
			"fee currency", st.msg.FeeCurrency())
		return nil, 0, false, vm.ErrOutOfGas
	}

	err = st.payFees()
	if err != nil {
		log.Error("Transaction failed to buy gas", "err", err, "gas", gas)
		return nil, 0, false, err
	}

	if err = st.useGas(gas); err != nil {
		log.Error("Transaction failed to use gas", "err", err, "gas", gas)
		return nil, 0, false, err
	}

	var (
		evm = st.evm
		// vm errors do not effect consensus and are therefore
		// not assigned to err, except for insufficient balance
		// error.
		vmerr error
	)
	if contractCreation {
		ret, _, st.gas, vmerr = evm.Create(sender, st.data, st.gas, st.value)
	} else {
		// Increment the nonce for the next transaction
		st.state.SetNonce(msg.From(), st.state.GetNonce(sender.Address())+1)
		ret, st.gas, vmerr = evm.Call(sender, st.to(), st.data, st.gas, st.value)
	}
	if vmerr != nil {
		log.Debug("VM returned with error", "err", vmerr)
		// The only possible consensus-error would be if there wasn't
		// sufficient balance to make the transfer happen. The first
		// balance transfer may never fail.
		if vmerr == vm.ErrInsufficientBalance {
			return nil, 0, false, vmerr
		}
	}

	st.refundGas()

	err = st.distributeTxFees()
	if err != nil {
		return nil, 0, false, err
	}

	return ret, st.gasUsed(), vmerr != nil, nil
}

// distributeTxFees calculates the amounts and recipients of transaction fees and credits the accounts.
func (st *StateTransition) distributeTxFees() error {
	// Determine the refund and transaction fee to be distributed.
	refund := new(big.Int).Mul(new(big.Int).SetUint64(st.gas), st.gasPrice)
	gasUsed := new(big.Int).SetUint64(st.gasUsed())
	totalTxFee := new(big.Int).Mul(gasUsed, st.gasPrice)

	// Divide the transaction into a base (the minimum transaction fee) and tip (any extra).
	baseTxFee := new(big.Int).Mul(gasUsed, st.gasPriceMinimum)
	tipTxFee := new(big.Int).Sub(totalTxFee, baseTxFee)

	// Pay gateway fee to the specified recipient.
	if st.msg.GatewayFeeRecipient() != nil {
		log.Trace("Crediting gateway fee", "recipient", *st.msg.GatewayFeeRecipient(), "amount", st.msg.GatewayFee(), "feeCurrency", st.msg.FeeCurrency())
		if err := st.creditFee(*st.msg.GatewayFeeRecipient(), st.msg.GatewayFee(), st.msg.FeeCurrency()); err != nil {
			log.Error("Failed to credit gateway fee", "err", err)
			return err
		}
	}

	log.Trace("Crediting gas fee tip", "recipient", st.evm.Coinbase, "amount", tipTxFee, "feeCurrency", st.msg.FeeCurrency())
	if err := st.creditFee(st.evm.Coinbase, tipTxFee, st.msg.FeeCurrency()); err != nil {
		return err
	}

	// Send the base of the transaction fee to the infrastructure fund.
	governanceAddress, err := vm.GetRegisteredAddressWithEvm(params.GovernanceRegistryId, st.evm)
	if err != nil {
		if err != commerrs.ErrSmartContractNotDeployed && err != commerrs.ErrRegistryContractNotDeployed {
			return err
		}
		log.Trace("Cannot credit gas fee to infrastructure fund: refunding fee to sender", "error", err, "fee", baseTxFee)
		refund.Add(refund, baseTxFee)
	} else {
		log.Trace("Crediting gas fee tip", "recipient", *governanceAddress, "amount", baseTxFee, "feeCurrency", st.msg.FeeCurrency())
		if err = st.creditFee(*governanceAddress, baseTxFee, st.msg.FeeCurrency()); err != nil {
			return err
		}
	}

	log.Trace("Crediting refund", "recipient", st.msg.From(), "amount", refund, "feeCurrency", st.msg.FeeCurrency())
	err = st.creditFee(st.msg.From(), refund, st.msg.FeeCurrency())
	if err != nil {
		log.Error("Failed to refund gas", "err", err)
		return err
	}
	return nil
}

// refundGas adds unused gas back the state transition and gas pool.
func (st *StateTransition) refundGas() {
	refund := st.state.GetRefund()
	// Apply refund counter, capped to half of the used gas.
	if refund > st.gasUsed()/2 {
		refund = st.gasUsed() / 2
	}

	st.gas += refund
	// Also return remaining gas to the block gas counter so it is
	// available for the next transaction.
	st.gp.AddGas(st.gas)
}

// gasUsed returns the amount of gas used up by the state transition.
func (st *StateTransition) gasUsed() uint64 {
	return st.initialGas - st.gas
}<|MERGE_RESOLUTION|>--- conflicted
+++ resolved
@@ -268,13 +268,8 @@
 	return err
 }
 
-<<<<<<< HEAD
 func (st *StateTransition) debitFee(from common.Address, amount *big.Int, feeCurrency *common.Address) (err error) {
-	log.Debug("Debiting fee", "from", from, "amount", amount, "feeCurrency", feeCurrency)
-=======
-func (st *StateTransition) debitGas(from common.Address, amount *big.Int, gasCurrency *common.Address) (err error) {
-	log.Trace("Debiting gas", "from", from, "amount", amount, "gasCurrency", gasCurrency)
->>>>>>> da769e7e
+	log.Trace("Debiting fee", "from", from, "amount", amount, "feeCurrency", feeCurrency)
 	// native currency
 	if feeCurrency == nil {
 		st.state.SubBalance(from, amount)
@@ -284,12 +279,7 @@
 	}
 }
 
-<<<<<<< HEAD
 func (st *StateTransition) creditFee(to common.Address, amount *big.Int, feeCurrency *common.Address) (err error) {
-=======
-func (st *StateTransition) creditGas(to common.Address, amount *big.Int, gasCurrency *common.Address) (err error) {
-	log.Trace("Crediting gas", "recipient", to, "amount", amount, "gasCurrency", gasCurrency)
->>>>>>> da769e7e
 	// native currency
 	if feeCurrency == nil {
 		st.state.AddBalance(to, amount)
