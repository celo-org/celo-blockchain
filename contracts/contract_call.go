package contracts

import (
	"math/big"

	"github.com/celo-org/celo-blockchain/accounts/abi"
	"github.com/celo-org/celo-blockchain/common"
	"github.com/celo-org/celo-blockchain/common/hexutil"
	"github.com/celo-org/celo-blockchain/core/vm"
	"github.com/celo-org/celo-blockchain/log"
)

// Method represents a contract's method
type Method struct {
	abi    *abi.ABI
	method string
	maxGas uint64
}

// NewMethod creates a new Method
func NewMethod(abi *abi.ABI, method string, maxGas uint64) Method {
	return Method{
		abi:    abi,
		method: method,
		maxGas: maxGas,
	}
}

// Bind returns a BoundMethod instance which can be used to call the contract method represented by am
// and residing at contracAddress.
func (am Method) Bind(contractAddress common.Address) *BoundMethod {
	return &BoundMethod{
		Method:         am,
		resolveAddress: noopResolver(contractAddress),
	}
}

// encodeCall will encodes the msg into []byte format for EVM consumption
func (am Method) encodeCall(args ...interface{}) ([]byte, error) {
	return am.abi.Pack(am.method, args...)
}

// decodeResult will decode the result of msg execution into the result parameter
func (am Method) decodeResult(result interface{}, output []byte) error {
	if result == nil {
		return nil
	}
	return am.abi.Unpack(result, am.method, output)
}

// NewBoundMethod constructs a new bound method instance bound to the given address.
func NewBoundMethod(contractAddress common.Address, abi *abi.ABI, methodName string, maxGas uint64) *BoundMethod {
	return NewMethod(abi, methodName, maxGas).Bind(contractAddress)
}

func NewRegisteredContractMethod(registryId common.Hash, abi *abi.ABI, methodName string, maxGas uint64) *BoundMethod {
	return &BoundMethod{
		Method: NewMethod(abi, methodName, maxGas),
		resolveAddress: func(vmRunner vm.EVMRunner) (common.Address, error) {
			return resolveAddressForCall(vmRunner, registryId, methodName)
		},
	}
}

// BoundMethod represents a Method that is bounded to an address
// In particular, instead of address we use an address resolver to cope the fact
// that addresses need to be obtained from the Registry before making a call
type BoundMethod struct {
	Method
	resolveAddress func(vm.EVMRunner) (common.Address, error)
}

// Query executes the method with the given EVMRunner as a read only action, the returned
// value is unpacked into result.
func (bm *BoundMethod) Query(vmRunner vm.EVMRunner, result interface{}, args ...interface{}) error {
	return bm.run(vmRunner, result, true, nil, args...)
}

// Execute executes the method with the given EVMRunner and unpacks the return value into result.
// If the method does not return a value then result should be nil.
func (bm *BoundMethod) Execute(vmRunner vm.EVMRunner, result interface{}, value *big.Int, args ...interface{}) error {
	return bm.run(vmRunner, result, false, value, args...)
}

func (bm *BoundMethod) run(vmRunner vm.EVMRunner, result interface{}, readOnly bool, value *big.Int, args ...interface{}) error {
	defer meterExecutionTime(bm.method)()

	contractAddress, err := bm.resolveAddress(vmRunner)
	if err != nil {
		return err
	}

	logger := log.New("to", contractAddress, "method", bm.method)

	input, err := bm.encodeCall(args...)
	if err != nil {
		logger.Error("Error invoking evm function: can't encode method arguments", "args", args, "err", err)
		return err
	}

	var output []byte
	if readOnly {
		output, err = vmRunner.Query(contractAddress, input, bm.maxGas)
	} else {
		output, err = vmRunner.Execute(contractAddress, input, bm.maxGas, value)
	}

	if err != nil {
		message, _ := unpackError(output)
		logger.Error("Error invoking evm function: EVM call failure", "input", hexutil.Encode(input), "maxgas", bm.maxGas, "err", err, "message", message)
		return err
	}

	if err := bm.decodeResult(result, output); err != nil {
<<<<<<< HEAD
		logger.Error("Error invoking evm function: can't unpack result", "err", err)
=======
		logger.Error("Error invoking evm function: can't unpack result", "err", err, "maxgas", bm.maxGas, "gasLeft", leftoverGas)
>>>>>>> ab78658a
		return err
	}

	logger.Trace("EVM call successful", "input", hexutil.Encode(input), "output", hexutil.Encode(output))
	return nil
}<|MERGE_RESOLUTION|>--- conflicted
+++ resolved
@@ -112,11 +112,7 @@
 	}
 
 	if err := bm.decodeResult(result, output); err != nil {
-<<<<<<< HEAD
-		logger.Error("Error invoking evm function: can't unpack result", "err", err)
-=======
-		logger.Error("Error invoking evm function: can't unpack result", "err", err, "maxgas", bm.maxGas, "gasLeft", leftoverGas)
->>>>>>> ab78658a
+		logger.Error("Error invoking evm function: can't unpack result", "err", err, "maxgas", bm.maxGas)
 		return err
 	}
 
