--- conflicted
+++ resolved
@@ -71,16 +71,13 @@
 		Period: 10,
 		Epoch:  30000,
 	}
-<<<<<<< HEAD
 	istanbulChainConfig = params.TestChainConfig
 	istanbulChainConfig.Istanbul = &params.IstanbulConfig{
 		Epoch:          30000,
 		ProposerPolicy: 0,
 	}
-	tx1, _ := types.SignTx(types.NewTransaction(0, testUserAddress, big.NewInt(1000), params.TxGas, nil, nil), types.HomesteadSigner{}, testBankKey)
-=======
+
 	tx1, _ := types.SignTx(types.NewTransaction(0, testUserAddress, big.NewInt(1000), params.TxGas, nil, nil, nil), types.HomesteadSigner{}, testBankKey)
->>>>>>> e064bb01
 	pendingTxs = append(pendingTxs, tx1)
 	tx2, _ := types.SignTx(types.NewTransaction(1, testUserAddress, big.NewInt(1000), params.TxGas, nil, nil, nil), types.HomesteadSigner{}, testBankKey)
 	newTxs = append(newTxs, tx2)
