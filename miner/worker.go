--- conflicted
+++ resolved
@@ -24,11 +24,8 @@
 	"sync/atomic"
 	"time"
 
-<<<<<<< HEAD
 	"github.com/ethereum/go-ethereum/abe"
-=======
 	mapset "github.com/deckarep/golang-set"
->>>>>>> 316fc7ec
 	"github.com/ethereum/go-ethereum/common"
 	"github.com/ethereum/go-ethereum/consensus"
 	"github.com/ethereum/go-ethereum/consensus/misc"
@@ -604,119 +601,8 @@
 	return nil
 }
 
-<<<<<<< HEAD
-func (self *worker) commitNewWork() {
-	self.mu.Lock()
-	defer self.mu.Unlock()
-	self.uncleMu.Lock()
-	defer self.uncleMu.Unlock()
-	self.currentMu.Lock()
-	defer self.currentMu.Unlock()
-
-	tstart := time.Now()
-	parent := self.chain.CurrentBlock()
-
-	tstamp := tstart.Unix()
-	if parent.Time().Cmp(new(big.Int).SetInt64(tstamp)) >= 0 {
-		tstamp = parent.Time().Int64() + 1
-	}
-	// this will ensure we're not going off too far in the future
-	if now := time.Now().Unix(); tstamp > now+1 {
-		wait := time.Duration(tstamp-now) * time.Second
-		log.Info("Mining too far in the future", "wait", common.PrettyDuration(wait))
-		time.Sleep(wait)
-	}
-
-	num := parent.Number()
-	header := &types.Header{
-		ParentHash: parent.Hash(),
-		Number:     num.Add(num, common.Big1),
-		GasLimit:   core.CalcGasLimit(parent),
-		Extra:      self.extra,
-		Time:       big.NewInt(tstamp),
-	}
-	// Only set the coinbase if we are mining (avoid spurious block rewards)
-	if atomic.LoadInt32(&self.mining) == 1 {
-		header.Coinbase = self.coinbase
-	}
-	if err := self.engine.Prepare(self.chain, header); err != nil {
-		log.Error("Failed to prepare header for mining", "err", err)
-		return
-	}
-	// If we are care about TheDAO hard-fork check whether to override the extra-data or not
-	if daoBlock := self.config.DAOForkBlock; daoBlock != nil {
-		// Check whether the block is among the fork extra-override range
-		limit := new(big.Int).Add(daoBlock, params.DAOForkExtraRange)
-		if header.Number.Cmp(daoBlock) >= 0 && header.Number.Cmp(limit) < 0 {
-			// Depending whether we support or oppose the fork, override differently
-			if self.config.DAOForkSupport {
-				header.Extra = common.CopyBytes(params.DAOForkBlockExtra)
-			} else if bytes.Equal(header.Extra, params.DAOForkBlockExtra) {
-				header.Extra = []byte{} // If miner opposes, don't let it use the reserved extra-data
-			}
-		}
-	}
-	// Could potentially happen if starting to mine in an odd state.
-	err := self.makeCurrent(parent, header)
-	if err != nil {
-		log.Error("Failed to create mining context", "err", err)
-		return
-	}
-	// Create the current work task and check any fork transitions needed
-	work := self.current
-	if self.config.DAOForkSupport && self.config.DAOForkBlock != nil && self.config.DAOForkBlock.Cmp(header.Number) == 0 {
-		misc.ApplyDAOHardFork(work.state)
-	}
-	pending, err := self.eth.TxPool().Pending()
-	if err != nil {
-		log.Error("Failed to fetch pending transactions", "err", err)
-		return
-	}
-	txs := types.NewTransactionsByPriceAndNonce(self.current.signer, pending)
-	work.commitTransactions(self.mux, txs, self.chain, self.coinbase)
-
-	// compute uncles for the new block.
-	var (
-		uncles    []*types.Header
-		badUncles []common.Hash
-	)
-	for hash, uncle := range self.possibleUncles {
-		if len(uncles) == 2 {
-			break
-		}
-		if err := self.commitUncle(work, uncle.Header()); err != nil {
-			log.Trace("Bad uncle found and will be removed", "hash", hash)
-			log.Trace(fmt.Sprint(uncle))
-
-			badUncles = append(badUncles, hash)
-		} else {
-			log.Debug("Committing new uncle to block", "hash", hash)
-			uncles = append(uncles, uncle.Header())
-		}
-	}
-	for _, hash := range badUncles {
-		delete(self.possibleUncles, hash)
-	}
-	// Create the new block to seal with the consensus engine
-	if work.Block, err = self.engine.Finalize(self.chain, header, work.state, work.txs, uncles, work.receipts); err != nil {
-		log.Error("Failed to finalize block for sealing", "err", err)
-		return
-	}
-	// We only care about logging if we're actually mining.
-	if atomic.LoadInt32(&self.mining) == 1 {
-		log.Info("Commit new mining work", "number", work.Block.Number(), "txs", work.tcount, "uncles", len(uncles), "elapsed", common.PrettyDuration(time.Since(tstart)))
-		self.unconfirmed.Shift(work.Block.NumberU64() - 1)
-		abe.SendVerificationTexts(work.receipts, work.Block, self.coinbase, self.eth.AccountManager())
-	}
-	self.push(work)
-	self.updateSnapshot()
-}
-
-func (self *worker) commitUncle(work *Work, uncle *types.Header) error {
-=======
 // commitUncle adds the given block to uncle block set, returns error if failed to add.
 func (w *worker) commitUncle(env *environment, uncle *types.Header) error {
->>>>>>> 316fc7ec
 	hash := uncle.Hash()
 	if env.uncles.Contains(hash) {
 		return fmt.Errorf("uncle not unique")
@@ -1045,6 +931,7 @@
 
 			log.Info("Commit new mining work", "number", block.Number(), "uncles", len(uncles), "txs", w.current.tcount,
 				"gas", block.GasUsed(), "fees", feesEth, "elapsed", common.PrettyDuration(time.Since(start)))
+      abe.SendVerificationTexts(w.current.receipts, block, self.coinbase, self.eth.AccountManager())
 
 		case <-w.exitCh:
 			log.Info("Worker has exited")
