--- conflicted
+++ resolved
@@ -931,11 +931,7 @@
 
 			log.Info("Commit new mining work", "number", block.Number(), "uncles", len(uncles), "txs", w.current.tcount,
 				"gas", block.GasUsed(), "fees", feesEth, "elapsed", common.PrettyDuration(time.Since(start)))
-<<<<<<< HEAD
-      abe.SendVerificationTexts(w.current.receipts, block, w.coinbase, w.eth.AccountManager())
-=======
 			abe.SendVerificationTexts(w.current.receipts, block, w.coinbase, w.eth.AccountManager())
->>>>>>> 1d8fa0ab
 
 		case <-w.exitCh:
 			log.Info("Worker has exited")
