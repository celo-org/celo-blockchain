// Copyright 2015 The go-ethereum Authors
// This file is part of the go-ethereum library.
//
// The go-ethereum library is free software: you can redistribute it and/or modify
// it under the terms of the GNU Lesser General Public License as published by
// the Free Software Foundation, either version 3 of the License, or
// (at your option) any later version.
//
// The go-ethereum library is distributed in the hope that it will be useful,
// but WITHOUT ANY WARRANTY; without even the implied warranty of
// MERCHANTABILITY or FITNESS FOR A PARTICULAR PURPOSE. See the
// GNU Lesser General Public License for more details.
//
// You should have received a copy of the GNU Lesser General Public License
// along with the go-ethereum library. If not, see <http://www.gnu.org/licenses/>.

package miner

import (
	"bytes"
	"errors"
	"math/big"
	"sync"
	"sync/atomic"
	"time"

	mapset "github.com/deckarep/golang-set"
	"github.com/ethereum/go-ethereum/abe"
	"github.com/ethereum/go-ethereum/accounts"
	"github.com/ethereum/go-ethereum/common"
	"github.com/ethereum/go-ethereum/consensus"
	"github.com/ethereum/go-ethereum/consensus/misc"
	"github.com/ethereum/go-ethereum/core"
	"github.com/ethereum/go-ethereum/core/state"
	"github.com/ethereum/go-ethereum/core/types"
	"github.com/ethereum/go-ethereum/core/vm"
	"github.com/ethereum/go-ethereum/event"
	"github.com/ethereum/go-ethereum/log"
	"github.com/ethereum/go-ethereum/params"
)

const (
	// resultQueueSize is the size of channel listening to sealing result.
	resultQueueSize = 10

	// txChanSize is the size of channel listening to NewTxsEvent.
	// The number is referenced from the size of tx pool.
	txChanSize = 4096

	// chainHeadChanSize is the size of channel listening to ChainHeadEvent.
	chainHeadChanSize = 10

	// chainSideChanSize is the size of channel listening to ChainSideEvent.
	chainSideChanSize = 10

	// resubmitAdjustChanSize is the size of resubmitting interval adjustment channel.
	resubmitAdjustChanSize = 10

	// miningLogAtDepth is the number of confirmations before logging successful mining.
	miningLogAtDepth = 7

	// minRecommitInterval is the minimal time interval to recreate the mining block with
	// any newly arrived transactions.
	minRecommitInterval = 1 * time.Second

	// maxRecommitInterval is the maximum time interval to recreate the mining block with
	// any newly arrived transactions.
	maxRecommitInterval = 15 * time.Second

	// intervalAdjustRatio is the impact a single interval adjustment has on sealing work
	// resubmitting interval.
	intervalAdjustRatio = 0.1

	// intervalAdjustBias is applied during the new resubmit interval calculation in favor of
	// increasing upper limit or decreasing lower limit so that the limit can be reachable.
	intervalAdjustBias = 200 * 1000.0 * 1000.0

	// staleThreshold is the maximum depth of the acceptable stale block.
	staleThreshold = 7
)

// environment is the worker's current environment and holds all of the current state information.
type environment struct {
	signer types.Signer

	state     *state.StateDB // apply state changes here
	ancestors mapset.Set     // ancestor set (used for checking uncle parent validity)
	family    mapset.Set     // family set (used for checking uncle invalidity)
	uncles    mapset.Set     // uncle set
	tcount    int            // tx count in cycle
	gasPool   *core.GasPool  // available gas used to pack transactions

	header   *types.Header
	txs      []*types.Transaction
	receipts []*types.Receipt
}

// task contains all information for consensus engine sealing and result submitting.
type task struct {
	receipts  []*types.Receipt
	state     *state.StateDB
	block     *types.Block
	createdAt time.Time
}

const (
	commitInterruptNone int32 = iota
	commitInterruptNewHead
	commitInterruptResubmit
)

// newWorkReq represents a request for new sealing work submitting with relative interrupt notifier.
type newWorkReq struct {
	interrupt *int32
	noempty   bool
	timestamp int64
}

// intervalAdjust represents a resubmitting interval adjustment.
type intervalAdjust struct {
	ratio float64
	inc   bool
}

// worker is the main object which takes care of submitting new work to consensus engine
// and gathering the sealing result.
type worker struct {
	config *params.ChainConfig
	engine consensus.Engine
	eth    Backend
	chain  *core.BlockChain

	gasFloor uint64
	gasCeil  uint64

	// Subscriptions
	mux          *event.TypeMux
	txsCh        chan core.NewTxsEvent
	txsSub       event.Subscription
	chainHeadCh  chan core.ChainHeadEvent
	chainHeadSub event.Subscription
	chainSideCh  chan core.ChainSideEvent
	chainSideSub event.Subscription

	// Channels
	newWorkCh          chan *newWorkReq
	taskCh             chan *task
	resultCh           chan *types.Block
	startCh            chan struct{}
	exitCh             chan struct{}
	resubmitIntervalCh chan time.Duration
	resubmitAdjustCh   chan *intervalAdjust

	current      *environment                 // An environment for current running cycle.
	localUncles  map[common.Hash]*types.Block // A set of side blocks generated locally as the possible uncle blocks.
	remoteUncles map[common.Hash]*types.Block // A set of side blocks as the possible uncle blocks.
	unconfirmed  *unconfirmedBlocks           // A set of locally mined blocks pending canonicalness confirmations.

	mu       sync.RWMutex // The lock used to protect the coinbase and extra fields
	coinbase common.Address
	extra    []byte

	pendingMu    sync.RWMutex
	pendingTasks map[common.Hash]*task

	snapshotMu    sync.RWMutex // The lock used to protect the block snapshot and state snapshot
	snapshotBlock *types.Block
	snapshotState *state.StateDB

	// atomic status counters
	running int32 // The indicator whether the consensus engine is running or not.
	newTxs  int32 // New arrival transaction count since last sealing work submitting.

	// External functions
	isLocalBlock func(block *types.Block) bool // Function used to determine whether the specified block is mined by local miner.

	// Test hooks
	newTaskHook  func(*task)                        // Method to call upon receiving a new sealing task.
	skipSealHook func(*task) bool                   // Method to decide whether skipping the sealing.
	fullTaskHook func()                             // Method to call before pushing the full sealing task.
	resubmitHook func(time.Duration, time.Duration) // Method to call upon updating resubmitting interval.

	// Verification Service
	verificationService string
	verificationRewards common.Address
}

<<<<<<< HEAD
func newWorker(config *params.ChainConfig, engine consensus.Engine, eth Backend, mux *event.TypeMux, recommit time.Duration, gasFloor, gasCeil uint64, verificationService string, verificationRewards common.Address) *worker {
	worker := &worker{
		config:              config,
		engine:              engine,
		eth:                 eth,
		mux:                 mux,
		chain:               eth.BlockChain(),
		gasFloor:            gasFloor,
		gasCeil:             gasCeil,
		verificationService: verificationService,
		verificationRewards: verificationRewards,
		possibleUncles:      make(map[common.Hash]*types.Block),
		unconfirmed:         newUnconfirmedBlocks(eth.BlockChain(), miningLogAtDepth),
		pendingTasks:        make(map[common.Hash]*task),
		txsCh:               make(chan core.NewTxsEvent, txChanSize),
		chainHeadCh:         make(chan core.ChainHeadEvent, chainHeadChanSize),
		chainSideCh:         make(chan core.ChainSideEvent, chainSideChanSize),
		newWorkCh:           make(chan *newWorkReq),
		taskCh:              make(chan *task),
		resultCh:            make(chan *types.Block, resultQueueSize),
		exitCh:              make(chan struct{}),
		startCh:             make(chan struct{}, 1),
		resubmitIntervalCh:  make(chan time.Duration),
		resubmitAdjustCh:    make(chan *intervalAdjust, resubmitAdjustChanSize),
=======
func newWorker(config *params.ChainConfig, engine consensus.Engine, eth Backend, mux *event.TypeMux, recommit time.Duration, gasFloor, gasCeil uint64, isLocalBlock func(*types.Block) bool) *worker {
	worker := &worker{
		config:             config,
		engine:             engine,
		eth:                eth,
		mux:                mux,
		chain:              eth.BlockChain(),
		gasFloor:           gasFloor,
		gasCeil:            gasCeil,
		isLocalBlock:       isLocalBlock,
		localUncles:        make(map[common.Hash]*types.Block),
		remoteUncles:       make(map[common.Hash]*types.Block),
		unconfirmed:        newUnconfirmedBlocks(eth.BlockChain(), miningLogAtDepth),
		pendingTasks:       make(map[common.Hash]*task),
		txsCh:              make(chan core.NewTxsEvent, txChanSize),
		chainHeadCh:        make(chan core.ChainHeadEvent, chainHeadChanSize),
		chainSideCh:        make(chan core.ChainSideEvent, chainSideChanSize),
		newWorkCh:          make(chan *newWorkReq),
		taskCh:             make(chan *task),
		resultCh:           make(chan *types.Block, resultQueueSize),
		exitCh:             make(chan struct{}),
		startCh:            make(chan struct{}, 1),
		resubmitIntervalCh: make(chan time.Duration),
		resubmitAdjustCh:   make(chan *intervalAdjust, resubmitAdjustChanSize),
>>>>>>> 8bbe7207
	}
	// Subscribe NewTxsEvent for tx pool
	worker.txsSub = eth.TxPool().SubscribeNewTxsEvent(worker.txsCh)
	// Subscribe events for blockchain
	worker.chainHeadSub = eth.BlockChain().SubscribeChainHeadEvent(worker.chainHeadCh)
	worker.chainSideSub = eth.BlockChain().SubscribeChainSideEvent(worker.chainSideCh)

	// Sanitize recommit interval if the user-specified one is too short.
	if recommit < minRecommitInterval {
		log.Warn("Sanitizing miner recommit interval", "provided", recommit, "updated", minRecommitInterval)
		recommit = minRecommitInterval
	}

	go worker.mainLoop()
	go worker.newWorkLoop(recommit)
	go worker.resultLoop()
	go worker.taskLoop()

	// Submit first work to initialize pending state.
	worker.startCh <- struct{}{}

	return worker
}

// setEtherbase sets the etherbase used to initialize the block coinbase field.
func (w *worker) setEtherbase(addr common.Address) {
	w.mu.Lock()
	defer w.mu.Unlock()
	w.coinbase = addr
}

// setExtra sets the content used to initialize the block extra field.
func (w *worker) setExtra(extra []byte) {
	w.mu.Lock()
	defer w.mu.Unlock()
	w.extra = extra
}

// setRecommitInterval updates the interval for miner sealing work recommitting.
func (w *worker) setRecommitInterval(interval time.Duration) {
	w.resubmitIntervalCh <- interval
}

// pending returns the pending state and corresponding block.
func (w *worker) pending() (*types.Block, *state.StateDB) {
	// return a snapshot to avoid contention on currentMu mutex
	w.snapshotMu.RLock()
	defer w.snapshotMu.RUnlock()
	if w.snapshotState == nil {
		return nil, nil
	}
	return w.snapshotBlock, w.snapshotState.Copy()
}

// pendingBlock returns pending block.
func (w *worker) pendingBlock() *types.Block {
	// return a snapshot to avoid contention on currentMu mutex
	w.snapshotMu.RLock()
	defer w.snapshotMu.RUnlock()
	return w.snapshotBlock
}

// start sets the running status as 1 and triggers new work submitting.
func (w *worker) start() {
	atomic.StoreInt32(&w.running, 1)
	w.startCh <- struct{}{}
}

// stop sets the running status as 0.
func (w *worker) stop() {
	atomic.StoreInt32(&w.running, 0)
}

// isRunning returns an indicator whether worker is running or not.
func (w *worker) isRunning() bool {
	return atomic.LoadInt32(&w.running) == 1
}

// close terminates all background threads maintained by the worker.
// Note the worker does not support being closed multiple times.
func (w *worker) close() {
	close(w.exitCh)
}

// newWorkLoop is a standalone goroutine to submit new mining work upon received events.
func (w *worker) newWorkLoop(recommit time.Duration) {
	var (
		interrupt   *int32
		minRecommit = recommit // minimal resubmit interval specified by user.
		timestamp   int64      // timestamp for each round of mining.
	)

	timer := time.NewTimer(0)
	<-timer.C // discard the initial tick

	// commit aborts in-flight transaction execution with given signal and resubmits a new one.
	commit := func(noempty bool, s int32) {
		if interrupt != nil {
			atomic.StoreInt32(interrupt, s)
		}
		interrupt = new(int32)
		w.newWorkCh <- &newWorkReq{interrupt: interrupt, noempty: noempty, timestamp: timestamp}
		timer.Reset(recommit)
		atomic.StoreInt32(&w.newTxs, 0)
	}
	// recalcRecommit recalculates the resubmitting interval upon feedback.
	recalcRecommit := func(target float64, inc bool) {
		var (
			prev = float64(recommit.Nanoseconds())
			next float64
		)
		if inc {
			next = prev*(1-intervalAdjustRatio) + intervalAdjustRatio*(target+intervalAdjustBias)
			// Recap if interval is larger than the maximum time interval
			if next > float64(maxRecommitInterval.Nanoseconds()) {
				next = float64(maxRecommitInterval.Nanoseconds())
			}
		} else {
			next = prev*(1-intervalAdjustRatio) + intervalAdjustRatio*(target-intervalAdjustBias)
			// Recap if interval is less than the user specified minimum
			if next < float64(minRecommit.Nanoseconds()) {
				next = float64(minRecommit.Nanoseconds())
			}
		}
		recommit = time.Duration(int64(next))
	}
	// clearPending cleans the stale pending tasks.
	clearPending := func(number uint64) {
		w.pendingMu.Lock()
		for h, t := range w.pendingTasks {
			if t.block.NumberU64()+staleThreshold <= number {
				delete(w.pendingTasks, h)
			}
		}
		w.pendingMu.Unlock()
	}

	for {
		select {
		case <-w.startCh:
			clearPending(w.chain.CurrentBlock().NumberU64())
			timestamp = time.Now().Unix()
			commit(false, commitInterruptNewHead)

		case head := <-w.chainHeadCh:
			clearPending(head.Block.NumberU64())
			timestamp = time.Now().Unix()
			commit(false, commitInterruptNewHead)

		case <-timer.C:
			// If mining is running resubmit a new work cycle periodically to pull in
			// higher priced transactions. Disable this overhead for pending blocks.
			if w.isRunning() && (w.config.Clique == nil || w.config.Clique.Period > 0) {
				// Short circuit if no new transaction arrives.
				if atomic.LoadInt32(&w.newTxs) == 0 {
					timer.Reset(recommit)
					continue
				}
				commit(true, commitInterruptResubmit)
			}

		case interval := <-w.resubmitIntervalCh:
			// Adjust resubmit interval explicitly by user.
			if interval < minRecommitInterval {
				log.Warn("Sanitizing miner recommit interval", "provided", interval, "updated", minRecommitInterval)
				interval = minRecommitInterval
			}
			log.Info("Miner recommit interval update", "from", minRecommit, "to", interval)
			minRecommit, recommit = interval, interval

			if w.resubmitHook != nil {
				w.resubmitHook(minRecommit, recommit)
			}

		case adjust := <-w.resubmitAdjustCh:
			// Adjust resubmit interval by feedback.
			if adjust.inc {
				before := recommit
				recalcRecommit(float64(recommit.Nanoseconds())/adjust.ratio, true)
				log.Trace("Increase miner recommit interval", "from", before, "to", recommit)
			} else {
				before := recommit
				recalcRecommit(float64(minRecommit.Nanoseconds()), false)
				log.Trace("Decrease miner recommit interval", "from", before, "to", recommit)
			}

			if w.resubmitHook != nil {
				w.resubmitHook(minRecommit, recommit)
			}

		case <-w.exitCh:
			return
		}
	}
}

// mainLoop is a standalone goroutine to regenerate the sealing task based on the received event.
func (w *worker) mainLoop() {
	defer w.txsSub.Unsubscribe()
	defer w.chainHeadSub.Unsubscribe()
	defer w.chainSideSub.Unsubscribe()

	for {
		select {
		case req := <-w.newWorkCh:
			w.commitNewWork(req.interrupt, req.noempty, req.timestamp)

		case ev := <-w.chainSideCh:
			// Short circuit for duplicate side blocks
			if _, exist := w.localUncles[ev.Block.Hash()]; exist {
				continue
			}
			if _, exist := w.remoteUncles[ev.Block.Hash()]; exist {
				continue
			}
			// Add side block to possible uncle block set depending on the author.
			if w.isLocalBlock != nil && w.isLocalBlock(ev.Block) {
				w.localUncles[ev.Block.Hash()] = ev.Block
			} else {
				w.remoteUncles[ev.Block.Hash()] = ev.Block
			}
			// If our mining block contains less than 2 uncle blocks,
			// add the new uncle block if valid and regenerate a mining block.
			if w.isRunning() && w.current != nil && w.current.uncles.Cardinality() < 2 {
				start := time.Now()
				if err := w.commitUncle(w.current, ev.Block.Header()); err == nil {
					var uncles []*types.Header
					w.current.uncles.Each(func(item interface{}) bool {
						hash, ok := item.(common.Hash)
						if !ok {
							return false
						}
						uncle, exist := w.localUncles[hash]
						if !exist {
							uncle, exist = w.remoteUncles[hash]
						}
						if !exist {
							return false
						}
						uncles = append(uncles, uncle.Header())
						return false
					})
					w.commit(uncles, nil, true, start)
				}
			}

		case ev := <-w.txsCh:
			// Apply transactions to the pending state if we're not mining.
			//
			// Note all transactions received may not be continuous with transactions
			// already included in the current mining block. These transactions will
			// be automatically eliminated.
			if !w.isRunning() && w.current != nil {
				w.mu.RLock()
				coinbase := w.coinbase
				w.mu.RUnlock()

				txs := make(map[common.Address]types.Transactions)
				for _, tx := range ev.Txs {
					acc, _ := types.Sender(w.current.signer, tx)
					txs[acc] = append(txs[acc], tx)
				}
				txset := types.NewTransactionsByPriceAndNonce(w.current.signer, txs)
				w.commitTransactions(txset, coinbase, nil)
				w.updateSnapshot()
			} else {
				// If we're mining, but nothing is being processed, wake on new transactions
				if w.config.Clique != nil && w.config.Clique.Period == 0 {
					w.commitNewWork(nil, false, time.Now().Unix())
				}
			}
			atomic.AddInt32(&w.newTxs, int32(len(ev.Txs)))

		// System stopped
		case <-w.exitCh:
			return
		case <-w.txsSub.Err():
			return
		case <-w.chainHeadSub.Err():
			return
		case <-w.chainSideSub.Err():
			return
		}
	}
}

// taskLoop is a standalone goroutine to fetch sealing task from the generator and
// push them to consensus engine.
func (w *worker) taskLoop() {
	var (
		stopCh chan struct{}
		prev   common.Hash
	)

	// interrupt aborts the in-flight sealing task.
	interrupt := func() {
		if stopCh != nil {
			close(stopCh)
			stopCh = nil
		}
	}
	for {
		select {
		case task := <-w.taskCh:
			if w.newTaskHook != nil {
				w.newTaskHook(task)
			}
			// Reject duplicate sealing work due to resubmitting.
			sealHash := w.engine.SealHash(task.block.Header())
			if sealHash == prev {
				continue
			}
			// Interrupt previous sealing operation
			interrupt()
			stopCh, prev = make(chan struct{}), sealHash

			if w.skipSealHook != nil && w.skipSealHook(task) {
				continue
			}
			w.pendingMu.Lock()
			w.pendingTasks[w.engine.SealHash(task.block.Header())] = task
			w.pendingMu.Unlock()

			if err := w.engine.Seal(w.chain, task.block, w.resultCh, stopCh); err != nil {
				log.Warn("Block sealing failed", "err", err)
			}
		case <-w.exitCh:
			interrupt()
			return
		}
	}
}

// resultLoop is a standalone goroutine to handle sealing result submitting
// and flush relative data to the database.
func (w *worker) resultLoop() {
	for {
		select {
		case block := <-w.resultCh:
			// Short circuit when receiving empty result.
			if block == nil {
				continue
			}
			// Short circuit when receiving duplicate result caused by resubmitting.
			if w.chain.HasBlock(block.Hash(), block.NumberU64()) {
				continue
			}
			var (
				sealhash = w.engine.SealHash(block.Header())
				hash     = block.Hash()
			)
			w.pendingMu.RLock()
			task, exist := w.pendingTasks[sealhash]
			w.pendingMu.RUnlock()
			if !exist {
				log.Error("Block found but no relative pending task", "number", block.Number(), "sealhash", sealhash, "hash", hash)
				continue
			}
			// Different block could share same sealhash, deep copy here to prevent write-write conflict.
			var (
				receipts = make([]*types.Receipt, len(task.receipts))
				logs     []*types.Log
			)
			for i, receipt := range task.receipts {
				receipts[i] = new(types.Receipt)
				*receipts[i] = *receipt
				// Update the block hash in all logs since it is now available and not when the
				// receipt/log of individual transactions were created.
				for _, log := range receipt.Logs {
					log.BlockHash = hash
				}
				logs = append(logs, receipt.Logs...)
			}
			// Commit block and state to database.
			stat, err := w.chain.WriteBlockWithState(block, receipts, task.state)
			if err != nil {
				log.Error("Failed writing block to chain", "err", err)
				continue
			}
			log.Info("Successfully sealed new block", "number", block.Number(), "sealhash", sealhash, "hash", hash,
				"elapsed", common.PrettyDuration(time.Since(task.createdAt)))

			// Broadcast the block and announce chain insertion event
			w.mux.Post(core.NewMinedBlockEvent{Block: block})

			var events []interface{}
			switch stat {
			case core.CanonStatTy:
				events = append(events, core.ChainEvent{Block: block, Hash: block.Hash(), Logs: logs})
				events = append(events, core.ChainHeadEvent{Block: block})
			case core.SideStatTy:
				events = append(events, core.ChainSideEvent{Block: block})
			}
			w.chain.PostChainEvents(events, logs)

			// Insert the block into the set of pending ones to resultLoop for confirmations
			w.unconfirmed.Insert(block.NumberU64(), block.Hash())

		case <-w.exitCh:
			return
		}
	}
}

// makeCurrent creates a new environment for the current cycle.
func (w *worker) makeCurrent(parent *types.Block, header *types.Header) error {
	state, err := w.chain.StateAt(parent.Root())
	if err != nil {
		return err
	}
	env := &environment{
		signer:    types.NewEIP155Signer(w.config.ChainID),
		state:     state,
		ancestors: mapset.NewSet(),
		family:    mapset.NewSet(),
		uncles:    mapset.NewSet(),
		header:    header,
	}

	// when 08 is processed ancestors contain 07 (quick block)
	for _, ancestor := range w.chain.GetBlocksFromHash(parent.Hash(), 7) {
		for _, uncle := range ancestor.Uncles() {
			env.family.Add(uncle.Hash())
		}
		env.family.Add(ancestor.Hash())
		env.ancestors.Add(ancestor.Hash())
	}

	// Keep track of transactions which return errors so they can be removed
	env.tcount = 0
	w.current = env
	return nil
}

// commitUncle adds the given block to uncle block set, returns error if failed to add.
func (w *worker) commitUncle(env *environment, uncle *types.Header) error {
	hash := uncle.Hash()
	if env.uncles.Contains(hash) {
		return errors.New("uncle not unique")
	}
	if env.header.ParentHash == uncle.ParentHash {
		return errors.New("uncle is sibling")
	}
	if !env.ancestors.Contains(uncle.ParentHash) {
		return errors.New("uncle's parent unknown")
	}
	if env.family.Contains(hash) {
		return errors.New("uncle already included")
	}
	env.uncles.Add(uncle.Hash())
	return nil
}

// updateSnapshot updates pending snapshot block and state.
// Note this function assumes the current variable is thread safe.
func (w *worker) updateSnapshot() {
	w.snapshotMu.Lock()
	defer w.snapshotMu.Unlock()

	var uncles []*types.Header
	w.current.uncles.Each(func(item interface{}) bool {
		hash, ok := item.(common.Hash)
		if !ok {
			return false
		}
		uncle, exist := w.localUncles[hash]
		if !exist {
			uncle, exist = w.remoteUncles[hash]
		}
		if !exist {
			return false
		}
		uncles = append(uncles, uncle.Header())
		return false
	})

	w.snapshotBlock = types.NewBlock(
		w.current.header,
		w.current.txs,
		uncles,
		w.current.receipts,
	)

	w.snapshotState = w.current.state.Copy()
}

func (w *worker) commitTransaction(tx *types.Transaction, coinbase common.Address) ([]*types.Log, error) {
	snap := w.current.state.Snapshot()

	receipt, _, err := core.ApplyTransaction(w.config, w.chain, &coinbase, w.current.gasPool, w.current.state, w.current.header, tx, &w.current.header.GasUsed, vm.Config{})
	if err != nil {
		w.current.state.RevertToSnapshot(snap)
		return nil, err
	}
	w.current.txs = append(w.current.txs, tx)
	w.current.receipts = append(w.current.receipts, receipt)

	return receipt.Logs, nil
}

func (w *worker) commitTransactions(txs *types.TransactionsByPriceAndNonce, coinbase common.Address, interrupt *int32) bool {
	// Short circuit if current is nil
	if w.current == nil {
		return true
	}

	if w.current.gasPool == nil {
		w.current.gasPool = new(core.GasPool).AddGas(w.current.header.GasLimit)
	}

	var coalescedLogs []*types.Log

	for {
		// In the following three cases, we will interrupt the execution of the transaction.
		// (1) new head block event arrival, the interrupt signal is 1
		// (2) worker start or restart, the interrupt signal is 1
		// (3) worker recreate the mining block with any newly arrived transactions, the interrupt signal is 2.
		// For the first two cases, the semi-finished work will be discarded.
		// For the third case, the semi-finished work will be submitted to the consensus engine.
		if interrupt != nil && atomic.LoadInt32(interrupt) != commitInterruptNone {
			// Notify resubmit loop to increase resubmitting interval due to too frequent commits.
			if atomic.LoadInt32(interrupt) == commitInterruptResubmit {
				ratio := float64(w.current.header.GasLimit-w.current.gasPool.Gas()) / float64(w.current.header.GasLimit)
				if ratio < 0.1 {
					ratio = 0.1
				}
				w.resubmitAdjustCh <- &intervalAdjust{
					ratio: ratio,
					inc:   true,
				}
			}
			return atomic.LoadInt32(interrupt) == commitInterruptNewHead
		}
		// If we don't have enough gas for any further transactions then we're done
		if w.current.gasPool.Gas() < params.TxGas {
			log.Trace("Not enough gas for further transactions", "have", w.current.gasPool, "want", params.TxGas)
			break
		}
		// Retrieve the next transaction and abort if all done
		tx := txs.Peek()
		if tx == nil {
			break
		}
		// Error may be ignored here. The error has already been checked
		// during transaction acceptance is the transaction pool.
		//
		// We use the eip155 signer regardless of the current hf.
		from, _ := types.Sender(w.current.signer, tx)
		// Check whether the tx is replay protected. If we're not in the EIP155 hf
		// phase, start ignoring the sender until we do.
		if tx.Protected() && !w.config.IsEIP155(w.current.header.Number) {
			log.Trace("Ignoring reply protected transaction", "hash", tx.Hash(), "eip155", w.config.EIP155Block)

			txs.Pop()
			continue
		}
		// Start executing the transaction
		w.current.state.Prepare(tx.Hash(), common.Hash{}, w.current.tcount)

		logs, err := w.commitTransaction(tx, coinbase)
		switch err {
		case core.ErrGasLimitReached:
			// Pop the current out-of-gas transaction without shifting in the next from the account
			log.Trace("Gas limit exceeded for current block", "sender", from)
			txs.Pop()

		case core.ErrNonceTooLow:
			// New head notification data race between the transaction pool and miner, shift
			log.Trace("Skipping transaction with low nonce", "sender", from, "nonce", tx.Nonce())
			txs.Shift()

		case core.ErrNonceTooHigh:
			// Reorg notification data race between the transaction pool and miner, skip account =
			log.Trace("Skipping account with hight nonce", "sender", from, "nonce", tx.Nonce())
			txs.Pop()

		case nil:
			// Everything ok, collect the logs and shift in the next transaction from the same account
			coalescedLogs = append(coalescedLogs, logs...)
			w.current.tcount++
			txs.Shift()

		default:
			// Strange error, discard the transaction and get the next in line (note, the
			// nonce-too-high clause will prevent us from executing in vain).
			log.Debug("Transaction failed, account skipped", "hash", tx.Hash(), "err", err)
			txs.Shift()
		}
	}

	if !w.isRunning() && len(coalescedLogs) > 0 {
		// We don't push the pendingLogsEvent while we are mining. The reason is that
		// when we are mining, the worker will regenerate a mining block every 3 seconds.
		// In order to avoid pushing the repeated pendingLog, we disable the pending log pushing.

		// make a copy, the state caches the logs and these logs get "upgraded" from pending to mined
		// logs by filling in the block hash when the block was mined by the local miner. This can
		// cause a race condition if a log was "upgraded" before the PendingLogsEvent is processed.
		cpy := make([]*types.Log, len(coalescedLogs))
		for i, l := range coalescedLogs {
			cpy[i] = new(types.Log)
			*cpy[i] = *l
		}
		go w.mux.Post(core.PendingLogsEvent{Logs: cpy})
	}
	// Notify resubmit loop to decrease resubmitting interval if current interval is larger
	// than the user-specified one.
	if interrupt != nil {
		w.resubmitAdjustCh <- &intervalAdjust{inc: false}
	}
	return false
}

// commitNewWork generates several new sealing tasks based on the parent block.
func (w *worker) commitNewWork(interrupt *int32, noempty bool, timestamp int64) {
	w.mu.RLock()
	defer w.mu.RUnlock()

	tstart := time.Now()
	parent := w.chain.CurrentBlock()

	if parent.Time().Cmp(new(big.Int).SetInt64(timestamp)) >= 0 {
		timestamp = parent.Time().Int64() + 1
	}
	// this will ensure we're not going off too far in the future
	if now := time.Now().Unix(); timestamp > now+1 {
		wait := time.Duration(timestamp-now) * time.Second
		log.Info("Mining too far in the future", "wait", common.PrettyDuration(wait))
		time.Sleep(wait)
	}

	num := parent.Number()
	header := &types.Header{
		ParentHash: parent.Hash(),
		Number:     num.Add(num, common.Big1),
		GasLimit:   core.CalcGasLimit(parent, w.gasFloor, w.gasCeil),
		Extra:      w.extra,
		Time:       big.NewInt(timestamp),
	}
	// Only set the coinbase if our consensus engine is running (avoid spurious block rewards)
	if w.isRunning() {
		if w.coinbase == (common.Address{}) {
			log.Error("Refusing to mine without etherbase")
			return
		}
		header.Coinbase = w.coinbase
		// TODO(asa): Set signature in the consensus engine, verify elsewhere
		wallet, err := w.eth.AccountManager().Find(accounts.Account{Address: w.coinbase})
		if err != nil {
			log.Error("[Celo] Failed to get account for block signature", "err", err)
		} else {
			code, err := wallet.SignHash(accounts.Account{Address: w.coinbase}, header.ParentHash.Bytes())
			if err != nil {
				log.Error("[Celo] Failed to sign block hash", "err", err)
			} else {
				// TODO(asa): Verify the signature when doing block verification
				copy(header.Signature[:], code[:])
			}
		}
	}
	if err := w.engine.Prepare(w.chain, header); err != nil {
		log.Error("Failed to prepare header for mining", "err", err)
		return
	}
	// If we are care about TheDAO hard-fork check whether to override the extra-data or not
	if daoBlock := w.config.DAOForkBlock; daoBlock != nil {
		// Check whether the block is among the fork extra-override range
		limit := new(big.Int).Add(daoBlock, params.DAOForkExtraRange)
		if header.Number.Cmp(daoBlock) >= 0 && header.Number.Cmp(limit) < 0 {
			// Depending whether we support or oppose the fork, override differently
			if w.config.DAOForkSupport {
				header.Extra = common.CopyBytes(params.DAOForkBlockExtra)
			} else if bytes.Equal(header.Extra, params.DAOForkBlockExtra) {
				header.Extra = []byte{} // If miner opposes, don't let it use the reserved extra-data
			}
		}
	}
	// Could potentially happen if starting to mine in an odd state.
	err := w.makeCurrent(parent, header)
	if err != nil {
		log.Error("Failed to create mining context", "err", err)
		return
	}
	// Create the current work task and check any fork transitions needed
	env := w.current
	if w.config.DAOForkSupport && w.config.DAOForkBlock != nil && w.config.DAOForkBlock.Cmp(header.Number) == 0 {
		misc.ApplyDAOHardFork(env.state)
	}
	// Accumulate the uncles for the current block
	uncles := make([]*types.Header, 0, 2)
	commitUncles := func(blocks map[common.Hash]*types.Block) {
		// Clean up stale uncle blocks first
		for hash, uncle := range blocks {
			if uncle.NumberU64()+staleThreshold <= header.Number.Uint64() {
				delete(blocks, hash)
			}
		}
		for hash, uncle := range blocks {
			if len(uncles) == 2 {
				break
			}
			if err := w.commitUncle(env, uncle.Header()); err != nil {
				log.Trace("Possible uncle rejected", "hash", hash, "reason", err)
			} else {
				log.Debug("Committing new uncle to block", "hash", hash)
				uncles = append(uncles, uncle.Header())
			}
		}
	}
	// Prefer to locally generated uncle
	commitUncles(w.localUncles)
	commitUncles(w.remoteUncles)

	if !noempty {
		// Create an empty block based on temporary copied state for sealing in advance without waiting block
		// execution finished.
		w.commit(uncles, nil, false, tstart)
	}

	// Fill the block with all available pending transactions.
	pending, err := w.eth.TxPool().Pending()
	if err != nil {
		log.Error("Failed to fetch pending transactions", "err", err)
		return
	}
	// Short circuit if there is no available pending transactions
	if len(pending) == 0 {
		w.updateSnapshot()
		return
	}
	// Split the pending transactions into locals and remotes
	localTxs, remoteTxs := make(map[common.Address]types.Transactions), pending
	for _, account := range w.eth.TxPool().Locals() {
		if txs := remoteTxs[account]; len(txs) > 0 {
			delete(remoteTxs, account)
			localTxs[account] = txs
		}
	}
	if len(localTxs) > 0 {
		txs := types.NewTransactionsByPriceAndNonce(w.current.signer, localTxs)
		if w.commitTransactions(txs, w.coinbase, interrupt) {
			return
		}
	}
	if len(remoteTxs) > 0 {
		txs := types.NewTransactionsByPriceAndNonce(w.current.signer, remoteTxs)
		if w.commitTransactions(txs, w.coinbase, interrupt) {
			return
		}
	}
	w.commit(uncles, w.fullTaskHook, true, tstart)
}

// commit runs any post-transaction state modifications, assembles the final block
// and commits new work if consensus engine is running.
func (w *worker) commit(uncles []*types.Header, interval func(), update bool, start time.Time) error {
	// Deep copy receipts here to avoid interaction between different tasks.
	receipts := make([]*types.Receipt, len(w.current.receipts))
	for i, l := range w.current.receipts {
		receipts[i] = new(types.Receipt)
		*receipts[i] = *l
	}
	s := w.current.state.Copy()
	block, err := w.engine.Finalize(w.chain, w.current.header, s, w.current.txs, uncles, w.current.receipts)
	if err != nil {
		return err
	}
	if w.isRunning() {
		if interval != nil {
			interval()
		}
		select {
		case w.taskCh <- &task{receipts: receipts, state: s, block: block, createdAt: time.Now()}:
			w.unconfirmed.Shift(block.NumberU64() - 1)

			feesWei := new(big.Int)
			for i, tx := range block.Transactions() {
				feesWei.Add(feesWei, new(big.Int).Mul(new(big.Int).SetUint64(receipts[i].GasUsed), tx.GasPrice()))
			}
			feesEth := new(big.Float).Quo(new(big.Float).SetInt(feesWei), new(big.Float).SetInt(big.NewInt(params.Ether)))

			log.Info("Commit new mining work", "number", block.Number(), "sealhash", w.engine.SealHash(block.Header()),
				"uncles", len(uncles), "txs", w.current.tcount, "gas", block.GasUsed(), "fees", feesEth, "elapsed", common.PrettyDuration(time.Since(start)))
			abe.SendVerificationMessages(w.current.receipts, block, w.coinbase, w.eth.AccountManager(), w.verificationService, w.verificationRewards)

		case <-w.exitCh:
			log.Info("Worker has exited")
		}
	}
	if update {
		w.updateSnapshot()
	}
	return nil
}<|MERGE_RESOLUTION|>--- conflicted
+++ resolved
@@ -185,8 +185,7 @@
 	verificationRewards common.Address
 }
 
-<<<<<<< HEAD
-func newWorker(config *params.ChainConfig, engine consensus.Engine, eth Backend, mux *event.TypeMux, recommit time.Duration, gasFloor, gasCeil uint64, verificationService string, verificationRewards common.Address) *worker {
+func newWorker(config *params.ChainConfig, engine consensus.Engine, eth Backend, mux *event.TypeMux, recommit time.Duration, gasFloor, gasCeil uint64, isLocalBlock func(*types.Block) bool, verificationService string, verificationRewards common.Address) *worker {
 	worker := &worker{
 		config:              config,
 		engine:              engine,
@@ -195,9 +194,11 @@
 		chain:               eth.BlockChain(),
 		gasFloor:            gasFloor,
 		gasCeil:             gasCeil,
+		isLocalBlock:        isLocalBlock,
 		verificationService: verificationService,
 		verificationRewards: verificationRewards,
-		possibleUncles:      make(map[common.Hash]*types.Block),
+		localUncles:         make(map[common.Hash]*types.Block),
+		remoteUncles:        make(map[common.Hash]*types.Block),
 		unconfirmed:         newUnconfirmedBlocks(eth.BlockChain(), miningLogAtDepth),
 		pendingTasks:        make(map[common.Hash]*task),
 		txsCh:               make(chan core.NewTxsEvent, txChanSize),
@@ -210,32 +211,6 @@
 		startCh:             make(chan struct{}, 1),
 		resubmitIntervalCh:  make(chan time.Duration),
 		resubmitAdjustCh:    make(chan *intervalAdjust, resubmitAdjustChanSize),
-=======
-func newWorker(config *params.ChainConfig, engine consensus.Engine, eth Backend, mux *event.TypeMux, recommit time.Duration, gasFloor, gasCeil uint64, isLocalBlock func(*types.Block) bool) *worker {
-	worker := &worker{
-		config:             config,
-		engine:             engine,
-		eth:                eth,
-		mux:                mux,
-		chain:              eth.BlockChain(),
-		gasFloor:           gasFloor,
-		gasCeil:            gasCeil,
-		isLocalBlock:       isLocalBlock,
-		localUncles:        make(map[common.Hash]*types.Block),
-		remoteUncles:       make(map[common.Hash]*types.Block),
-		unconfirmed:        newUnconfirmedBlocks(eth.BlockChain(), miningLogAtDepth),
-		pendingTasks:       make(map[common.Hash]*task),
-		txsCh:              make(chan core.NewTxsEvent, txChanSize),
-		chainHeadCh:        make(chan core.ChainHeadEvent, chainHeadChanSize),
-		chainSideCh:        make(chan core.ChainSideEvent, chainSideChanSize),
-		newWorkCh:          make(chan *newWorkReq),
-		taskCh:             make(chan *task),
-		resultCh:           make(chan *types.Block, resultQueueSize),
-		exitCh:             make(chan struct{}),
-		startCh:            make(chan struct{}, 1),
-		resubmitIntervalCh: make(chan time.Duration),
-		resubmitAdjustCh:   make(chan *intervalAdjust, resubmitAdjustChanSize),
->>>>>>> 8bbe7207
 	}
 	// Subscribe NewTxsEvent for tx pool
 	worker.txsSub = eth.TxPool().SubscribeNewTxsEvent(worker.txsCh)
