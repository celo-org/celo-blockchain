--- conflicted
+++ resolved
@@ -962,11 +962,7 @@
 
 	txComparator := w.createTxCmp()
 	if len(localTxs) > 0 {
-<<<<<<< HEAD
-		txs := types.NewTransactionsByPriceAndNonce(w.current.signer, remoteTxs, txComparator)
-=======
 		txs := types.NewTransactionsByPriceAndNonce(w.current.signer, localTxs, txComparator)
->>>>>>> a0e7a3f2
 		if w.commitTransactions(txs, txFeeRecipient, interrupt) {
 			return
 		}
