--- conflicted
+++ resolved
@@ -209,11 +209,7 @@
 
   end-to-end-sync-test:
     executor: e2e
-<<<<<<< HEAD
-    resource_class: large
-=======
-    resource_class: medium+
->>>>>>> dd8c6008
+    resource_class: large
     steps:
       - attach_workspace:
           at: ~/repos
