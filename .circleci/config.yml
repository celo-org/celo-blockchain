version: 2

geth-defaults: &geth-defaults
  docker:
    - image: circleci/golang:1.12

rust-defaults: &rust-defaults
  docker:
    - image: circleci/rust:1.37.0

end-to-end-defaults: &end-to-end-defaults
  docker:
    - image: celohq/node10-gcloud
  environment:
    CELO_MONOREPO_BRANCH_TO_TEST: timmoreton/free-tobin-tax 

jobs:
  unit-tests:
    <<: *geth-defaults
    working_directory: ~/repos/geth
    steps:
      - attach_workspace:
          at: ~/repos
      - run: build/env.sh go run build/ci.go test

  coverage:
    <<: *geth-defaults
    working_directory: ~/repos/geth
    steps:
      - attach_workspace:
          at: ~/repos
      - run: build/env.sh go run build/ci.go test -coverage
      - run: bash <(curl -s https://codecov.io/bash)

  lint:
    <<: *geth-defaults
    working_directory: ~/repos/geth
    steps:
      - checkout
      - run: build/env.sh go run build/ci.go lint

  bls-zexe:
    <<: *rust-defaults
    working_directory: ~/repos/geth
    steps:
      - checkout
      - run:
          name: Setup Rust language
          command: |
            set -euo pipefail
            rustup install 1.37.0
            rustup default 1.37.0
      - run:
          name: Compile bls-zexe
          command: |
            set -euo pipefail
            export PATH=$PATH:$HOME/.cargo/bin
            make bls-zexe

      - persist_to_workspace:
          root: ~/repos
          paths:
            - geth

  end-to-end-monorepo-checkout:
    <<: *end-to-end-defaults
    working_directory: ~/repos/celo-monorepo
    steps:
      - run:
          name: Setup celo-monorepo
          command: |
            set -euo pipefail
            export CELO_MONOREPO_DIR="$PWD"
<<<<<<< HEAD
            git clone --depth 1 https://github.com/celo-org/celo-monorepo.git ${CELO_MONOREPO_DIR} -b victor/gateway-fee
=======
            git clone --depth 1 https://github.com/celo-org/celo-monorepo.git ${CELO_MONOREPO_DIR} -b ${CELO_MONOREPO_BRANCH_TO_TEST}
>>>>>>> d7413051
            yarn install || yarn install
            # separate build to avoid ENOMEM in CI :(
            yarn build --scope @celo/utils
            yarn build --scope @celo/protocol
            yarn build --scope docs
            yarn build --scope @celo/walletkit
            yarn build --ignore @celo/protocol --ignore docs --ignore @celo/walletkit --ignore @celo/web --ignore @celo/mobile --ignore @celo/react-components
      - run:
          name: Setup Go language
          command: |
            set -euo pipefail
            export CELO_MONOREPO_DIR="$PWD"
            GO_LANG_DIR="${CELO_MONOREPO_DIR}/golang"
            mkdir -p ${GO_LANG_DIR}
            wget https://dl.google.com/go/go1.11.5.linux-amd64.tar.gz
            tar xf go1.11.5.linux-amd64.tar.gz -C ${GO_LANG_DIR}
            ${GO_LANG_DIR}/go/bin/go version
      - persist_to_workspace:
          root: ~/repos
          paths:
            - celo-monorepo

  end-to-end-transfer-test:
    <<: *end-to-end-defaults
    working_directory: ~/repos
    steps:
      - attach_workspace:
          at: ~/repos
      - run:
          name: Geth transfer test
          no_output_timeout: 15m
          command: |
            export CELO_MONOREPO_DIR="$HOME/repos/celo-monorepo"
            export GO_LANG_DIR="$CELO_MONOREPO_DIR/golang"
            ${GO_LANG_DIR}/go/bin/go version
            export PATH=${PATH}:${GO_LANG_DIR}/go/bin
            cd ${CELO_MONOREPO_DIR}/packages/celotool
            ./ci_test_transfers.sh local ~/repos/geth

  end-to-end-sync-test:
    <<: *end-to-end-defaults
    working_directory: ~/repos
    steps:
      - attach_workspace:
          at: ~/repos
      - run:
          name: Geth sync with a standalone node test
          command: |
            export CELO_MONOREPO_DIR="$HOME/repos/celo-monorepo"
            export GO_LANG_DIR="$CELO_MONOREPO_DIR/golang"
            ${GO_LANG_DIR}/go/bin/go version
            export PATH=${PATH}:${GO_LANG_DIR}/go/bin
            cd ${CELO_MONOREPO_DIR}/packages/celotool
            ./ci_test_sync.sh local ~/repos/geth

  end-to-end-blockchain-parameters-test:
    <<: *end-to-end-defaults
    working_directory: ~/repos
    steps:
      - attach_workspace:
          at: ~/repos
      - run:
          name: Geth sync with a standalone node test
          command: |
            export CELO_MONOREPO_DIR="$HOME/repos/celo-monorepo"
            export GO_LANG_DIR="$CELO_MONOREPO_DIR/golang"
            ${GO_LANG_DIR}/go/bin/go version
            export PATH=${PATH}:${GO_LANG_DIR}/go/bin
            cd ${CELO_MONOREPO_DIR}/packages/celotool
            ./ci_test_blockchain_parameters.sh local ~/repos/geth

  end-to-end-geth-governance-test:
    <<: *end-to-end-defaults
    # Source: https://circleci.com/docs/2.0/configuration-reference/#resource_class
    resource_class: medium+
    working_directory: ~/repos
    steps:
      - attach_workspace:
          at: ~/repos
      - run:
          name: Geth goverenance with a standalone node
          no_output_timeout: "1200s"
          command: |
            export CELO_MONOREPO_DIR="$HOME/repos/celo-monorepo"
            export GO_LANG_DIR="$CELO_MONOREPO_DIR/golang"
            ${GO_LANG_DIR}/go/bin/go version
            export PATH=${PATH}:${GO_LANG_DIR}/go/bin
            cd ${CELO_MONOREPO_DIR}/packages/celotool
            ./ci_test_governance.sh local ~/repos/geth

workflows:
  version: 2
  build:
    jobs:
      - bls-zexe
      - lint
      - end-to-end-monorepo-checkout
      - unit-tests:
          requires:
            - bls-zexe
      - coverage:
          requires:
            - bls-zexe
      - end-to-end-transfer-test:
          requires:
            - end-to-end-monorepo-checkout
            - bls-zexe
      - end-to-end-sync-test:
          requires:
            - end-to-end-monorepo-checkout
            - bls-zexe
      - end-to-end-blockchain-parameters-test:
          requires:
            - end-to-end-monorepo-checkout
            - bls-zexe
      - end-to-end-geth-governance-test:
          requires:
            - end-to-end-monorepo-checkout
            - bls-zexe<|MERGE_RESOLUTION|>--- conflicted
+++ resolved
@@ -12,7 +12,7 @@
   docker:
     - image: celohq/node10-gcloud
   environment:
-    CELO_MONOREPO_BRANCH_TO_TEST: timmoreton/free-tobin-tax 
+    CELO_MONOREPO_BRANCH_TO_TEST: victor/gateway-fee
 
 jobs:
   unit-tests:
@@ -71,11 +71,7 @@
           command: |
             set -euo pipefail
             export CELO_MONOREPO_DIR="$PWD"
-<<<<<<< HEAD
-            git clone --depth 1 https://github.com/celo-org/celo-monorepo.git ${CELO_MONOREPO_DIR} -b victor/gateway-fee
-=======
             git clone --depth 1 https://github.com/celo-org/celo-monorepo.git ${CELO_MONOREPO_DIR} -b ${CELO_MONOREPO_BRANCH_TO_TEST}
->>>>>>> d7413051
             yarn install || yarn install
             # separate build to avoid ENOMEM in CI :(
             yarn build --scope @celo/utils
