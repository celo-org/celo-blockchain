--- conflicted
+++ resolved
@@ -70,20 +70,6 @@
             set -euo pipefail
             export CELO_MONOREPO_DIR="$PWD"
             git clone --depth 1 https://github.com/celo-org/celo-monorepo.git ${CELO_MONOREPO_DIR} -b master
-<<<<<<< HEAD
-            cd ${CELO_MONOREPO_DIR}/packages
-            # TODO(ashishb): Delete unnecessary packages to speed up build time.
-            # It would be better whitelist certain packages and delete the rest.
-            # Deletion does not work right now and yarn fails with weird errors.
-            # This will be enabled and resolved later.
-            # rm -rf analytics blockchain-api cli docs faucet helm-charts mobile notification-service react-components transaction-metrics-exporter verification-pool-api verifier web
-            cd ${CELO_MONOREPO_DIR}/packages/celotool
-            yarn || yarn
-            yarn --cwd=${CELO_MONOREPO_DIR}/packages/utils build
-            yarn --cwd=${CELO_MONOREPO_DIR}/packages/walletkit build
-            yarn --cwd=${CELO_MONOREPO_DIR}/packages/celotool build
-
-=======
             yarn install || yarn install
             # separate build to avoid ENOMEM in CI :(
             yarn build --scope @celo/utils
@@ -91,7 +77,6 @@
             yarn build --scope docs
             yarn build --scope @celo/walletkit
             yarn build --ignore @celo/protocol --ignore docs --ignore @celo/walletkit --ignore @celo/web --ignore @celo/mobile --ignore @celo/react-components
->>>>>>> 1601c0b4
       - run:
           name: Setup Go language
           command: |
