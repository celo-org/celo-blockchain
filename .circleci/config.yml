--- conflicted
+++ resolved
@@ -1,5 +1,4 @@
 version: 2
-<<<<<<< HEAD
 
 defaults: &defaults
   docker:
@@ -85,6 +84,7 @@
             export CELO_MONOREPO_DIR="$HOME/geth/celo-monorepo"
             cd ${CELO_MONOREPO_DIR}/packages/celotool
             ./ci_test_transfers.sh local ~/geth
+
   end-to-end-sync-test:
     <<: *end-to-end-defaults
     steps:
@@ -100,44 +100,12 @@
             cd ${CELO_MONOREPO_DIR}/packages/celotool
             ./ci_test_sync.sh local ~/geth
 
-  end-to-end-sync-integration-test:
-    <<: *end-to-end-defaults
-=======
-
-defaults: &defaults
-  docker:
-    - image: circleci/golang:1.12
-  working_directory: /go/src/github.com/celo-org/geth
-
-jobs:
-  unit-tests:
-    <<: *defaults
-    steps:
-      - checkout
-      - run: build/env.sh go run build/ci.go lint
-      - run: build/env.sh go run build/ci.go test
-
-  coverage:
-    <<: *defaults
-    steps:
-      - checkout
-      - run: build/env.sh go run build/ci.go test -coverage
-      - run: bash <(curl -s https://codecov.io/bash)
-
-  lint:
-    <<: *defaults
->>>>>>> 438bbe57
-    steps:
-      - checkout
-      - run: build/env.sh go run build/ci.go lint
-
 workflows:
   version: 2
   build:
     jobs:
       - lint
       - unit-tests
-<<<<<<< HEAD
       - coverage
 
       - end-to-end-checkout:
@@ -151,7 +119,4 @@
             - end-to-end-checkout
       - end-to-end-sync-integration-test:
           requires:
-            - end-to-end-checkout
-=======
-      - coverage
->>>>>>> 438bbe57
+            - end-to-end-checkout