version: 2

defaults: &defaults
  docker:
    - image: circleci/golang:1.12
  working_directory: /go/src/github.com/celo-org/geth

rust-defaults: &rust-defaults
  docker:
    - image: circleci/rust:1.36.0
  working_directory: ~/geth

end-to-end-defaults: &end-to-end-defaults
  docker:
    - image: celohq/node8:gcloud
  working_directory: ~/geth

jobs:
  unit-tests:
    <<: *defaults
    steps:
      - attach_workspace:
          at: .
      - run: build/env.sh go run build/ci.go lint
      - run: build/env.sh go run build/ci.go test

  coverage:
    <<: *defaults
    steps:
      - attach_workspace:
          at: .
      - run: build/env.sh go run build/ci.go test -coverage
      - run: bash <(curl -s https://codecov.io/bash)

  lint:
    <<: *defaults
    steps:
      - attach_workspace:
          at: .
      - run: build/env.sh go run build/ci.go lint

  bls-zexe:
    <<: *rust-defaults
    steps:
      - checkout
      - run:
          name: Setup Rust language
          command: |
            set -euo pipefail
            rustup install nightly
            rustup default nightly
      - run:
          name: Compile bls-zexe
          command: |
            set -euo pipefail
            export PATH=$PATH:$HOME/.cargo/bin
            cd ~/geth
            make bls-zexe
      - persist_to_workspace:
          root: .
          paths: .

  end-to-end-checkout:
    <<: *end-to-end-defaults
    steps:
      - attach_workspace:
          at: ~/geth
      - run:
          name: Setup Go language
          command: |
            set -euo pipefail
            GO_LANG_DIR="./golang"
            mkdir -p ${GO_LANG_DIR}
            wget https://dl.google.com/go/go1.11.5.linux-amd64.tar.gz
            tar xf go1.11.5.linux-amd64.tar.gz -C ${GO_LANG_DIR}
            ${GO_LANG_DIR}/go/bin/go version
      - run:
          name: Setup celo-monorepo
          command: |
            set -euo pipefail
            export CELO_MONOREPO_DIR="$HOME/geth/celo-monorepo"
            git clone --depth 1 https://github.com/celo-org/celo-monorepo.git ${CELO_MONOREPO_DIR} -b master
            cd ${CELO_MONOREPO_DIR}/packages
            # TODO(ashishb): Delete unnecessary packages to speed up build time. 
            # It would be better whitelist certain packages and delete the rest.
            # Deletion does not work right now and yarn fails with weird errors.
            # This will be enabled and resolved later.
            # rm -rf analytics blockchain-api cli docs faucet helm-charts mobile notification-service react-components transaction-metrics-exporter verification-pool-api verifier web
            cd ${CELO_MONOREPO_DIR}/packages/celotool
<<<<<<< HEAD
            yarn

=======
            yarn || yarn
>>>>>>> 47219770
      - persist_to_workspace:
          root: .
          paths: .

  end-to-end-transfer-test:
    <<: *end-to-end-defaults
    steps:
      - attach_workspace:
          at: ~/geth
      - run:
          name: Geth transfer test
          no_output_timeout: 15m
          command: |
            GO_LANG_DIR="$HOME/geth/golang"
            ${GO_LANG_DIR}/go/bin/go version
            export PATH=${PATH}:${GO_LANG_DIR}/go/bin
            export CELO_MONOREPO_DIR="$HOME/geth/celo-monorepo"
            cd ${CELO_MONOREPO_DIR}/packages/celotool
            ./ci_test_transfers.sh local ~/geth

  end-to-end-sync-test:
    <<: *end-to-end-defaults
    steps:
      - attach_workspace:
          at: ~/geth
      - run:
          name: Geth sync with a standalone node test
          command: |
            GO_LANG_DIR="$HOME/geth/golang"
            ${GO_LANG_DIR}/go/bin/go version
            export PATH=${PATH}:${GO_LANG_DIR}/go/bin
            export CELO_MONOREPO_DIR="$HOME/geth/celo-monorepo"
            cd ${CELO_MONOREPO_DIR}/packages/celotool
            ./ci_test_sync.sh local ~/geth

  end-to-end-geth-governance-test:
    <<: *end-to-end-defaults
    steps:
      - attach_workspace:
          at: ~/geth
      - run:
          name: Geth goverenance with a standalone node
          no_output_timeout: "1200s"
          command: |
            GO_LANG_DIR="$HOME/geth/golang"
            ${GO_LANG_DIR}/go/bin/go version
            export PATH=${PATH}:${GO_LANG_DIR}/go/bin
            export CELO_MONOREPO_DIR="$HOME/geth/celo-monorepo"
            cd ${CELO_MONOREPO_DIR}/packages/celotool
            ./ci_test_governance.sh local ~/geth

workflows:
  version: 2
  build:
    jobs:
      - bls-zexe
      - lint:
          requires:
            - bls-zexe
      - unit-tests:
          requires:
            - bls-zexe
      - coverage:
          requires:
            - bls-zexe
      - end-to-end-checkout:
          requires:
            - bls-zexe

      - end-to-end-transfer-test:
          requires:
            - end-to-end-checkout
      - end-to-end-sync-test:
          requires:
            - end-to-end-checkout
      - end-to-end-geth-governance-test:
          requires:
            - end-to-end-checkout<|MERGE_RESOLUTION|>--- conflicted
+++ resolved
@@ -63,6 +63,7 @@
   end-to-end-checkout:
     <<: *end-to-end-defaults
     steps:
+      - checkout
       - attach_workspace:
           at: ~/geth
       - run:
@@ -87,12 +88,7 @@
             # This will be enabled and resolved later.
             # rm -rf analytics blockchain-api cli docs faucet helm-charts mobile notification-service react-components transaction-metrics-exporter verification-pool-api verifier web
             cd ${CELO_MONOREPO_DIR}/packages/celotool
-<<<<<<< HEAD
-            yarn
-
-=======
             yarn || yarn
->>>>>>> 47219770
       - persist_to_workspace:
           root: .
           paths: .
