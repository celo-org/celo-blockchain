version: 2

defaults: &defaults
  docker:
    - image: circleci/golang:1.12
  working_directory: /go/src/github.com/celo-org/geth

end-to-end-defaults: &end-to-end-defaults
  docker:
    - image: celohq/node8:gcloud
  working_directory: ~/geth

jobs:
  unit-tests:
    <<: *defaults
    steps:
      - checkout
      - run: build/env.sh go run build/ci.go lint
      - run: build/env.sh go run build/ci.go test

  coverage:
    <<: *defaults
    steps:
      - checkout
      - run: build/env.sh go run build/ci.go test -coverage
      - run: bash <(curl -s https://codecov.io/bash)

  lint:
    <<: *defaults
    steps:
      - checkout
      - run: build/env.sh go run build/ci.go lint

  end-to-end-checkout:
    <<: *end-to-end-defaults
    steps:
      - checkout
      - attach_workspace:
          at: ~/geth
      - run:
          name: Setup Go language
          command: |
            set -euo pipefail
            GO_LANG_DIR="./golang"
            mkdir -p ${GO_LANG_DIR}
            wget https://dl.google.com/go/go1.11.5.linux-amd64.tar.gz
            tar xf go1.11.5.linux-amd64.tar.gz -C ${GO_LANG_DIR}
            ${GO_LANG_DIR}/go/bin/go version
      - run:
          name: Setup celo-monorepo
          command: |
            set -euo pipefail
            # Use -p since it does not fail if the dir exists. It fails if the directory does not exist and
            # it fails to create the directory though.
            mkdir -p ~/.ssh/
            echo -e "Host github.com\n\tStrictHostKeyChecking no\n" > ~/.ssh/config
            export CELO_MONOREPO_DIR="./celo-monorepo"
            git clone --depth 1 https://${GH_AUTH_USERNAME}:${GH_AUTH_TOKEN}@github.com/celo-org/celo-monorepo.git ${CELO_MONOREPO_DIR} -b master
            # Change these paths to use https login since the SSH key does not have access to these repositories.
<<<<<<< HEAD
=======
            # Once we open source this code, these modifications can be eliminated. 
>>>>>>> 9bbdce06
            # These environment variables are configured at https://circleci.com/gh/celo-org/geth/edit#env-vars
            sed -i "s#git+ssh#git+https#" ${CELO_MONOREPO_DIR}/packages/protocol/package.json
            sed -i "s#git+ssh#git+https#" ${CELO_MONOREPO_DIR}/packages/sdk/package.json
            sed -i "s#git@github.com:#${GH_AUTH_USERNAME}:${GH_AUTH_TOKEN}@github.com/#" ${CELO_MONOREPO_DIR}/packages/protocol/package.json
            sed -i "s#git@github.com/#${GH_AUTH_USERNAME}:${GH_AUTH_TOKEN}@github.com/#" ${CELO_MONOREPO_DIR}/packages/protocol/package.json
<<<<<<< HEAD
            sed -i "s#git+ssh#git+https#" ${CELO_MONOREPO_DIR}/packages/sdk/package.json
=======
            sed -i "s#git@github.com:#${GH_AUTH_USERNAME}:${GH_AUTH_TOKEN}@github.com/#" ${CELO_MONOREPO_DIR}/packages/sdk/package.json
            sed -i "s#git@github.com/#${GH_AUTH_USERNAME}:${GH_AUTH_TOKEN}@github.com/#" ${CELO_MONOREPO_DIR}/packages/sdk/package.json
>>>>>>> 9bbdce06
            cd ${CELO_MONOREPO_DIR}/packages/celotool
            yarn
      - persist_to_workspace:
          root: .
          paths: .

  end-to-end-transfer-test:
    <<: *end-to-end-defaults
    steps:
      - attach_workspace:
          at: ~/geth
      - run:
          name: Geth transfer test
          no_output_timeout: 900
          command: |
            GO_LANG_DIR="$HOME/geth/golang"
            ${GO_LANG_DIR}/go/bin/go version
            export PATH=${PATH}:${GO_LANG_DIR}/go/bin
            export CELO_MONOREPO_DIR="$HOME/geth/celo-monorepo"
            cd ${CELO_MONOREPO_DIR}/packages/celotool
            ./ci_test_transfers.sh local ~/geth

  end-to-end-sync-test:
    <<: *end-to-end-defaults
    steps:
      - attach_workspace:
          at: ~/geth
      - run:
          name: Geth sync with a standalone node test
          command: |
            GO_LANG_DIR="$HOME/geth/golang"
            ${GO_LANG_DIR}/go/bin/go version
            export PATH=${PATH}:${GO_LANG_DIR}/go/bin
            export CELO_MONOREPO_DIR="$HOME/geth/celo-monorepo"
            cd ${CELO_MONOREPO_DIR}/packages/celotool
            ./ci_test_sync.sh local ~/geth

workflows:
  version: 2
  build:
    jobs:
      - lint
      - unit-tests
      - coverage
      - end-to-end-checkout
      
      - end-to-end-transfer-test:
          requires:
            - end-to-end-checkout
      - end-to-end-sync-test:
          requires:
            - end-to-end-checkout<|MERGE_RESOLUTION|>--- conflicted
+++ resolved
@@ -57,21 +57,14 @@
             export CELO_MONOREPO_DIR="./celo-monorepo"
             git clone --depth 1 https://${GH_AUTH_USERNAME}:${GH_AUTH_TOKEN}@github.com/celo-org/celo-monorepo.git ${CELO_MONOREPO_DIR} -b master
             # Change these paths to use https login since the SSH key does not have access to these repositories.
-<<<<<<< HEAD
-=======
             # Once we open source this code, these modifications can be eliminated. 
->>>>>>> 9bbdce06
             # These environment variables are configured at https://circleci.com/gh/celo-org/geth/edit#env-vars
             sed -i "s#git+ssh#git+https#" ${CELO_MONOREPO_DIR}/packages/protocol/package.json
             sed -i "s#git+ssh#git+https#" ${CELO_MONOREPO_DIR}/packages/sdk/package.json
             sed -i "s#git@github.com:#${GH_AUTH_USERNAME}:${GH_AUTH_TOKEN}@github.com/#" ${CELO_MONOREPO_DIR}/packages/protocol/package.json
             sed -i "s#git@github.com/#${GH_AUTH_USERNAME}:${GH_AUTH_TOKEN}@github.com/#" ${CELO_MONOREPO_DIR}/packages/protocol/package.json
-<<<<<<< HEAD
-            sed -i "s#git+ssh#git+https#" ${CELO_MONOREPO_DIR}/packages/sdk/package.json
-=======
             sed -i "s#git@github.com:#${GH_AUTH_USERNAME}:${GH_AUTH_TOKEN}@github.com/#" ${CELO_MONOREPO_DIR}/packages/sdk/package.json
             sed -i "s#git@github.com/#${GH_AUTH_USERNAME}:${GH_AUTH_TOKEN}@github.com/#" ${CELO_MONOREPO_DIR}/packages/sdk/package.json
->>>>>>> 9bbdce06
             cd ${CELO_MONOREPO_DIR}/packages/celotool
             yarn
       - persist_to_workspace:
