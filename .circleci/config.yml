version: 2

geth-defaults: &geth-defaults
  docker:
    - image: circleci/golang:1.12

rust-defaults: &rust-defaults
  docker:
    - image: circleci/rust:1.37.0

end-to-end-defaults: &end-to-end-defaults
  docker:
    - image: celohq/node10-gcloud
  environment:
    CELO_MONOREPO_BRANCH_TO_TEST: master

jobs:
  unit-tests:
    <<: *geth-defaults
    working_directory: ~/repos/geth
    steps:
      - attach_workspace:
          at: ~/repos
      - run: build/env.sh go run build/ci.go test

  coverage:
    <<: *geth-defaults
    working_directory: ~/repos/geth
    steps:
      - attach_workspace:
          at: ~/repos
      - run: build/env.sh go run build/ci.go test -coverage
      - run: bash <(curl -s https://codecov.io/bash)

  lint:
    <<: *geth-defaults
    working_directory: ~/repos/geth
    steps:
      - checkout
      - run: build/env.sh go run build/ci.go lint

  bls-zexe:
    <<: *rust-defaults
    working_directory: ~/repos/geth
    steps:
      - checkout
      - run:
          name: Setup Rust language
          command: |
            set -euo pipefail
            rustup install 1.37.0
            rustup default 1.37.0
      - run:
          name: Compile bls-zexe
          command: |
            set -euo pipefail
            export PATH=$PATH:$HOME/.cargo/bin
            make bls-zexe

      - persist_to_workspace:
          root: ~/repos
          paths:
            - geth

  end-to-end-monorepo-checkout:
    <<: *end-to-end-defaults
    working_directory: ~/repos/celo-monorepo
    steps:
      - run:
          name: Setup celo-monorepo
          command: |
            set -euo pipefail
            export CELO_MONOREPO_DIR="$PWD"
<<<<<<< HEAD
            git clone --depth 1 https://github.com/celo-org/celo-monorepo.git ${CELO_MONOREPO_DIR} -b kobigurk/bls_switch_groups
=======
            git clone --depth 1 https://github.com/celo-org/celo-monorepo.git ${CELO_MONOREPO_DIR} -b ${CELO_MONOREPO_BRANCH_TO_TEST}
>>>>>>> 6d301e40
            yarn install || yarn install
            # separate build to avoid ENOMEM in CI :(
            yarn build --scope @celo/utils
            yarn build --scope @celo/protocol
            yarn build --scope docs
            yarn build --scope @celo/walletkit
            yarn build --ignore @celo/protocol --ignore docs --ignore @celo/walletkit --ignore @celo/web --ignore @celo/mobile --ignore @celo/react-components
      - run:
          name: Setup Go language
          command: |
            set -euo pipefail
            export CELO_MONOREPO_DIR="$PWD"
            GO_LANG_DIR="${CELO_MONOREPO_DIR}/golang"
            mkdir -p ${GO_LANG_DIR}
            wget https://dl.google.com/go/go1.11.5.linux-amd64.tar.gz
            tar xf go1.11.5.linux-amd64.tar.gz -C ${GO_LANG_DIR}
            ${GO_LANG_DIR}/go/bin/go version
      - persist_to_workspace:
          root: ~/repos
          paths:
            - celo-monorepo

  end-to-end-transfer-test:
    <<: *end-to-end-defaults
    working_directory: ~/repos
    steps:
      - attach_workspace:
          at: ~/repos
      - run:
          name: Geth transfer test
          no_output_timeout: 15m
          command: |
            export CELO_MONOREPO_DIR="$HOME/repos/celo-monorepo"
            export GO_LANG_DIR="$CELO_MONOREPO_DIR/golang"
            ${GO_LANG_DIR}/go/bin/go version
            export PATH=${PATH}:${GO_LANG_DIR}/go/bin
            cd ${CELO_MONOREPO_DIR}/packages/celotool
            ./ci_test_transfers.sh local ~/repos/geth

  end-to-end-sync-test:
    <<: *end-to-end-defaults
    working_directory: ~/repos
    steps:
      - attach_workspace:
          at: ~/repos
      - run:
          name: Geth sync with a standalone node test
          command: |
            export CELO_MONOREPO_DIR="$HOME/repos/celo-monorepo"
            export GO_LANG_DIR="$CELO_MONOREPO_DIR/golang"
            ${GO_LANG_DIR}/go/bin/go version
            export PATH=${PATH}:${GO_LANG_DIR}/go/bin
            cd ${CELO_MONOREPO_DIR}/packages/celotool
            ./ci_test_sync.sh local ~/repos/geth

  end-to-end-blockchain-parameters-test:
    <<: *end-to-end-defaults
    working_directory: ~/repos
    steps:
      - attach_workspace:
          at: ~/repos
      - run:
          name: Geth sync with a standalone node test
          command: |
            export CELO_MONOREPO_DIR="$HOME/repos/celo-monorepo"
            export GO_LANG_DIR="$CELO_MONOREPO_DIR/golang"
            ${GO_LANG_DIR}/go/bin/go version
            export PATH=${PATH}:${GO_LANG_DIR}/go/bin
            cd ${CELO_MONOREPO_DIR}/packages/celotool
            ./ci_test_blockchain_parameters.sh local ~/repos/geth

  end-to-end-geth-governance-test:
    <<: *end-to-end-defaults
    # Source: https://circleci.com/docs/2.0/configuration-reference/#resource_class
    resource_class: medium+
    working_directory: ~/repos
    steps:
      - attach_workspace:
          at: ~/repos
      - run:
          name: Geth goverenance with a standalone node
          no_output_timeout: "1200s"
          command: |
            export CELO_MONOREPO_DIR="$HOME/repos/celo-monorepo"
            export GO_LANG_DIR="$CELO_MONOREPO_DIR/golang"
            ${GO_LANG_DIR}/go/bin/go version
            export PATH=${PATH}:${GO_LANG_DIR}/go/bin
            cd ${CELO_MONOREPO_DIR}/packages/celotool
            ./ci_test_governance.sh local ~/repos/geth

workflows:
  version: 2
  build:
    jobs:
      - bls-zexe
      - lint
      - end-to-end-monorepo-checkout
      - unit-tests:
          requires:
            - bls-zexe
      - coverage:
          requires:
            - bls-zexe
      - end-to-end-transfer-test:
          requires:
            - end-to-end-monorepo-checkout
            - bls-zexe
      - end-to-end-sync-test:
          requires:
            - end-to-end-monorepo-checkout
            - bls-zexe
      - end-to-end-blockchain-parameters-test:
          requires:
            - end-to-end-monorepo-checkout
            - bls-zexe
      - end-to-end-geth-governance-test:
          requires:
            - end-to-end-monorepo-checkout
            - bls-zexe<|MERGE_RESOLUTION|>--- conflicted
+++ resolved
@@ -71,11 +71,7 @@
           command: |
             set -euo pipefail
             export CELO_MONOREPO_DIR="$PWD"
-<<<<<<< HEAD
-            git clone --depth 1 https://github.com/celo-org/celo-monorepo.git ${CELO_MONOREPO_DIR} -b kobigurk/bls_switch_groups
-=======
             git clone --depth 1 https://github.com/celo-org/celo-monorepo.git ${CELO_MONOREPO_DIR} -b ${CELO_MONOREPO_BRANCH_TO_TEST}
->>>>>>> 6d301e40
             yarn install || yarn install
             # separate build to avoid ENOMEM in CI :(
             yarn build --scope @celo/utils
