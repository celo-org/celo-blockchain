--- conflicted
+++ resolved
@@ -159,12 +159,7 @@
 	MaxGasForGetWhiteList                         uint64 = 20000
 	MaxGasForIncreaseSupply                       uint64 = 50 * 1000
 	MaxGasForMedianRate                           uint64 = 20000
-<<<<<<< HEAD
-	MaxGasForIncreaseSupply                       uint64 = 50 * 1000
-=======
-	MaxGasForProposerFraction                     uint64 = 200000
 	MaxGasForReadBlockchainParameter              uint64 = 20000
->>>>>>> 7ae61e45
 	MaxGasForRevealAndCommit                      uint64 = 2000000
 	MaxGasForUpdateGasPriceMinimum                uint64 = 2000000
 	MaxGasForUpdateValidatorScore                 uint64 = 1 * 1000000
