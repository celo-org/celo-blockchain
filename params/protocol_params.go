// Copyright 2015 The go-ethereum Authors
// This file is part of the go-ethereum library.
//
// The go-ethereum library is free software: you can redistribute it and/or modify
// it under the terms of the GNU Lesser General Public License as published by
// the Free Software Foundation, either version 3 of the License, or
// (at your option) any later version.
//
// The go-ethereum library is distributed in the hope that it will be useful,
// but WITHOUT ANY WARRANTY; without even the implied warranty of
// MERCHANTABILITY or FITNESS FOR A PARTICULAR PURPOSE. See the
// GNU Lesser General Public License for more details.
//
// You should have received a copy of the GNU Lesser General Public License
// along with the go-ethereum library. If not, see <http://www.gnu.org/licenses/>.

package params

import (
	"math/big"

	"github.com/ethereum/go-ethereum/common"
	"github.com/ethereum/go-ethereum/common/hexutil"
	"github.com/ethereum/go-ethereum/common/math"
	"github.com/ethereum/go-ethereum/crypto"
)

const (
	DefaultGasLimit uint64 = 20000000 // Gas limit of the blocks before BlockchainParams contract is loaded.

	MaximumExtraDataSize  uint64 = 32    // Maximum size extra data may be after Genesis.
	ExpByteGas            uint64 = 10    // Times ceil(log256(exponent)) for the EXP instruction.
	SloadGas              uint64 = 50    // Multiplied by the number of 32-byte words that are copied (round up) for any *COPY operation and added.
	CallValueTransferGas  uint64 = 9000  // Paid for CALL when the value transfer is non-zero.
	CallNewAccountGas     uint64 = 25000 // Paid for CALL when the destination address didn't exist prior.
	TxGas                 uint64 = 21000 // Per transaction not creating a contract. NOTE: Not payable on data of calls between transactions.
	TxGasContractCreation uint64 = 53000 // Per transaction that creates a contract. NOTE: Not payable on data of calls between transactions.
	TxDataZeroGas         uint64 = 4     // Per byte of data attached to a transaction that equals zero. NOTE: Not payable on data of calls between transactions.
	QuadCoeffDiv          uint64 = 512   // Divisor for the quadratic particle of the memory cost equation.
	LogDataGas            uint64 = 8     // Per byte in a LOG* operation's data.
	CallStipend           uint64 = 2300  // Free gas given at beginning of call.

	Sha3Gas     uint64 = 30 // Once per SHA3 operation.
	Sha3WordGas uint64 = 6  // Once per word of the SHA3 operation's data.

	SstoreSetGas    uint64 = 20000 // Once per SLOAD operation.
	SstoreResetGas  uint64 = 5000  // Once per SSTORE operation if the zeroness changes from zero.
	SstoreClearGas  uint64 = 5000  // Once per SSTORE operation if the zeroness doesn't change.
	SstoreRefundGas uint64 = 15000 // Once per SSTORE operation if the zeroness changes to zero.

	NetSstoreNoopGas  uint64 = 200   // Once per SSTORE operation if the value doesn't change.
	NetSstoreInitGas  uint64 = 20000 // Once per SSTORE operation from clean zero.
	NetSstoreCleanGas uint64 = 5000  // Once per SSTORE operation from clean non-zero.
	NetSstoreDirtyGas uint64 = 200   // Once per SSTORE operation from dirty.

	NetSstoreClearRefund      uint64 = 15000 // Once per SSTORE operation for clearing an originally existing storage slot
	NetSstoreResetRefund      uint64 = 4800  // Once per SSTORE operation for resetting to the original non-zero value
	NetSstoreResetClearRefund uint64 = 19800 // Once per SSTORE operation for resetting to the original zero value

	SstoreSentryGasEIP2200   uint64 = 2300  // Minimum gas required to be present for an SSTORE call, not consumed
	SstoreNoopGasEIP2200     uint64 = 800   // Once per SSTORE operation if the value doesn't change.
	SstoreDirtyGasEIP2200    uint64 = 800   // Once per SSTORE operation if a dirty value is changed.
	SstoreInitGasEIP2200     uint64 = 20000 // Once per SSTORE operation from clean zero to non-zero
	SstoreInitRefundEIP2200  uint64 = 19200 // Once per SSTORE operation for resetting to the original zero value
	SstoreCleanGasEIP2200    uint64 = 5000  // Once per SSTORE operation from clean non-zero to something else
	SstoreCleanRefundEIP2200 uint64 = 4200  // Once per SSTORE operation for resetting to the original non-zero value
	SstoreClearRefundEIP2200 uint64 = 15000 // Once per SSTORE operation for clearing an originally existing storage slot

	JumpdestGas   uint64 = 1     // Once per JUMPDEST operation.
	EpochDuration uint64 = 30000 // Duration between proof-of-work epochs.

	CreateDataGas            uint64 = 200   //
	CallCreateDepth          uint64 = 1024  // Maximum depth of call/create stack.
	ExpGas                   uint64 = 10    // Once per EXP instruction
	LogGas                   uint64 = 375   // Per LOG* operation.
	CopyGas                  uint64 = 3     //
	StackLimit               uint64 = 1024  // Maximum size of VM stack allowed.
	TierStepGas              uint64 = 0     // Once per operation, for a selection of them.
	LogTopicGas              uint64 = 375   // Multiplied by the * of the LOG*, per LOG transaction. e.g. LOG0 incurs 0 * c_txLogTopicGas, LOG4 incurs 4 * c_txLogTopicGas.
	CreateGas                uint64 = 32000 // Once per CREATE operation & contract-creation transaction.
	Create2Gas               uint64 = 32000 // Once per CREATE2 operation
	SelfdestructRefundGas    uint64 = 24000 // Refunded following a selfdestruct operation.
	MemoryGas                uint64 = 3     // Times the address of the (highest referenced byte in memory + 1). NOTE: referencing happens on read, write and in instructions such as RETURN and CALL.
	TxDataNonZeroGasFrontier uint64 = 68    // Per byte of data attached to a transaction that is not equal to zero. NOTE: Not payable on data of calls between transactions.
	TxDataNonZeroGasEIP2028  uint64 = 16    // Per byte of non zero data attached to a transaction after EIP 2028 (part in Istanbul)

	// These have been changed during the course of the chain
	CallGasFrontier              uint64 = 40  // Once per CALL operation & message call transaction.
	CallGasEIP150                uint64 = 700 // Static portion of gas for CALL-derivates after EIP 150 (Tangerine)
	BalanceGasFrontier           uint64 = 20  // The cost of a BALANCE operation
	BalanceGasEIP150             uint64 = 400 // The cost of a BALANCE operation after Tangerine
	BalanceGasEIP1884            uint64 = 700 // The cost of a BALANCE operation after EIP 1884 (part of Istanbul)
	ExtcodeSizeGasFrontier       uint64 = 20  // Cost of EXTCODESIZE before EIP 150 (Tangerine)
	ExtcodeSizeGasEIP150         uint64 = 700 // Cost of EXTCODESIZE after EIP 150 (Tangerine)
	SloadGasFrontier             uint64 = 50
	SloadGasEIP150               uint64 = 200
	SloadGasEIP1884              uint64 = 800  // Cost of SLOAD after EIP 1884 (part of Istanbul)
	ExtcodeHashGasConstantinople uint64 = 400  // Cost of EXTCODEHASH (introduced in Constantinople)
	ExtcodeHashGasEIP1884        uint64 = 700  // Cost of EXTCODEHASH after EIP 1884 (part in Istanbul)
	SelfdestructGasEIP150        uint64 = 5000 // Cost of SELFDESTRUCT post EIP 150 (Tangerine)

	// EXP has a dynamic portion depending on the size of the exponent
	ExpByteFrontier uint64 = 10 // was set to 10 in Frontier
	ExpByteEIP158   uint64 = 50 // was raised to 50 during Eip158 (Spurious Dragon)

	// Extcodecopy has a dynamic AND a static cost. This represents only the
	// static portion of the gas. It was changed during EIP 150 (Tangerine)
	ExtcodeCopyBaseFrontier uint64 = 20
	ExtcodeCopyBaseEIP150   uint64 = 700

	// CreateBySelfdestructGas is used when the refunded account is one that does
	// not exist. This logic is similar to call.
	// Introduced in Tangerine Whistle (Eip 150)
	CreateBySelfdestructGas uint64 = 25000

	MaxCodeSize = 65536 // Maximum bytecode to permit for a contract (2^16)

	// Precompiled contract gas prices

	EcrecoverGas        uint64 = 3000 // Elliptic curve sender recovery gas price
	Sha256BaseGas       uint64 = 60   // Base price for a SHA256 operation
	Sha256PerWordGas    uint64 = 12   // Per-word price for a SHA256 operation
	Ripemd160BaseGas    uint64 = 600  // Base price for a RIPEMD160 operation
	Ripemd160PerWordGas uint64 = 120  // Per-word price for a RIPEMD160 operation
	IdentityBaseGas     uint64 = 15   // Base price for a data copy operation
	IdentityPerWordGas  uint64 = 3    // Per-work price for a data copy operation
	ModExpQuadCoeffDiv  uint64 = 20   // Divisor for the quadratic particle of the big int modular exponentiation

	Bn256AddGasByzantium             uint64 = 500    // Byzantium gas needed for an elliptic curve addition
	Bn256AddGasIstanbul              uint64 = 150    // Gas needed for an elliptic curve addition
	Bn256ScalarMulGasByzantium       uint64 = 40000  // Byzantium gas needed for an elliptic curve scalar multiplication
	Bn256ScalarMulGasIstanbul        uint64 = 6000   // Gas needed for an elliptic curve scalar multiplication
	Bn256PairingBaseGasByzantium     uint64 = 100000 // Byzantium base price for an elliptic curve pairing check
	Bn256PairingBaseGasIstanbul      uint64 = 45000  // Base price for an elliptic curve pairing check
	Bn256PairingPerPointGasByzantium uint64 = 80000  // Byzantium per-point price for an elliptic curve pairing check
	Bn256PairingPerPointGasIstanbul  uint64 = 34000  // Per-point price for an elliptic curve pairing check

	// Celo precompiled contracts
	// TODO: make this cost variable- https://github.com/celo-org/geth/issues/250
	FractionMulExpGas uint64 = 1050 // Cost of performing multiplication and exponentiation of fractions to an exponent of up to 10^3.
	// TODO(kobigurk):  Figure out what the actual gas cost of this contract should be.
	ProofOfPossessionGas        uint64 = 50000 // Cost of verifying a BLS proof of possession.
	GetValidatorGas             uint64 = 5000  // Cost of reading a validator's address.
	GetEpochSizeGas             uint64 = 1000  // Cost of querying the number of blocks in an epoch.
	GetBlockNumberFromHeaderGas uint64 = 10000 // Cost of decoding a block header.
	HashHeaderGas               uint64 = 20000 // Cost of hashing a block header.
	GetParentSealBitmapGas      uint64 = 500   // Cost of reading the parent seal bitmap from the chain.
	GetVerifiedSealBitmapGas    uint64 = 55000 // Cost of verifying the seal on a given RLP encoded header.
)

var (
	DifficultyBoundDivisor = big.NewInt(2048)   // The bound divisor of the difficulty, used in the update calculations.
	GenesisDifficulty      = big.NewInt(131072) // Difficulty of the Genesis block.
	MinimumDifficulty      = big.NewInt(131072) // The minimum that the difficulty may ever be.
	DurationLimit          = big.NewInt(13)     // The decision boundary on the blocktime duration used to determine whether difficulty should go up or not.

	RegistrySmartContractAddress = common.HexToAddress("0x000000000000000000000000000000000000ce10")

	// Celo registered contract IDs.
	// The names are taken from celo-monorepo/packages/protocol/lib/registry-utils.ts
	AttestationsRegistryId         = makeRegistryId("Attestations")
	BlockchainParametersRegistryId = makeRegistryId("BlockchainParameters")
	ElectionRegistryId             = makeRegistryId("Election")
	EpochRewardsRegistryId         = makeRegistryId("EpochRewards")
	FeeCurrencyWhitelistRegistryId = makeRegistryId("FeeCurrencyWhitelist")
	FreezerRegistryId              = makeRegistryId("Freezer")
	GasPriceMinimumRegistryId      = makeRegistryId("GasPriceMinimum")
	GoldTokenRegistryId            = makeRegistryId("GoldToken")
	GovernanceRegistryId           = makeRegistryId("Governance")
	LockedGoldRegistryId           = makeRegistryId("LockedGold")
	RandomRegistryId               = makeRegistryId("Random")
	ReserveRegistryId              = makeRegistryId("Reserve")
	SortedOraclesRegistryId        = makeRegistryId("SortedOracles")
	StableTokenRegistryId          = makeRegistryId("StableToken")
	TransferWhitelistRegistryId    = makeRegistryId("TransferWhitelist")
	ValidatorsRegistryId           = makeRegistryId("Validators")

	// Function is "getOrComputeTobinTax()"
	// selector is first 4 bytes of keccak256 of "getOrComputeTobinTax()"
	// Source:
	// pip3 install pyethereum
	// python3 -c 'from ethereum.utils import sha3; print(sha3("getOrComputeTobinTax()")[0:4].hex())'
	TobinTaxFunctionSelector = hexutil.MustDecode("0x17f9a6f7")

	// Scale factor for the solidity fixidity library
	Fixidity1 = math.BigPow(10, 24)
)

func makeRegistryId(contractName string) [32]byte {
	hash := crypto.Keccak256([]byte(contractName))
	var id [32]byte
	copy(id[:], hash)

	return id
}

const (
	// Default intrinsic gas cost of transactions paying for gas in alternative currencies.
	// Calculated to estimate 1 balance read, 1 debit, and 4 credit transactions.
	IntrinsicGasForAlternativeFeeCurrency uint64 = 50000

	// Contract communication gas limits
<<<<<<< HEAD
	MaxGasForCalculateTargetEpochPaymentAndRewards uint64 = 2 * 1000000
	MaxGasForCommitments                           uint64 = 2 * 1000000
	MaxGasForComputeCommitment                     uint64 = 2 * 1000000
	MaxGasForCreditToTransactions                  uint64 = 100 * 1000
	MaxGasForDebitFromTransactions                 uint64 = 100 * 1000
=======
	MaxGasForCalculateTargetEpochPaymentAndRewards uint64 = 2000000
	MaxGasForCommitments                           uint64 = 2000000
	MaxGasForComputeCommitment                     uint64 = 2000000
	MaxGasForBlockRandomness                       uint64 = 2000000
	MaxGasForDebitGasFeesTransactions              uint64 = 1000000
	MaxGasForCreditGasFeesTransactions             uint64 = 1000000
>>>>>>> 17a83e3a
	MaxGasForDistributeEpochPayment                uint64 = 1 * 1000000
	MaxGasForDistributeEpochRewards                uint64 = 1 * 1000000
	MaxGasForElectValidators                       uint64 = 50 * 1000000
	MaxGasForEpochRewardsFrozen                    uint64 = 20 * 1000
	MaxGasForGetAddressFor                         uint64 = 1 * 100000
	MaxGasForGetEligibleValidatorGroupsVoteTotals  uint64 = 1 * 1000000
	MaxGasForGetGasPriceMinimum                    uint64 = 2 * 1000000
	MaxGasForGetGroupEpochRewards                  uint64 = 500 * 1000
	MaxGasForGetMembershipInLastEpoch              uint64 = 1 * 1000000
	MaxGasForGetOrComputeTobinTax                  uint64 = 1 * 1000000
	MaxGasForGetRegisteredValidators               uint64 = 2 * 1000000
	MaxGasForGetValidator                          uint64 = 100 * 1000
<<<<<<< HEAD
	MaxGasForGetWhiteList                          uint64 = 20 * 1000
	MaxGasForIncreaseSupply                        uint64 = 50 * 1000
	MaxGasForMedianRate                            uint64 = 20 * 1000
	MaxGasForReadBlockchainParameter               uint64 = 20 * 1000
	MaxGasForRevealAndCommit                       uint64 = 2 * 1000000
	MaxGasForUpdateGasPriceMinimum                 uint64 = 2 * 1000000
	MaxGasForUpdateTargetVotingYield               uint64 = 2 * 1000000
	MaxGasForUpdateValidatorScore                  uint64 = 1 * 1000000
	MaxGasForTotalSupply                           uint64 = 50 * 1000
	MaxGasToReadErc20Balance                       uint64 = 100 * 1000
=======
	MaxGasForGetWhiteList                          uint64 = 20000
	MaxGasForGetTransferWhitelist                  uint64 = 1000000
	MaxGasForIncreaseSupply                        uint64 = 50 * 1000
	MaxGasForIsFrozen                              uint64 = 20000
	MaxGasForMedianRate                            uint64 = 20000
	MaxGasForReadBlockchainParameter               uint64 = 20000
	MaxGasForRevealAndCommit                       uint64 = 2000000
	MaxGasForUpdateGasPriceMinimum                 uint64 = 2000000
	MaxGasForUpdateTargetVotingYield               uint64 = 2000000
	MaxGasForUpdateValidatorScore                  uint64 = 1 * 1000000
	MaxGasForTotalSupply                           uint64 = 50 * 1000
	MaxGasToReadErc20Balance                       uint64 = 100000
	MaxGasForIsReserveLow                          uint64 = 1000000
>>>>>>> 17a83e3a
)<|MERGE_RESOLUTION|>--- conflicted
+++ resolved
@@ -200,44 +200,23 @@
 	IntrinsicGasForAlternativeFeeCurrency uint64 = 50000
 
 	// Contract communication gas limits
-<<<<<<< HEAD
-	MaxGasForCalculateTargetEpochPaymentAndRewards uint64 = 2 * 1000000
-	MaxGasForCommitments                           uint64 = 2 * 1000000
-	MaxGasForComputeCommitment                     uint64 = 2 * 1000000
-	MaxGasForCreditToTransactions                  uint64 = 100 * 1000
-	MaxGasForDebitFromTransactions                 uint64 = 100 * 1000
-=======
 	MaxGasForCalculateTargetEpochPaymentAndRewards uint64 = 2000000
 	MaxGasForCommitments                           uint64 = 2000000
 	MaxGasForComputeCommitment                     uint64 = 2000000
 	MaxGasForBlockRandomness                       uint64 = 2000000
 	MaxGasForDebitGasFeesTransactions              uint64 = 1000000
 	MaxGasForCreditGasFeesTransactions             uint64 = 1000000
->>>>>>> 17a83e3a
 	MaxGasForDistributeEpochPayment                uint64 = 1 * 1000000
 	MaxGasForDistributeEpochRewards                uint64 = 1 * 1000000
 	MaxGasForElectValidators                       uint64 = 50 * 1000000
-	MaxGasForEpochRewardsFrozen                    uint64 = 20 * 1000
 	MaxGasForGetAddressFor                         uint64 = 1 * 100000
 	MaxGasForGetEligibleValidatorGroupsVoteTotals  uint64 = 1 * 1000000
-	MaxGasForGetGasPriceMinimum                    uint64 = 2 * 1000000
+	MaxGasForGetGasPriceMinimum                    uint64 = 2000000
 	MaxGasForGetGroupEpochRewards                  uint64 = 500 * 1000
 	MaxGasForGetMembershipInLastEpoch              uint64 = 1 * 1000000
-	MaxGasForGetOrComputeTobinTax                  uint64 = 1 * 1000000
-	MaxGasForGetRegisteredValidators               uint64 = 2 * 1000000
+	MaxGasForGetOrComputeTobinTax                  uint64 = 1000000
+	MaxGasForGetRegisteredValidators               uint64 = 2000000
 	MaxGasForGetValidator                          uint64 = 100 * 1000
-<<<<<<< HEAD
-	MaxGasForGetWhiteList                          uint64 = 20 * 1000
-	MaxGasForIncreaseSupply                        uint64 = 50 * 1000
-	MaxGasForMedianRate                            uint64 = 20 * 1000
-	MaxGasForReadBlockchainParameter               uint64 = 20 * 1000
-	MaxGasForRevealAndCommit                       uint64 = 2 * 1000000
-	MaxGasForUpdateGasPriceMinimum                 uint64 = 2 * 1000000
-	MaxGasForUpdateTargetVotingYield               uint64 = 2 * 1000000
-	MaxGasForUpdateValidatorScore                  uint64 = 1 * 1000000
-	MaxGasForTotalSupply                           uint64 = 50 * 1000
-	MaxGasToReadErc20Balance                       uint64 = 100 * 1000
-=======
 	MaxGasForGetWhiteList                          uint64 = 20000
 	MaxGasForGetTransferWhitelist                  uint64 = 1000000
 	MaxGasForIncreaseSupply                        uint64 = 50 * 1000
@@ -251,5 +230,4 @@
 	MaxGasForTotalSupply                           uint64 = 50 * 1000
 	MaxGasToReadErc20Balance                       uint64 = 100000
 	MaxGasForIsReserveLow                          uint64 = 1000000
->>>>>>> 17a83e3a
 )