// Copyright 2015 The go-ethereum Authors
// This file is part of the go-ethereum library.
//
// The go-ethereum library is free software: you can redistribute it and/or modify
// it under the terms of the GNU Lesser General Public License as published by
// the Free Software Foundation, either version 3 of the License, or
// (at your option) any later version.
//
// The go-ethereum library is distributed in the hope that it will be useful,
// but WITHOUT ANY WARRANTY; without even the implied warranty of
// MERCHANTABILITY or FITNESS FOR A PARTICULAR PURPOSE. See the
// GNU Lesser General Public License for more details.
//
// You should have received a copy of the GNU Lesser General Public License
// along with the go-ethereum library. If not, see <http://www.gnu.org/licenses/>.

package params

import (
	"math/big"
)

const (
	GasLimitBoundDivisor uint64 = 1024    // The bound divisor of the gas limit, used in update calculations.
	MinGasLimit          uint64 = 5000    // Minimum the gas limit may ever be.
	GenesisGasLimit      uint64 = 4712388 // Gas limit of the Genesis block.

	MaximumExtraDataSize  uint64 = 32    // Maximum size extra data may be after Genesis.
	ExpByteGas            uint64 = 10    // Times ceil(log256(exponent)) for the EXP instruction.
	SloadGas              uint64 = 50    // Multiplied by the number of 32-byte words that are copied (round up) for any *COPY operation and added.
	CallValueTransferGas  uint64 = 9000  // Paid for CALL when the value transfer is non-zero.
	CallNewAccountGas     uint64 = 25000 // Paid for CALL when the destination address didn't exist prior.
	TxGas                 uint64 = 21000 // Per transaction not creating a contract. NOTE: Not payable on data of calls between transactions.
	TxGasContractCreation uint64 = 53000 // Per transaction that creates a contract. NOTE: Not payable on data of calls between transactions.
	TxDataZeroGas         uint64 = 4     // Per byte of data attached to a transaction that equals zero. NOTE: Not payable on data of calls between transactions.
	QuadCoeffDiv          uint64 = 512   // Divisor for the quadratic particle of the memory cost equation.
	LogDataGas            uint64 = 8     // Per byte in a LOG* operation's data.
	CallStipend           uint64 = 2300  // Free gas given at beginning of call.

	Sha3Gas     uint64 = 30 // Once per SHA3 operation.
	Sha3WordGas uint64 = 6  // Once per word of the SHA3 operation's data.

	SstoreSetGas    uint64 = 20000 // Once per SLOAD operation.
	SstoreResetGas  uint64 = 5000  // Once per SSTORE operation if the zeroness changes from zero.
	SstoreClearGas  uint64 = 5000  // Once per SSTORE operation if the zeroness doesn't change.
	SstoreRefundGas uint64 = 15000 // Once per SSTORE operation if the zeroness changes to zero.

	NetSstoreNoopGas  uint64 = 200   // Once per SSTORE operation if the value doesn't change.
	NetSstoreInitGas  uint64 = 20000 // Once per SSTORE operation from clean zero.
	NetSstoreCleanGas uint64 = 5000  // Once per SSTORE operation from clean non-zero.
	NetSstoreDirtyGas uint64 = 200   // Once per SSTORE operation from dirty.

	NetSstoreClearRefund      uint64 = 15000 // Once per SSTORE operation for clearing an originally existing storage slot
	NetSstoreResetRefund      uint64 = 4800  // Once per SSTORE operation for resetting to the original non-zero value
	NetSstoreResetClearRefund uint64 = 19800 // Once per SSTORE operation for resetting to the original zero value

	JumpdestGas      uint64 = 1     // Refunded gas, once per SSTORE operation if the zeroness changes to zero.
	EpochDuration    uint64 = 30000 // Duration between proof-of-work epochs.
	CallGas          uint64 = 40    // Once per CALL operation & message call transaction.
	CreateDataGas    uint64 = 200   //
	CallCreateDepth  uint64 = 1024  // Maximum depth of call/create stack.
	ExpGas           uint64 = 10    // Once per EXP instruction
	LogGas           uint64 = 375   // Per LOG* operation.
	CopyGas          uint64 = 3     //
	StackLimit       uint64 = 1024  // Maximum size of VM stack allowed.
	TierStepGas      uint64 = 0     // Once per operation, for a selection of them.
	LogTopicGas      uint64 = 375   // Multiplied by the * of the LOG*, per LOG transaction. e.g. LOG0 incurs 0 * c_txLogTopicGas, LOG4 incurs 4 * c_txLogTopicGas.
	CreateGas        uint64 = 32000 // Once per CREATE operation & contract-creation transaction.
	Create2Gas       uint64 = 32000 // Once per CREATE2 operation
	SuicideRefundGas uint64 = 24000 // Refunded following a suicide operation.
	MemoryGas        uint64 = 3     // Times the address of the (highest referenced byte in memory + 1). NOTE: referencing happens on read, write and in instructions such as RETURN and CALL.
	TxDataNonZeroGas uint64 = 68    // Per byte of data attached to a transaction that is not equal to zero. NOTE: Not payable on data of calls between transactions.

	MaxCodeSize = 24576 // Maximum bytecode to permit for a contract

	// Precompiled contract gas prices

	EcrecoverGas            uint64 = 3000   // Elliptic curve sender recovery gas price
	Sha256BaseGas           uint64 = 60     // Base price for a SHA256 operation
	Sha256PerWordGas        uint64 = 12     // Per-word price for a SHA256 operation
	Ripemd160BaseGas        uint64 = 600    // Base price for a RIPEMD160 operation
	Ripemd160PerWordGas     uint64 = 120    // Per-word price for a RIPEMD160 operation
	IdentityBaseGas         uint64 = 15     // Base price for a data copy operation
	IdentityPerWordGas      uint64 = 3      // Per-work price for a data copy operation
	ModExpQuadCoeffDiv      uint64 = 20     // Divisor for the quadratic particle of the big int modular exponentiation
	Bn256AddGas             uint64 = 500    // Gas needed for an elliptic curve addition
	Bn256ScalarMulGas       uint64 = 40000  // Gas needed for an elliptic curve scalar multiplication
	Bn256PairingBaseGas     uint64 = 100000 // Base price for an elliptic curve pairing check
	Bn256PairingPerPointGas uint64 = 80000  // Per-point price for an elliptic curve pairing check

	// Celo precompiled contracts
	// TODO(asa): Figure out what the actual gas cost of this contract should be.
	AttestationRequestGas uint64 = 3000 // Per-message price for sending an SMS. Not an accurate representation of the real cost of sending an SMS.
	// TODO: make this cost variable- https://github.com/celo-org/geth/issues/250
	FractionMulExpGas uint64 = 1050 // Cost of performing multiplication and exponentiation of fractions to an exponent of up to 10^3.

	// Celo registered contracts names.
	// These names are taken from celo-monorepo/packages/protocol/lib/registry-utils.ts
	AttestationsRegistryId         = "Attestations"
	BondedDepositsRegistryId       = "BondedDeposits"
	GasCurrencyWhitelistRegistryId = "GasCurrencyWhitelist"
	GasPriceOracleRegistryId       = "GasPriceOracle"
	GoldTokenRegistryId            = "GoldToken"
	GovernanceRegistryId           = "Governance"
	ReserveRegistryId              = "Reserve"
	SortedOraclesRegistryId        = "SortedOracles"
	ValidatorsRegistryId           = "Validators"
)

var (
	DifficultyBoundDivisor = big.NewInt(2048)   // The bound divisor of the difficulty, used in the update calculations.
	GenesisDifficulty      = big.NewInt(131072) // Difficulty of the Genesis block.
	MinimumDifficulty      = big.NewInt(131072) // The minimum that the difficulty may ever be.
	DurationLimit          = big.NewInt(13)     // The decision boundary on the blocktime duration used to determine whether difficulty should go up or not.
)

const (
<<<<<<< HEAD
	AttestationExpirySeconds uint64 = 86400 // One day. The Attestations contract will expire verifications well before this, but this prevents us from processing very old requests whenever we go offline and resync.
=======
	VerificationExpirySeconds uint64 = 86400 // One day. The AddressBasedEncryption contract will expire verifications well before this, but this prevents us from processing very old requests whenever we go offline and resync.
)

const (
	// This is the amount of gas a single debitFrom or creditTo request can use.
	// TODO(asa): Make these operations less expensive by charging only what is used.
	// The problem is we don't know how much to refund until the refund is complete.
	// If these values are changed, "setDefaults" will need updating.
	MaxGasForDebitAndCreditTransactions uint64 = 30 * 1000
	MaxGasToReadErc20Balance            uint64 = 3 * 1000
>>>>>>> 2f09e5ea
)<|MERGE_RESOLUTION|>--- conflicted
+++ resolved
@@ -115,10 +115,7 @@
 )
 
 const (
-<<<<<<< HEAD
 	AttestationExpirySeconds uint64 = 86400 // One day. The Attestations contract will expire verifications well before this, but this prevents us from processing very old requests whenever we go offline and resync.
-=======
-	VerificationExpirySeconds uint64 = 86400 // One day. The AddressBasedEncryption contract will expire verifications well before this, but this prevents us from processing very old requests whenever we go offline and resync.
 )
 
 const (
@@ -128,5 +125,4 @@
 	// If these values are changed, "setDefaults" will need updating.
 	MaxGasForDebitAndCreditTransactions uint64 = 30 * 1000
 	MaxGasToReadErc20Balance            uint64 = 3 * 1000
->>>>>>> 2f09e5ea
 )