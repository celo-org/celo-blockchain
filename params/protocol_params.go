// Copyright 2015 The go-ethereum Authors
// This file is part of the go-ethereum library.
//
// The go-ethereum library is free software: you can redistribute it and/or modify
// it under the terms of the GNU Lesser General Public License as published by
// the Free Software Foundation, either version 3 of the License, or
// (at your option) any later version.
//
// The go-ethereum library is distributed in the hope that it will be useful,
// but WITHOUT ANY WARRANTY; without even the implied warranty of
// MERCHANTABILITY or FITNESS FOR A PARTICULAR PURPOSE. See the
// GNU Lesser General Public License for more details.
//
// You should have received a copy of the GNU Lesser General Public License
// along with the go-ethereum library. If not, see <http://www.gnu.org/licenses/>.

package params

import (
	"math/big"
)

const (
	GasLimitBoundDivisor uint64 = 1024    // The bound divisor of the gas limit, used in update calculations.
	MinGasLimit          uint64 = 5000    // Minimum the gas limit may ever be.
	GenesisGasLimit      uint64 = 4712388 // Gas limit of the Genesis block.

	MaximumExtraDataSize  uint64 = 32    // Maximum size extra data may be after Genesis.
	ExpByteGas            uint64 = 10    // Times ceil(log256(exponent)) for the EXP instruction.
	SloadGas              uint64 = 50    // Multiplied by the number of 32-byte words that are copied (round up) for any *COPY operation and added.
	CallValueTransferGas  uint64 = 9000  // Paid for CALL when the value transfer is non-zero.
	CallNewAccountGas     uint64 = 25000 // Paid for CALL when the destination address didn't exist prior.
	TxGas                 uint64 = 21000 // Per transaction not creating a contract. NOTE: Not payable on data of calls between transactions.
	TxGasContractCreation uint64 = 53000 // Per transaction that creates a contract. NOTE: Not payable on data of calls between transactions.
	TxDataZeroGas         uint64 = 4     // Per byte of data attached to a transaction that equals zero. NOTE: Not payable on data of calls between transactions.
	QuadCoeffDiv          uint64 = 512   // Divisor for the quadratic particle of the memory cost equation.
	LogDataGas            uint64 = 8     // Per byte in a LOG* operation's data.
	CallStipend           uint64 = 2300  // Free gas given at beginning of call.

	Sha3Gas     uint64 = 30 // Once per SHA3 operation.
	Sha3WordGas uint64 = 6  // Once per word of the SHA3 operation's data.

	SstoreSetGas    uint64 = 20000 // Once per SLOAD operation.
	SstoreResetGas  uint64 = 5000  // Once per SSTORE operation if the zeroness changes from zero.
	SstoreClearGas  uint64 = 5000  // Once per SSTORE operation if the zeroness doesn't change.
	SstoreRefundGas uint64 = 15000 // Once per SSTORE operation if the zeroness changes to zero.

	NetSstoreNoopGas  uint64 = 200   // Once per SSTORE operation if the value doesn't change.
	NetSstoreInitGas  uint64 = 20000 // Once per SSTORE operation from clean zero.
	NetSstoreCleanGas uint64 = 5000  // Once per SSTORE operation from clean non-zero.
	NetSstoreDirtyGas uint64 = 200   // Once per SSTORE operation from dirty.

	NetSstoreClearRefund      uint64 = 15000 // Once per SSTORE operation for clearing an originally existing storage slot
	NetSstoreResetRefund      uint64 = 4800  // Once per SSTORE operation for resetting to the original non-zero value
	NetSstoreResetClearRefund uint64 = 19800 // Once per SSTORE operation for resetting to the original zero value

	JumpdestGas      uint64 = 1     // Refunded gas, once per SSTORE operation if the zeroness changes to zero.
	EpochDuration    uint64 = 30000 // Duration between proof-of-work epochs.
	CallGas          uint64 = 40    // Once per CALL operation & message call transaction.
	CreateDataGas    uint64 = 200   //
	CallCreateDepth  uint64 = 1024  // Maximum depth of call/create stack.
	ExpGas           uint64 = 10    // Once per EXP instruction
	LogGas           uint64 = 375   // Per LOG* operation.
	CopyGas          uint64 = 3     //
	StackLimit       uint64 = 1024  // Maximum size of VM stack allowed.
	TierStepGas      uint64 = 0     // Once per operation, for a selection of them.
	LogTopicGas      uint64 = 375   // Multiplied by the * of the LOG*, per LOG transaction. e.g. LOG0 incurs 0 * c_txLogTopicGas, LOG4 incurs 4 * c_txLogTopicGas.
	CreateGas        uint64 = 32000 // Once per CREATE operation & contract-creation transaction.
	Create2Gas       uint64 = 32000 // Once per CREATE2 operation
	SuicideRefundGas uint64 = 24000 // Refunded following a suicide operation.
	MemoryGas        uint64 = 3     // Times the address of the (highest referenced byte in memory + 1). NOTE: referencing happens on read, write and in instructions such as RETURN and CALL.
	TxDataNonZeroGas uint64 = 68    // Per byte of data attached to a transaction that is not equal to zero. NOTE: Not payable on data of calls between transactions.

	MaxCodeSize = 24576 // Maximum bytecode to permit for a contract

	// Precompiled contract gas prices

	EcrecoverGas            uint64 = 3000   // Elliptic curve sender recovery gas price
	Sha256BaseGas           uint64 = 60     // Base price for a SHA256 operation
	Sha256PerWordGas        uint64 = 12     // Per-word price for a SHA256 operation
	Ripemd160BaseGas        uint64 = 600    // Base price for a RIPEMD160 operation
	Ripemd160PerWordGas     uint64 = 120    // Per-word price for a RIPEMD160 operation
	IdentityBaseGas         uint64 = 15     // Base price for a data copy operation
	IdentityPerWordGas      uint64 = 3      // Per-work price for a data copy operation
	ModExpQuadCoeffDiv      uint64 = 20     // Divisor for the quadratic particle of the big int modular exponentiation
	Bn256AddGas             uint64 = 500    // Gas needed for an elliptic curve addition
	Bn256ScalarMulGas       uint64 = 40000  // Gas needed for an elliptic curve scalar multiplication
	Bn256PairingBaseGas     uint64 = 100000 // Base price for an elliptic curve pairing check
	Bn256PairingPerPointGas uint64 = 80000  // Per-point price for an elliptic curve pairing check

	// Celo precompiled contracts
	// TODO(asa): Figure out what the actual gas cost of this contract should be.
	AttestationRequestGas uint64 = 3000 // Per-message price for sending an SMS. Not an accurate representation of the real cost of sending an SMS.
	// TODO: make this cost variable- https://github.com/celo-org/geth/issues/250
	FractionMulExpGas uint64 = 1050 // Cost of performing multiplication and exponentiation of fractions to an exponent of up to 10^3.

	// Celo registered contracts names.
	// These names are taken from celo-monorepo/packages/protocol/lib/registry-utils.ts
<<<<<<< HEAD
	AddressBasedEncryptionRegistryId = "AddressBasedEncryption"
	BondedDepositsRegistryId         = "BondedDeposits"
	GasCurrencyWhitelistRegistryId   = "GasCurrencyWhitelist"
	GasPriceOracleRegistryId         = "GasPriceOracle"
	GoldTokenRegistryId              = "GoldToken"
	GovernanceRegistryId             = "Governance"
	RngRegistryId                    = "Rng"
	ReserveRegistryId                = "Reserve"
	SortedOraclesRegistryId          = "SortedOracles"
	ValidatorsRegistryId             = "Validators"
=======
	AttestationsRegistryId         = "Attestations"
	BondedDepositsRegistryId       = "BondedDeposits"
	GasCurrencyWhitelistRegistryId = "GasCurrencyWhitelist"
	GasPriceOracleRegistryId       = "GasPriceOracle"
	GoldTokenRegistryId            = "GoldToken"
	GovernanceRegistryId           = "Governance"
	ReserveRegistryId              = "Reserve"
	SortedOraclesRegistryId        = "SortedOracles"
	ValidatorsRegistryId           = "Validators"
>>>>>>> 4fd835df
)

var (
	DifficultyBoundDivisor = big.NewInt(2048)   // The bound divisor of the difficulty, used in the update calculations.
	GenesisDifficulty      = big.NewInt(131072) // Difficulty of the Genesis block.
	MinimumDifficulty      = big.NewInt(131072) // The minimum that the difficulty may ever be.
	DurationLimit          = big.NewInt(13)     // The decision boundary on the blocktime duration used to determine whether difficulty should go up or not.
)

const (
	AttestationExpirySeconds uint64 = 86400 // One day. The Attestations contract will expire verifications well before this, but this prevents us from processing very old requests whenever we go offline and resync.
)

const (
	// This is the amount of gas a single debitFrom or creditTo request can use.
	// TODO(asa): Make these operations less expensive by charging only what is used.
	// The problem is we don't know how much to refund until the refund is complete.
	// If these values are changed, "setDefaults" will need updating.
	MaxGasForDebitAndCreditTransactions uint64 = 30 * 1000
	MaxGasToReadErc20Balance            uint64 = 3 * 1000
)<|MERGE_RESOLUTION|>--- conflicted
+++ resolved
@@ -96,18 +96,6 @@
 
 	// Celo registered contracts names.
 	// These names are taken from celo-monorepo/packages/protocol/lib/registry-utils.ts
-<<<<<<< HEAD
-	AddressBasedEncryptionRegistryId = "AddressBasedEncryption"
-	BondedDepositsRegistryId         = "BondedDeposits"
-	GasCurrencyWhitelistRegistryId   = "GasCurrencyWhitelist"
-	GasPriceOracleRegistryId         = "GasPriceOracle"
-	GoldTokenRegistryId              = "GoldToken"
-	GovernanceRegistryId             = "Governance"
-	RngRegistryId                    = "Rng"
-	ReserveRegistryId                = "Reserve"
-	SortedOraclesRegistryId          = "SortedOracles"
-	ValidatorsRegistryId             = "Validators"
-=======
 	AttestationsRegistryId         = "Attestations"
 	BondedDepositsRegistryId       = "BondedDeposits"
 	GasCurrencyWhitelistRegistryId = "GasCurrencyWhitelist"
@@ -115,9 +103,9 @@
 	GoldTokenRegistryId            = "GoldToken"
 	GovernanceRegistryId           = "Governance"
 	ReserveRegistryId              = "Reserve"
+	RngRegistryId                  = "Rng"
 	SortedOraclesRegistryId        = "SortedOracles"
 	ValidatorsRegistryId           = "Validators"
->>>>>>> 4fd835df
 )
 
 var (
