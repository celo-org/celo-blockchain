--- conflicted
+++ resolved
@@ -27,18 +27,9 @@
 
 // Genesis hashes to enforce below configs on.
 var (
-<<<<<<< HEAD
 	MainnetGenesisHash   = common.HexToHash("0x19ea3339d3c8cda97235bc8293240d5b9dadcdfbb5d4b0b90ee731cac1bd11c3")
 	AlfajoresGenesisHash = common.HexToHash("0xe423b034e7f0282c1b621f7bbc1cea4316a2a80b1600490769eae77777e4b67e")
 	BaklavaGenesisHash   = common.HexToHash("0xbd1db1803638c0c151cdd10179c0117fedfffa4a3f0f88a8334708a4ea1a5fda")
-=======
-	MainnetGenesisHash = common.HexToHash("0xd4e56740f876aef8c010b86a40d5f56745a118d0906a34e69aec8c0db1cb8fa3")
-	RopstenGenesisHash = common.HexToHash("0x41941023680923e0fe4d74a34bdac8141f2540e3ae90623718e47d66d1ca4a2d")
-	RinkebyGenesisHash = common.HexToHash("0x6341fd3daf94b748c72ced5a5b26028f2474f5f00d824504e4fa37a75767e177")
-	GoerliGenesisHash  = common.HexToHash("0xbf7e331f7f7c1dd2e05159666b3bf8bc7a8a3a9eb1d518969eab529dd9b88c1a")
-	// TODO: update with yolov2 values
-	YoloV2GenesisHash = common.HexToHash("0x498a7239036dd2cd09e2bb8a80922b78632017958c332b42044c250d603a8a3e")
->>>>>>> e7872729
 )
 
 var (
@@ -60,55 +51,11 @@
 var (
 	// MainnetChainConfig is the chain parameters to run a node on the main network.
 	MainnetChainConfig = &ChainConfig{
-<<<<<<< HEAD
 		ChainID:             big.NewInt(int64(MainnetNetworkId)),
-=======
-		ChainID:             big.NewInt(1),
-		HomesteadBlock:      big.NewInt(1150000),
-		DAOForkBlock:        big.NewInt(1920000),
-		DAOForkSupport:      true,
-		EIP150Block:         big.NewInt(2463000),
-		EIP150Hash:          common.HexToHash("0x2086799aeebeae135c246c65021c82b4e15a2c451340993aacfd2751886514f0"),
-		EIP155Block:         big.NewInt(2675000),
-		EIP158Block:         big.NewInt(2675000),
-		ByzantiumBlock:      big.NewInt(4370000),
-		ConstantinopleBlock: big.NewInt(7280000),
-		PetersburgBlock:     big.NewInt(7280000),
-		IstanbulBlock:       big.NewInt(9069000),
-		MuirGlacierBlock:    big.NewInt(9200000),
-		Ethash:              new(EthashConfig),
-	}
-
-	// MainnetTrustedCheckpoint contains the light client trusted checkpoint for the main network.
-	MainnetTrustedCheckpoint = &TrustedCheckpoint{
-		SectionIndex: 345,
-		SectionHead:  common.HexToHash("0x5453bab878704adebc934b41fd214a07ea7a72b8572ff088dca7f7956cd0ef28"),
-		CHTRoot:      common.HexToHash("0x7693d432595846c094f47cb37f5c868b0b7b1968fc6b0fc411ded1345fdaffab"),
-		BloomRoot:    common.HexToHash("0x8b0e7895bc39840d8dac857e26bdf3d0a07684b0b962b252546659e0337a9f70"),
-	}
-
-	// MainnetCheckpointOracle contains a set of configs for the main network oracle.
-	MainnetCheckpointOracle = &CheckpointOracleConfig{
-		Address: common.HexToAddress("0x9a9070028361F7AAbeB3f2F2Dc07F82C4a98A02a"),
-		Signers: []common.Address{
-			common.HexToAddress("0x1b2C260efc720BE89101890E4Db589b44E950527"), // Peter
-			common.HexToAddress("0x78d1aD571A1A09D60D9BBf25894b44e4C8859595"), // Martin
-			common.HexToAddress("0x286834935f4A8Cfb4FF4C77D5770C2775aE2b0E7"), // Zsolt
-			common.HexToAddress("0xb86e2B0Ab5A4B1373e40c51A7C712c70Ba2f9f8E"), // Gary
-			common.HexToAddress("0x0DF8fa387C602AE62559cC4aFa4972A7045d6707"), // Guillaume
-		},
-		Threshold: 2,
-	}
-
-	// RopstenChainConfig contains the chain parameters to run a node on the Ropsten test network.
-	RopstenChainConfig = &ChainConfig{
-		ChainID:             big.NewInt(3),
->>>>>>> e7872729
 		HomesteadBlock:      big.NewInt(0),
 		DAOForkBlock:        nil,
 		DAOForkSupport:      true,
 		EIP150Block:         big.NewInt(0),
-<<<<<<< HEAD
 		EIP155Block:         big.NewInt(0),
 		EIP158Block:         big.NewInt(0),
 		ByzantiumBlock:      big.NewInt(0),
@@ -123,77 +70,6 @@
 			BlockPeriod:    5,
 			RequestTimeout: 3000,
 			LookbackWindow: 12,
-=======
-		EIP150Hash:          common.HexToHash("0x41941023680923e0fe4d74a34bdac8141f2540e3ae90623718e47d66d1ca4a2d"),
-		EIP155Block:         big.NewInt(10),
-		EIP158Block:         big.NewInt(10),
-		ByzantiumBlock:      big.NewInt(1700000),
-		ConstantinopleBlock: big.NewInt(4230000),
-		PetersburgBlock:     big.NewInt(4939394),
-		IstanbulBlock:       big.NewInt(6485846),
-		MuirGlacierBlock:    big.NewInt(7117117),
-		Ethash:              new(EthashConfig),
-	}
-
-	// RopstenTrustedCheckpoint contains the light client trusted checkpoint for the Ropsten test network.
-	RopstenTrustedCheckpoint = &TrustedCheckpoint{
-		SectionIndex: 279,
-		SectionHead:  common.HexToHash("0x4a4912848d4c06090097073357c10015d11c6f4544a0f93cbdd584701c3b7d58"),
-		CHTRoot:      common.HexToHash("0x9053b7867ae921e80a4e2f5a4b15212e4af3d691ca712fb33dc150e9c6ea221c"),
-		BloomRoot:    common.HexToHash("0x3dc04cb1be7ddc271f3f83469b47b76184a79d7209ef51d85b1539ea6d25a645"),
-	}
-
-	// RopstenCheckpointOracle contains a set of configs for the Ropsten test network oracle.
-	RopstenCheckpointOracle = &CheckpointOracleConfig{
-		Address: common.HexToAddress("0xEF79475013f154E6A65b54cB2742867791bf0B84"),
-		Signers: []common.Address{
-			common.HexToAddress("0x32162F3581E88a5f62e8A61892B42C46E2c18f7b"), // Peter
-			common.HexToAddress("0x78d1aD571A1A09D60D9BBf25894b44e4C8859595"), // Martin
-			common.HexToAddress("0x286834935f4A8Cfb4FF4C77D5770C2775aE2b0E7"), // Zsolt
-			common.HexToAddress("0xb86e2B0Ab5A4B1373e40c51A7C712c70Ba2f9f8E"), // Gary
-			common.HexToAddress("0x0DF8fa387C602AE62559cC4aFa4972A7045d6707"), // Guillaume
-		},
-		Threshold: 2,
-	}
-
-	// RinkebyChainConfig contains the chain parameters to run a node on the Rinkeby test network.
-	RinkebyChainConfig = &ChainConfig{
-		ChainID:             big.NewInt(4),
-		HomesteadBlock:      big.NewInt(1),
-		DAOForkBlock:        nil,
-		DAOForkSupport:      true,
-		EIP150Block:         big.NewInt(2),
-		EIP150Hash:          common.HexToHash("0x9b095b36c15eaf13044373aef8ee0bd3a382a5abb92e402afa44b8249c3a90e9"),
-		EIP155Block:         big.NewInt(3),
-		EIP158Block:         big.NewInt(3),
-		ByzantiumBlock:      big.NewInt(1035301),
-		ConstantinopleBlock: big.NewInt(3660663),
-		PetersburgBlock:     big.NewInt(4321234),
-		IstanbulBlock:       big.NewInt(5435345),
-		MuirGlacierBlock:    nil,
-		Clique: &CliqueConfig{
-			Period: 15,
-			Epoch:  30000,
-		},
-	}
-
-	// RinkebyTrustedCheckpoint contains the light client trusted checkpoint for the Rinkeby test network.
-	RinkebyTrustedCheckpoint = &TrustedCheckpoint{
-		SectionIndex: 232,
-		SectionHead:  common.HexToHash("0x8170fca4039b11a008c11f9996ff112151cbb17411437bb2f86288e11158b2f0"),
-		CHTRoot:      common.HexToHash("0x4526560d92ae1b3a6d3ee780c3ad289ba2bbf1b5da58d9ea107f2f26412b631f"),
-		BloomRoot:    common.HexToHash("0x82a889098a35d6a21ea8894d35a1db69b94bad61b988bbe5ae4601437320e331"),
-	}
-
-	// RinkebyCheckpointOracle contains a set of configs for the Rinkeby test network oracle.
-	RinkebyCheckpointOracle = &CheckpointOracleConfig{
-		Address: common.HexToAddress("0xebe8eFA441B9302A0d7eaECc277c09d20D684540"),
-		Signers: []common.Address{
-			common.HexToAddress("0xd9c9cd5f6779558b6e0ed4e6acf6b1947e7fa1f3"), // Peter
-			common.HexToAddress("0x78d1aD571A1A09D60D9BBf25894b44e4C8859595"), // Martin
-			common.HexToAddress("0x286834935f4A8Cfb4FF4C77D5770C2775aE2b0E7"), // Zsolt
-			common.HexToAddress("0xb86e2B0Ab5A4B1373e40c51A7C712c70Ba2f9f8E"), // Gary
->>>>>>> e7872729
 		},
 	}
 
@@ -209,7 +85,6 @@
 		ByzantiumBlock:      big.NewInt(0),
 		ConstantinopleBlock: big.NewInt(0),
 		PetersburgBlock:     big.NewInt(0),
-<<<<<<< HEAD
 		IstanbulBlock:       big.NewInt(0),
 		ChurritoBlock:       big.NewInt(2719099),
 		DonutBlock:          big.NewInt(5002000),
@@ -219,45 +94,12 @@
 			BlockPeriod:    5,
 			RequestTimeout: 3000,
 			LookbackWindow: 12,
-=======
-		IstanbulBlock:       big.NewInt(1561651),
-		MuirGlacierBlock:    nil,
-		Clique: &CliqueConfig{
-			Period: 15,
-			Epoch:  30000,
 		},
 	}
 
-	// GoerliTrustedCheckpoint contains the light client trusted checkpoint for the Görli test network.
-	GoerliTrustedCheckpoint = &TrustedCheckpoint{
-		SectionIndex: 116,
-		SectionHead:  common.HexToHash("0xf2d200f636f213c9c7bb4e747ff564813da7708253037103aef3d8be5203c5e1"),
-		CHTRoot:      common.HexToHash("0xb0ac83e2ccf6c2776945e099c4e3df50fe6200499c8b2045c34cafdf57d15087"),
-		BloomRoot:    common.HexToHash("0xfb580ad1c611230a4bfc56534f58bcb156d028bc6ce70e35403dc019c7c02d90"),
-	}
-
-	// GoerliCheckpointOracle contains a set of configs for the Goerli test network oracle.
-	GoerliCheckpointOracle = &CheckpointOracleConfig{
-		Address: common.HexToAddress("0x18CA0E045F0D772a851BC7e48357Bcaab0a0795D"),
-		Signers: []common.Address{
-			common.HexToAddress("0x4769bcaD07e3b938B7f43EB7D278Bc7Cb9efFb38"), // Peter
-			common.HexToAddress("0x78d1aD571A1A09D60D9BBf25894b44e4C8859595"), // Martin
-			common.HexToAddress("0x286834935f4A8Cfb4FF4C77D5770C2775aE2b0E7"), // Zsolt
-			common.HexToAddress("0xb86e2B0Ab5A4B1373e40c51A7C712c70Ba2f9f8E"), // Gary
-			common.HexToAddress("0x0DF8fa387C602AE62559cC4aFa4972A7045d6707"), // Guillaume
->>>>>>> e7872729
-		},
-	}
-
-<<<<<<< HEAD
 	// AlfajoresChainConfig contains the chain parameters to run a node on the Baklava test network.
 	AlfajoresChainConfig = &ChainConfig{
 		ChainID:             big.NewInt(int64(AlfajoresNetworkId)),
-=======
-	// YoloV2ChainConfig contains the chain parameters to run a node on the YOLOv2 test network.
-	YoloV2ChainConfig = &ChainConfig{
-		ChainID:             big.NewInt(133519467574834),
->>>>>>> e7872729
 		HomesteadBlock:      big.NewInt(0),
 		DAOForkBlock:        nil,
 		DAOForkSupport:      true,
@@ -268,7 +110,6 @@
 		ConstantinopleBlock: big.NewInt(0),
 		PetersburgBlock:     big.NewInt(0),
 		IstanbulBlock:       big.NewInt(0),
-<<<<<<< HEAD
 		ChurritoBlock:       big.NewInt(4960000),
 		DonutBlock:          big.NewInt(4960000),
 		Istanbul: &IstanbulConfig{
@@ -277,13 +118,6 @@
 			BlockPeriod:    5,
 			RequestTimeout: 10000,
 			LookbackWindow: 12,
-=======
-		MuirGlacierBlock:    nil,
-		YoloV2Block:         big.NewInt(0),
-		Clique: &CliqueConfig{
-			Period: 15,
-			Epoch:  30000,
->>>>>>> e7872729
 		},
 	}
 
@@ -380,17 +214,7 @@
 	ChurritoBlock       *big.Int `json:"churritoBlock,omitempty"`       // Churrito switch block (nil = no fork, 0 = already activated)
 	DonutBlock          *big.Int `json:"donutBlock,omitempty"`          // Donut switch block (nil = no fork, 0 = already activated)
 
-<<<<<<< HEAD
 	Istanbul *IstanbulConfig `json:"istanbul,omitempty"`
-=======
-	YoloV2Block *big.Int `json:"yoloV2Block,omitempty"` // YOLO v2: Gas repricings TODO @holiman add EIP references
-	EWASMBlock  *big.Int `json:"ewasmBlock,omitempty"`  // EWASM switch block (nil = no fork, 0 = already activated)
-
-	// Various consensus engines
-	Ethash *EthashConfig `json:"ethash,omitempty"`
-	Clique *CliqueConfig `json:"clique,omitempty"`
-}
->>>>>>> e7872729
 
 	// This does not belong here but passing it to every function is not possible since that breaks
 	// some implemented interfaces and introduces churn across the geth codebase.
@@ -431,11 +255,7 @@
 	} else {
 		engine = "MockEngine"
 	}
-<<<<<<< HEAD
 	return fmt.Sprintf("{ChainID: %v Homestead: %v DAO: %v DAOSupport: %v EIP150: %v EIP155: %v EIP158: %v Byzantium: %v Constantinople: %v Petersburg: %v Istanbul: %v Churrito: %v, Donut: %v, Engine: %v}",
-=======
-	return fmt.Sprintf("{ChainID: %v Homestead: %v DAO: %v DAOSupport: %v EIP150: %v EIP155: %v EIP158: %v Byzantium: %v Constantinople: %v Petersburg: %v Istanbul: %v, Muir Glacier: %v, YOLO v2: %v, Engine: %v}",
->>>>>>> e7872729
 		c.ChainID,
 		c.HomesteadBlock,
 		c.DAOForkBlock,
@@ -447,13 +267,8 @@
 		c.ConstantinopleBlock,
 		c.PetersburgBlock,
 		c.IstanbulBlock,
-<<<<<<< HEAD
 		c.ChurritoBlock,
 		c.DonutBlock,
-=======
-		c.MuirGlacierBlock,
-		c.YoloV2Block,
->>>>>>> e7872729
 		engine,
 	)
 }
@@ -505,14 +320,6 @@
 	return isForked(c.IstanbulBlock, num)
 }
 
-<<<<<<< HEAD
-=======
-// IsYoloV2 returns whether num is either equal to the YoloV1 fork block or greater.
-func (c *ChainConfig) IsYoloV2(num *big.Int) bool {
-	return isForked(c.YoloV2Block, num)
-}
-
->>>>>>> e7872729
 // IsEWASM returns whether num represents a block number after the EWASM fork
 func (c *ChainConfig) IsEWASM(num *big.Int) bool {
 	return isForked(c.EWASMBlock, num)
@@ -564,13 +371,8 @@
 		{name: "constantinopleBlock", block: c.ConstantinopleBlock},
 		{name: "petersburgBlock", block: c.PetersburgBlock},
 		{name: "istanbulBlock", block: c.IstanbulBlock},
-<<<<<<< HEAD
 		{name: "churritoBlock", block: c.ChurritoBlock},
 		{name: "donutBlock", block: c.DonutBlock},
-=======
-		{name: "muirGlacierBlock", block: c.MuirGlacierBlock, optional: true},
-		{name: "yoloV2Block", block: c.YoloV2Block},
->>>>>>> e7872729
 	} {
 		if lastFork.name != "" {
 			// Next one must be higher number
@@ -631,15 +433,6 @@
 	if isForkIncompatible(c.IstanbulBlock, newcfg.IstanbulBlock, head) {
 		return newCompatError("Istanbul fork block", c.IstanbulBlock, newcfg.IstanbulBlock)
 	}
-<<<<<<< HEAD
-=======
-	if isForkIncompatible(c.MuirGlacierBlock, newcfg.MuirGlacierBlock, head) {
-		return newCompatError("Muir Glacier fork block", c.MuirGlacierBlock, newcfg.MuirGlacierBlock)
-	}
-	if isForkIncompatible(c.YoloV2Block, newcfg.YoloV2Block, head) {
-		return newCompatError("YOLOv2 fork block", c.YoloV2Block, newcfg.YoloV2Block)
-	}
->>>>>>> e7872729
 	if isForkIncompatible(c.EWASMBlock, newcfg.EWASMBlock, head) {
 		return newCompatError("ewasm fork block", c.EWASMBlock, newcfg.EWASMBlock)
 	}
@@ -716,11 +509,7 @@
 	ChainID                                                 *big.Int
 	IsHomestead, IsEIP150, IsEIP155, IsEIP158               bool
 	IsByzantium, IsConstantinople, IsPetersburg, IsIstanbul bool
-<<<<<<< HEAD
 	IsChurrito, IsDonut                                     bool
-=======
-	IsYoloV2                                                bool
->>>>>>> e7872729
 }
 
 // Rules ensures c's ChainID is not nil.
@@ -739,11 +528,7 @@
 		IsConstantinople: c.IsConstantinople(num),
 		IsPetersburg:     c.IsPetersburg(num),
 		IsIstanbul:       c.IsIstanbul(num),
-<<<<<<< HEAD
 		IsChurrito:       c.IsChurrito(num),
 		IsDonut:          c.IsDonut(num),
-=======
-		IsYoloV2:         c.IsYoloV2(num),
->>>>>>> e7872729
 	}
 }