--- conflicted
+++ resolved
@@ -56,7 +56,6 @@
 		HomesteadBlock:      big.NewInt(0),
 		DAOForkBlock:        nil,
 		DAOForkSupport:      true,
-<<<<<<< HEAD
 		EIP150Block:         big.NewInt(0),
 		EIP155Block:         big.NewInt(0),
 		EIP158Block:         big.NewInt(0),
@@ -68,37 +67,6 @@
 			Epoch:          17280,
 			ProposerPolicy: 2,
 			LookbackWindow: 12,
-=======
-		EIP150Block:         big.NewInt(2463000),
-		EIP150Hash:          common.HexToHash("0x2086799aeebeae135c246c65021c82b4e15a2c451340993aacfd2751886514f0"),
-		EIP155Block:         big.NewInt(2675000),
-		EIP158Block:         big.NewInt(2675000),
-		ByzantiumBlock:      big.NewInt(4370000),
-		ConstantinopleBlock: big.NewInt(7280000),
-		PetersburgBlock:     big.NewInt(7280000),
-		IstanbulBlock:       big.NewInt(9069000),
-		MuirGlacierBlock:    big.NewInt(9200000),
-		Ethash:              new(EthashConfig),
-	}
-
-	// MainnetTrustedCheckpoint contains the light client trusted checkpoint for the main network.
-	MainnetTrustedCheckpoint = &TrustedCheckpoint{
-		SectionIndex: 283,
-		SectionHead:  common.HexToHash("0x7da9639e5b378421f2cabd1d3bdae02dbf6d4ba79fc9b3c3916c66412ef7d0b6"),
-		CHTRoot:      common.HexToHash("0xb8c6f06e1d5a4fddf593d1ff787e6b89eff4183d0b40d276f19e7d41178a53cf"),
-		BloomRoot:    common.HexToHash("0xc47d7d6924ba46090d568296bb667a3ea4b6a00dd69bd5fb4f4f78be2fe05ec2"),
-	}
-
-	// MainnetCheckpointOracle contains a set of configs for the main network oracle.
-	MainnetCheckpointOracle = &CheckpointOracleConfig{
-		Address: common.HexToAddress("0x9a9070028361F7AAbeB3f2F2Dc07F82C4a98A02a"),
-		Signers: []common.Address{
-			common.HexToAddress("0x1b2C260efc720BE89101890E4Db589b44E950527"), // Peter
-			common.HexToAddress("0x78d1aD571A1A09D60D9BBf25894b44e4C8859595"), // Martin
-			common.HexToAddress("0x286834935f4A8Cfb4FF4C77D5770C2775aE2b0E7"), // Zsolt
-			common.HexToAddress("0xb86e2B0Ab5A4B1373e40c51A7C712c70Ba2f9f8E"), // Gary
-			common.HexToAddress("0x0DF8fa387C602AE62559cC4aFa4972A7045d6707"), // Guillaume
->>>>>>> 58cf5686
 		},
 		UseOldFormat: false,
 	}
@@ -149,7 +117,6 @@
 		HomesteadBlock:      big.NewInt(0),
 		DAOForkBlock:        nil,
 		DAOForkSupport:      true,
-<<<<<<< HEAD
 		EIP150Block:         big.NewInt(0),
 		EIP155Block:         big.NewInt(0),
 		EIP158Block:         big.NewInt(0),
@@ -161,38 +128,6 @@
 			Epoch:          17280,
 			ProposerPolicy: 2,
 			LookbackWindow: 12,
-=======
-		EIP150Block:         big.NewInt(2),
-		EIP150Hash:          common.HexToHash("0x9b095b36c15eaf13044373aef8ee0bd3a382a5abb92e402afa44b8249c3a90e9"),
-		EIP155Block:         big.NewInt(3),
-		EIP158Block:         big.NewInt(3),
-		ByzantiumBlock:      big.NewInt(1035301),
-		ConstantinopleBlock: big.NewInt(3660663),
-		PetersburgBlock:     big.NewInt(4321234),
-		IstanbulBlock:       big.NewInt(5435345),
-		Clique: &CliqueConfig{
-			Period: 15,
-			Epoch:  30000,
-		},
-	}
-
-	// RinkebyTrustedCheckpoint contains the light client trusted checkpoint for the Rinkeby test network.
-	RinkebyTrustedCheckpoint = &TrustedCheckpoint{
-		SectionIndex: 176,
-		SectionHead:  common.HexToHash("0xb2cbd3396f25647fd80598fc4f7b015fb4131c0831630d878742b33dd286b641"),
-		CHTRoot:      common.HexToHash("0xd81776495227babd75d8a519cb55e506e7b24265de5aa1847d38cb8f216ac09e"),
-		BloomRoot:    common.HexToHash("0x0ea52b610139fcd6b1bc75351787e21c72922b18ea8a27091a51eb29b6723cd6"),
-	}
-
-	// RinkebyCheckpointOracle contains a set of configs for the Rinkeby test network oracle.
-	RinkebyCheckpointOracle = &CheckpointOracleConfig{
-		Address: common.HexToAddress("0xebe8eFA441B9302A0d7eaECc277c09d20D684540"),
-		Signers: []common.Address{
-			common.HexToAddress("0xd9c9cd5f6779558b6e0ed4e6acf6b1947e7fa1f3"), // Peter
-			common.HexToAddress("0x78d1aD571A1A09D60D9BBf25894b44e4C8859595"), // Martin
-			common.HexToAddress("0x286834935f4A8Cfb4FF4C77D5770C2775aE2b0E7"), // Zsolt
-			common.HexToAddress("0xb86e2B0Ab5A4B1373e40c51A7C712c70Ba2f9f8E"), // Gary
->>>>>>> 58cf5686
 		},
 		UseOldFormat: false,
 	}
@@ -218,20 +153,10 @@
 		UseOldFormat: true,
 	}
 
-<<<<<<< HEAD
 	DefaultChainConfig = &ChainConfig{big.NewInt(1337), big.NewInt(0), nil, false, big.NewInt(0), common.Hash{}, big.NewInt(0), big.NewInt(0), big.NewInt(0), big.NewInt(0), big.NewInt(0), big.NewInt(0), nil, &IstanbulConfig{
 		Epoch:          30000,
 		ProposerPolicy: 0,
 	}, true, false, false}
-=======
-	// GoerliTrustedCheckpoint contains the light client trusted checkpoint for the Görli test network.
-	GoerliTrustedCheckpoint = &TrustedCheckpoint{
-		SectionIndex: 60,
-		SectionHead:  common.HexToHash("0x9bc784b6ad0c944f6aebf930fb5e811497059788b616e211db655a885e65f1cb"),
-		CHTRoot:      common.HexToHash("0x961a811e2843f6196903edc1d04adbf13dee92627a89c21b3e0cdf69e0100638"),
-		BloomRoot:    common.HexToHash("0x1564889bbe8c68011d29d3966439956303283c0fb8b08daa8376028e82dcd763"),
-	}
->>>>>>> 58cf5686
 
 	TestChainConfig = &ChainConfig{big.NewInt(1), big.NewInt(0), nil, false, big.NewInt(0), common.Hash{}, big.NewInt(0), big.NewInt(0), big.NewInt(0), big.NewInt(0), big.NewInt(0), big.NewInt(0), nil, &IstanbulConfig{
 		Epoch:          30000,
