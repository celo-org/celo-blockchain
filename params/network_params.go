// Copyright 2017 The go-ethereum Authors
// This file is part of the go-ethereum library.
//
// The go-ethereum library is free software: you can redistribute it and/or modify
// it under the terms of the GNU Lesser General Public License as published by
// the Free Software Foundation, either version 3 of the License, or
// (at your option) any later version.
//
// The go-ethereum library is distributed in the hope that it will be useful,
// but WITHOUT ANY WARRANTY; without even the implied warranty of
// MERCHANTABILITY or FITNESS FOR A PARTICULAR PURPOSE. See the
// GNU Lesser General Public License for more details.
//
// You should have received a copy of the GNU Lesser General Public License
// along with the go-ethereum library. If not, see <http://www.gnu.org/licenses/>.

package params

// These are network parameters that need to be constant between clients, but
// aren't necessarily consensus related.

const (
	// BloomBitsBlocks is the number of blocks a single bloom bit section vector
	// contains on the server side.
	BloomBitsBlocks uint64 = 4096

	// BloomBitsBlocksClient is the number of blocks a single bloom bit section vector
	// contains on the light client side
	BloomBitsBlocksClient uint64 = 32768

	// BloomConfirms is the number of confirmation blocks before a bloom section is
	// considered probably final and its rotated bits are calculated.
	BloomConfirms = 256

	// CHTFrequency is the block frequency for creating CHTs
	CHTFrequency = 32768

	// BloomTrieFrequency is the block frequency for creating BloomTrie on both
	// server/client sides.
	BloomTrieFrequency = 32768

	// HelperTrieConfirmations is the number of confirmations before a client is expected
	// to have the given HelperTrie available.
	HelperTrieConfirmations = 2048

	// HelperTrieProcessConfirmations is the number of confirmations before a HelperTrie
	// is generated
	HelperTrieProcessConfirmations = 256

	// CheckpointFrequency is the block frequency for creating checkpoint
	CheckpointFrequency = 32768

	// CheckpointProcessConfirmations is the number before a checkpoint is generated
	CheckpointProcessConfirmations = 256

	// ImmutabilityThreshold is the number of blocks after which a chain segment is
	// considered immutable (i.e. soft finality). It is used by the downloader as a
	// hard limit against deep ancestors, by the blockchain against deep reorgs, by
<<<<<<< HEAD
	// the freezer as the cutoff treshold and by clique as the snapshot trust limit.
	FullImmutabilityThreshold = 90000
=======
	// the freezer as the cutoff threshold and by clique as the snapshot trust limit.
	ImmutabilityThreshold = 90000
>>>>>>> 4f2784b3
)<|MERGE_RESOLUTION|>--- conflicted
+++ resolved
@@ -56,11 +56,6 @@
 	// ImmutabilityThreshold is the number of blocks after which a chain segment is
 	// considered immutable (i.e. soft finality). It is used by the downloader as a
 	// hard limit against deep ancestors, by the blockchain against deep reorgs, by
-<<<<<<< HEAD
-	// the freezer as the cutoff treshold and by clique as the snapshot trust limit.
+	// the freezer as the cutoff threshold and by clique as the snapshot trust limit.
 	FullImmutabilityThreshold = 90000
-=======
-	// the freezer as the cutoff threshold and by clique as the snapshot trust limit.
-	ImmutabilityThreshold = 90000
->>>>>>> 4f2784b3
 )