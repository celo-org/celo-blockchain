--- conflicted
+++ resolved
@@ -522,13 +522,8 @@
 	signer := types.HomesteadSigner{}
 
 	// test error status by sending an underpriced transaction
-<<<<<<< HEAD
-	//	tx0, _ := types.SignTx(types.NewTransaction(0, acc1Addr, big.NewInt(10000), params.TxGas, nil, nil), signer, testBankKey)
-	//	test(tx0, true, txStatus{Status: core.TxStatusUnknown, Error: core.ErrUnderpriced.Error()})
-=======
 	// tx0, _ := types.SignTx(types.NewTransaction(0, acc1Addr, big.NewInt(10000), params.TxGas, nil, nil), signer, testBankKey)
 	// test(tx0, true, txStatus{Status: core.TxStatusUnknown, Error: core.ErrUnderpriced.Error()})
->>>>>>> 9afedf5c
 
 	tx1, _ := types.SignTx(types.NewTransaction(0, acc1Addr, big.NewInt(10000), params.TxGas, big.NewInt(100000000000), nil), signer, testBankKey)
 	test(tx1, false, txStatus{Status: core.TxStatusUnknown}) // query before sending, should be unknown
