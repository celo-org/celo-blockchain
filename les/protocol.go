--- conflicted
+++ resolved
@@ -34,11 +34,7 @@
 const (
 	lpv2 = 2
 	lpv3 = 3
-<<<<<<< HEAD
 	lpv4 = 4 // Work in progress. Breaking changes expected.
-=======
-	lpv4 = 4
->>>>>>> e7872729
 )
 
 // Supported versions of the les protocol (first is primary)
@@ -49,11 +45,7 @@
 )
 
 // Number of implemented message corresponding to different protocol versions.
-<<<<<<< HEAD
 var ProtocolLengths = map[uint]uint64{lpv2: 24, lpv3: 26, lpv4: 28}
-=======
-var ProtocolLengths = map[uint]uint64{lpv2: 22, lpv3: 24, lpv4: 24}
->>>>>>> e7872729
 
 const (
 	NetworkId          = 1
