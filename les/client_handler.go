--- conflicted
+++ resolved
@@ -610,11 +610,7 @@
 		handler: h,
 		peer:    p,
 	}
-<<<<<<< HEAD
-	h.downloader.RegisterLightPeer(p.id, istanbul.Celo66, pc)
-=======
-	h.downloader.RegisterLightPeer(p.id, eth.ETH66, pc)
->>>>>>> d3f018fd
+	h.downloader.RegisterLightPeer(p.id, istanbul.Celo67, pc)
 }
 
 func (d *downloaderPeerNotify) unregisterPeer(p *serverPeer) {
