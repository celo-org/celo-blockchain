--- conflicted
+++ resolved
@@ -218,7 +218,6 @@
 	if p.poolEntry != nil {
 		h.backend.serverPool.registered(p.poolEntry)
 	}
-<<<<<<< HEAD
 
 	// Loop until we receive a RequestEtherbase response or timeout.
 	go func() {
@@ -239,11 +238,10 @@
 			}
 		}
 	}()
-=======
+
 	// Mark the peer starts to be served.
 	atomic.StoreUint32(&p.serving, 1)
 	defer atomic.StoreUint32(&p.serving, 0)
->>>>>>> 92f3405d
 
 	// Spawn a main loop to handle all incoming messages.
 	for {
